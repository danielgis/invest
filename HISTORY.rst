.. :changelog:

Unreleased Changes
------------------
<<<<<<< HEAD
* All InVEST models now have an ``ARGS_SPEC`` object that contains metadata
  about the model and describes the model's arguments.  Validation has been
  reimplemented across all models to use these ``ARGS_SPEC`` objects.
* The results suffix key for the Wave Energy and Wind Energy models has been
  renamed ``results_suffix`` (was previously ``suffix``).  This is for
  consistency across InVEST models.
=======
* Updated raster percentile algorithms in Scenic Quality and Wave Energy
  models to use a more efficient and reliable raster percentile function
  from pygeoprocessing.
* InVEST is now compatible with pygeoprocessing 1.9.0.
>>>>>>> a0c0c846
* Speed and memory optimization of raster processing in the Recreation model.
* Removed a constraint in Coastal Vulnerability so the AOI polygon no longer
  needs to intersect the continental shelf contour line. So the AOI can now be
  used exclusively to delineate the coastal area of interest.
* Improved how Coastal Vulnerability calculates local wind-driven waves.
  This requires a new bathymetry raster input and implements equation 10
  of the User Guide. Also minor updates to fields in intermediate outputs,
  notably a 'shore_id' field is now the unique ID for joining tables and
  FIDs are no longer used.
* Added a status message to the UI if a datastack file fails to load,
  instead of staying silent.
* Correcting an issue with repository fetching in the InVEST ``Makefile``.
  Managed repositories will now be fetched and updated to the expected revision
  even if the repository already exists.
* Fixed the duplicate ``results_suffix`` input in Wave Energy UI.
* Added a human-friendly message on NDR model ``KeyError``.
* Adding a check to Annual Water Yield to ensure that the ``LULC_veg`` column
  has correct values.
* Improved how Seasonal Water Yield handles nodata values when processing
  floating-point precipitation and quickflow rasters.
* Add SDR feature to model sediment deposition across the landscape.
* Fixed an issue that would cause an exception if SDR landcover map was masked
  out if the original landcover map had no-nodata value defined.
* Fixed an issue in the SDR model that could cause reported result vector
  values to not correspond with known input vectors if the input watershed
  vector was not an ESRI Shapefile.
* Fixed issue in Seasonal Water Yield model that would cause an unhandled
  exception when input rasters had areas of a valid DEM but nodata in other
  input layers that overlap that dem.
* Fixed an issue in the NDR model that would cause an exception if the critical
  length of a landcover field was set to 0.
* Implemented PEP518-compatible build system definition in the file
  ``pyproject.toml``.  This should make it easier to install ``natcap.invest``
  from a source distribution.
* Fixed a ``TypeError`` issue in Seasonal Water Yield that would occur when
  the Land-Use/Land-Cover raster did not have a defined nodata value.  This
  case is now handled correctly.
* The binary build process for InVEST on Windows (which includes binaries
  based on PyInstaller and an NSIS Installer package) has been migrated
  to 32-bit Python 3.7.  The build itself is taking place on AppVeyor, and
  the configuration for this is contained within ``appveyor.yml``.
  Various python scripts involved in the distribution and release processes
  have been updated for compatibility with python 3.7 as a part of this
  migration.
* Fixed an ``IndexError`` issue in Wave Energy encountered in runs using
  the global wave energy dataset.  This error was the result of an incorrect
  spatial query of points and resulted in some wave energy points being
  double-counted.
* Fixed taskgraph-related issues with Habitat Risk Assessment where
  1) asynchronous mode was failing due to missing task dependencies and
  2) avoided recomputation was confounded by two tasks modifying the same files.
* Fixed an issue with Habitat Quality where the model was incorrectly
  expecting the sensitivity table to have a landcover code of 0.
* The InVEST CLI has been completely rebuilt to divide
  functionality into various topic-specific subcommands.  The various internal
  consumers of this API have been updated accordingly.  ``invest --help`` will
  contain details of the new interface.
* Updated the InVEST Launcher to list the human-readable model names rather
  than the internal model identifiers.
* Updated Coastal Vulnerability Model with significant speedups including
  ~40x speedup for geomorphology process and ~3x speedup for wind exposure process.
  Also saving an intermediate vector with wave energy values and a geomorphology
  vector with points that were assigned the ``geomorphology_fill_value``.
* Updated trove classifiers to indicate support for python versions 2.7, 3.6
  and 3.7.
* Updated all InVEST models to be compatible with a Python 2.7 or a Python 3.6
  environment. Also tested all models against GDAL versions 2.2.4 and 2.4.1.
* Fixed an issue with Habitat Quality where convolutions over threat rasters
  were not excluding nodata values, leading to incorrect outputs.  Nodata values
  are now handled correctly and excluded from the convolution entirely.
* Updated the subpackage ``natcap.invest.ui`` to work with python 3.6 and later
  and also to support the PySide2 bindings to Qt5.
* InVEST Coastal Blue Carbon model now writes out a net present value
  raster for the year of the current landcover, each transition year,
  and the final analysis year (if provided).
* Correcting an issue with InVEST Coastal Blue Carbon where incorrect
  configuration of a nodata value would result in ``-inf`` values in
  output rasters.  Now, any values without a defined reclassification
  rule that make it past validation will be written out as nodata.
* DelineateIt has been reimplemented using the latest version of
  pygeoprocessing (and the watershed delineation routine it provides) and now
  uses ``taskgraph`` for avoiding unnecessary recomputation.
* Fixed a bug in Recreation Model that was causing server-side code
  to execute twice for every client-side call.
* Fixed a bug in Recreation model that did not apply ``results_suffix`` to
  the monthly_table.csv output.
* Various fixes in Coastal Vulnerability Model. CSV output files now
  have FID column for joining to vector outputs. ``results_suffix`` can be
  used without triggering task re-execution. Raster processing maintains original
  resolution of the input raster so long as it is projected. Otherwise resamples
  to ``model_resolution``.
* Fixed a bug in Coastal Vulnerability model's task graph that sometimes
  caused an early task to re-execute when it should be deemed pre-calculated.
* Fixed a bug in the pollination model that would cause outputs to be all 0
  rasters if all the ``relative_abundance`` fields in the guild table were
  integers.
* Fixed a file cache flushing issue observed on Debian in
  ``utils.exponential_decay_kernel_raster`` that would cause an exponential
  kernel raster to contain random values rather than expected value.
* Added a new InVEST model: Urban Flood Risk Mitigation.
* Fixed an issue in the SDR model that would cause an unhandled exception
  if either the erosivity or erodibility raster had an undefined nodata value.

3.7.0 (2019-05-09)
------------------
* Refactoring Coastal Vulnerability (CV) model. CV now uses TaskGraph and
  Pygeoprocessing >=1.6.1. The model is now largely vector-based instead of
  raster-based. Fewer input datasets are required for the same functionality.
  Runtime in sycnhronous mode is similar to previous versions, but runtime can
  be reduced with multiprocessing. CV also supports avoided recomputation for
  successive runs in the same workspace, even if a different file suffix is
  used. Output vector files are in CSV and geopackage formats.
* Model User Interface 'Report an Issue' link points to our new
  community.naturalcapitalproject.org
* Correcting an issue with the Coastal Blue Carbon preprocessor where
  using misaligned landcover rasters would cause an exception to be raised.
* Correcting an issue with RouteDEM where runs of the tool with Flow Direction
  enabled would cause the tool to crash if ``n_workers > 0``.
* Correcting an issue with Habitat Quality's error checking where nodata values
  in landcover rasters were not being taken into account.
* Valuation is now an optional component of the InVEST Scenic Quality model.
* Fixing a bug in the percentiles algorithm used by Scenic Quality that
  would result in incorrect visual quality outputs.
* Carbon Model and Crop Production models no longer crash if user-input
  rasters do not have a nodata value defined. In this case these models
  treat all pixel values as valid data.
* Adding bitbucket pipelines and AppVeyor build configurations.
* Refactoring Recreation Model client to use taskgraph and the latest
  pygeoprocessing. Avoided re-computation from taskgraph means that
  successive model runs with the same AOI and gridding option can re-use PUD
  results and avoid server communication entirely. Successive runs with the
  same predictor data will re-use intermediate geoprocessing results.
  Multiprocessing offered by taskgraph means server-side PUD calculations
  and client-side predictor data processing can happen in parallel. Some
  output filenames have changed.
* Upgrading to SDR to use new PyGeoprocessing multiflow routing, DEM pit
  filling, contiguous stream extraction, and TaskGraph integration. This
  also includes a new TaskGraph feature that avoids recomputation by copying
  results from previous runs so long as the expected result would be
  identical. To use this feature, users must execute successive runs of SDR
  in the same workspace but use a different file suffix. This is useful when
  users need to do a parameter study or run scenarios with otherwise minor
  changes to inputs.
* Refactoring Habitat Risk Assessment (HRA) Model to use TaskGraph >= 0.8.2 and
  Pygeoprocessing >= 1.6.1. The HRA Proprocessor is removed and its previous
  functionality was simplified and merged into the HRA model itself.
  The model will no longer generate HTML plots and tables.
* Adding a software update notification button, dialog, and a link to the
  download page on the User Interface when a new InVEST version is available.
* Migrating the subversion sample and test data repositories to Git LFS
  repositories on BitBucket. Update the repository URL and fetch commands on
  Makefile accordingly.
* Fixing a bug in Habitat Quality UI where the absence of the required
  half_saturation_constant variable did not raise an exception.
* Adding encoding='utf-8-sig' to pandas.read_csv() to support
  utils.build_lookup_from_csv() to read CSV files encoded with UTF-8 BOM
  (byte-order mark) properly.

3.6.0 (2019-01-30)
------------------
* Correcting an issue with the InVEST Carbon Storage and Sequestration model
  where filepaths containing non-ASCII characters would cause the model's
  report generation to crash.  The output report is now a UTF-8 document.
* Refactoring RouteDEM to use taskgraph and the latest pygeoprocessing
  (``>=1.5.0``).  RouteDEM now fills hydrological sinks and users have the
  option to use either of the D8 or Multiple Flow Direction (MFD) routing
  algorithms.
* Adding a new input to the InVEST Settings window to allow users to customize
  the value that should be used for the ``n_workers`` parameter in
  taskgraph-enabled models.  This change involves removing the "Number of
  Parallel Workers" input from the model inputs pane for some models in
  favor of this new location.  The default value for this setting is ``-1``,
  indicating synchronous (non-threaded, non-multiprocessing) execution of
  tasks.
* Removing Scenario Generator: Rule-based model.
* Fixing a bug in Hydropower model where watershed aggregations would be incorrect
  if a watershed is partially covering nodata raster values. Nodata values are now
  ignored in zonal statistics. Numerical results change very slightly in the
  case where a watershed only includes a few nodata pixels.
* Adding TaskGraph functionality to GLOBIO model.
* Adding some TaskGraph functionality to Scenario Generator: Proximity.
* Fixing an issue with the InVEST Fisheries model that would prevent the model
  from batch-processing a directory of population tables.  The model will now
  process these files as expected.
* Reimplementing Crop Production models using taskgraph.
* Fixing an issue with Crop Production Regression's result_table.csv where the
  'production_modeled' and '<nutrient>_modeled' values calculated for each crop
  were done so using the same crop raster (e.g. wheat, soybean, and barley values
  were all based on soybean data).
* Hydropower subwatershed results now include all the same metrics as the
  watershed results, with the exception of economic valuation metrics.
* Reimplementing the Hydropower model using taskgraph.
* Reimplementing the Carbon model using taskgraph.
* Fixing an issue with Coastal Blue Carbon validation to allow column names to
  ignore case.
* Updating core carbon forest edge regression data coefficient to drop
  impossible negative coefficients.
* Fixing an issue with the Scenario Generator: Proximity model that would
  raise an exception if no AOI were passed in even though the AOI is optional.
* Removing Overlap Analysis and Overlap Analysis: Management Zones.
* Removing Habitat Suitability.
* Added comprehensive error checking to hydropower model to test for the VERY
  common errors of missing biophysical, demand, and valuation coefficients in
  their respective tables.
* Fixing an issue with Hydropower Water Yield ("Annual Water Yield") where
  valuation would never be triggered when running the model through the User
  Interface. And a related issue where the model would crash if a valuation table
  was provided but a demand table was not. The UI no longer validates that config.
* Fixing an issue with how logging is captured when a model is run through the
  InVEST User Interface.  Now, logging from any thread started by the executor
  thread will be written to the log file, which we expect to aid in debugging.
* Fixing an issue with Scenic Quality where viewpoints outside of the AOI
  were not being properly excluded.  Viewpoints are now excluded correctly.
* The crop production model has been refactored to drop the "aggregate ID"
  concept when summarizing results across an aggregate polygon. The model now
  uses the polygon FIDs internally and externally when producing the result
  summary table.
* Correcting the rating instructions in the criteria rating instructions on how
  the data quality (DQ) and weight should be rated in the HRA Preprocessor.
  A DQ score of 1 should represent better data quality whereas the score of 3 is
  worse data quality. A weight score of 1 is more important, whereas that of 3
  is less important.
* Fixing a case where a zero discount rate and rate of change in the carbon
  model would cause a divide by zero error.

3.5.0 (2018-08-14)
------------------
* Bumped pygeoprocessing requirement to ``pygeoprocessing>=1.2.3``.
* Bumped taskgraph requirement to ``taskgraph>=0.6.1``.
* Reimplemented the InVEST Scenic Quality model.  This new version removes the
  'population' and 'overlap' postprocessing steps, updates the available
  valuation functions and greatly improves the runtime and memory-efficiency of
  the model.  See the InVEST User's Guide chapter for more information.
* Updated Recreation server's database to include metadata from photos taken
  from 2005-2017 (previous range was 2005-2014). The new range is reflected
  in the UI.
* Fixed an issue with the InVEST binary build where binaries on Windows would
  crash with an error saying Python27.dll could not be loaded.
* Fixed an issue in the Rule-Based Scenario Generator UI where vector column
  names from override and constraint layers were not being loaded.  This bug
  caused the field 'UNKNOWN' to be passed to the model, causing an error.
* Fixed an issue with the InVEST UI (all models), where attempting to
  drag-and-drop a directory onto a model input would cause the application to
  crash.
* Coastal Vulnerability UI now specifies a number of reasonable defaults for
  some numeric inputs.
* Fixed an issue with the Fisheries UI where alpha and beta parameter inputs
  were incorrectly disabled for the Ricker recruitment function.
* InVEST now uses a Makefile to automate the build processes.  GNU Make is
  required to use the Makefile.  See ``README.rst`` for instructions on
  building InVEST.  This replaces the old ``pavement.py`` build entrypoint,
  which has been removed.
* Fixed an issue with the InVEST UI (all models), where attempting to
  drag-and-drop a directory onto a model input would cause the application to
  crash.
* Fixed an issue with Forest Carbon Edge Effect where the UI layer was always
  causing the model to run with only the aboveground carbon pool
* Added functionality to the InVEST UI so that ``Dropdown`` inputs can now map
  dropdown values to different output values.
* Fixed an issue in the Crop Production Percentile model that would treat the
  optional AOI vector field as a filename and crash on a run if it were empty.
* Fixing an issue in the Pollination Model that would cause occasional crashes
  due to a missing dependent task; it had previously been patched by setting
  taskgraph to operate in single thread mode. This restores multithreading
  in the pollination model.
* Fixed an issue in the water yield / hydropower model that would skip
  calculation of water demand tables when "water scarcity" was enabled.
* Fixed an issue in the model data of the crop production model where some
  crops were using incorrect climate bin rasters. Since the error was in the
  data and not the code, users will need to download the most recent version
  of InVEST's crop model data during the installation step to get the fix.

3.4.4 (2018-03-26)
------------------
* InVEST now requires GDAL 2.0.0 and has been tested up to GDAL 2.2.3. Any API users of InVEST will need to use GDAL version >= 2.0. When upgrading GDAL we noticed slight numerical differences in our test suite in both numerical raster differences, geometry transforms, and occasionally a single pixel difference when using `gdal.RasterizeLayer`. Each of these differences in the InVEST test suite is within a reasonable numerical tolerance and we have updated our regression test suite appropriately. Users comparing runs between previous versions of InVEST may also notice reasonable numerical differences between runs.
* Added a UI keyboard shortcut for showing documentation. On Mac OSX, this will be Command-?. On Windows, GNOME and KDE, this will be F1.
* Patching an issue in NDR that was using the nitrogen subsurface retention efficiency for both nitrogen and phosphorous.
* Fixed an issue with the Seasonal Water Yield model that incorrectly required a rain events table when the climate zone mode was in use.
* Fixed a broken link to local and online user documentation from the Seasonal Water Yield model from the model's user interface.

3.4.3 (2018-03-26)
------------------
* Fixed a critical issue in the carbon model UI that would incorrectly state the user needed a "REDD Priority Raster" when none was required.
* Fixed an issue in annual water yield model that required subwatersheds even though it is an optional field.
* Fixed an issue in wind energy UI that was incorrectly validating most of the inputs.

3.4.2 (2017-12-15)
------------------
* Fixed a cross-platform issue with the UI where logfiles could not be dropped onto UI windows.
* Model arguments loaded from logfiles are now cast to their correct literal value.  This addresses an issue where some models containing boolean inputs could not have their parameters loaded from logfiles.
* Fixed an issue where the Pollination Model's UI required a farm polygon. It should have been optional and now it is.
* Fixing an issue with the documentation and forums links on the InVEST model windows.  The links now correctly link to the documentation page or forums as needed.
* Fixing an issue with the ``FileSystemRunDialog`` where pressing the 'X' button in the corner of the window would close the window, but not reset its state.  The window's state is now reset whenever the window is closed (and the window cannot be closed when the model is running)

3.4.1 (2017-12-11)
------------------
* In the Coastal Blue Carbon model, the ``interest_rate`` parameter has been renamed to ``inflation_rate``.
* Fixed issues with sample parameter sets for InVEST Habitat Quality, Habitat Risk Assessment, Coastal Blue Carbon, and Coastal Blue Carbon Preprocessors.  All sample parameter sets now have the correct paths to the model's input files, and correctly note the name of the model that they apply to.
* Added better error checking to the SDR model for missing `ws_id` and invalid `ws_id` values such as `None` or some non-integer value. Also added tests for the `SDR` validation module.

3.4.0 (2017-12-03)
------------------
* Fixed an issue with most InVEST models where the suffix was not being reflected in the output filenames.  This was due to a bug in the InVEST UI, where the suffix args key was assumed to be ``'suffix'``.  Instances of ``InVESTModel`` now accept a keyword argument to defined the suffix args key.
* Fixed an issue/bug in Seasonal Water Yield that would occur when a user provided a datastack that had nodata values overlapping with valid DEM locations. Previously this would generate an NaN for various biophysical values at that pixel and cascade it downslope. Now any question of nodata on a valid DEM pixel is treated as "0". This will make serious visual artifacts on the output, but should help users pinpoint the source of bad data rather than crash.
* Refactored all but routing components of SDR to use PyGeoprocessing 0.5.0 and laid a consistent raster floating point type of 'float32'. This will cause numerically insignificant differences between older versions of SDR and this one. But differences are well within the tolerance of the overall error of the model and expected error rate of data. Advantages are smaller disk footprint per run, cleaner and more maintainable design, and a slight performance increase.
* Bug fixed in SDR that would align the output raster stack to match with the landcover pixel stack even though the rest of the rasters are scaled and clipped to the DEM.
* When loading parameters from a datastack, parameter set or logfile, the UI will check that the model that created the file being loaded matches the name of the model that is currently running.  If there is a mismatch, a dialog is presented for the user to confirm or cancel the loading of parameters. Logfiles from IUI (which do not have clearly-recorded modelname or InVEST version information) can still have their arguments parsed, but the resulting model name and InVEST version will be set to ``"UNKNOWN"``.
* Data Stack files (``*.invest.json``, ``*.invest.tar.gz``) can now be dragged and dropped on an InVEST model window, which will prompt the UI to load that parameter set.
* Spatial inputs to Coastal Blue Carbon are now aligned as part of the model. This resolves a longstanding issue with the model where inputs would need to perfectly overlap (even down to pixel indices), or else the model would yield strange results.
* The InVEST UI now contains a submenu for opening a recently-opened datastack.  This submenu is automatically populated with the 10 most recently-opened datastacks for the current model.
* Removed vendored ``natcap.invest.dbfpy`` subpackage.
* Removed deprecated ``natcap.invest.fileio`` module.
* Removed ``natcap.invest.iui`` UI subpackage in favor of a new UI framework found at ``natcap.invest.ui``. This new UI features a greatly improved API, good test coverage, support for Qt4 and Qt5, and includes updates to all InVEST models to support validation of model arguments from a python script, independent of the UI.
* Updated core model of seasonal water yield to allow for negative `L_avail`.
* Updated RouteDEM to allow for file suffixes, finer control over what DEM routing algorithms to run, and removal of the multiple stepped stream threshold classification.
* Redesign/refactor of pollination model. Long term bugs in the model are resolved, managed pollinators added, and many simplifications to the end user's experience.  The updated user's guide chapter is available here: http://data.naturalcapitalproject.org/nightly-build/invest-users-guide/html/croppollination.html
* Scenario Generator - Rule Based now has an optional input to define a seed.
  This input is used to seed the random shuffling of parcels that have equal
  priorities.
* InVEST on mac is now distributed as a single application bundle, allowing InVEST to run as expected on mac OSX Sierra.  Individual models are selected and launched from a new launcher window.
* The InVEST CLI now has a GUI model launcher:  ``$ invest launcher``
* Updated the Coastal Blue Carbon model to improve handling of blank lines in input CSV tables and improve memory efficiency of the current implementation.
* Improved the readability of a cryptic error message in Coastal Vulnerability that is normally raised when the depth threshold is too high or the exposure proportion is too low to detect any shoreline segments.
* Adding InVEST HTML documentation to the Mac disk image distribution.
* Upgrading dependency of PyGeoprocessing to 0.3.3.  This fixes a memory leak associated with any model that aggregates rasters over complicated overlapping polygons.
* Adding sample data to Blue Carbon model that were missing.
* Deprecating the InVEST Marine Water Quality model.  This also removes InVEST's dependancy on the pyamg package which has been removed from REQUIREMENTS.TXT.
* Deprecating the ArcGIS-based Coastal Protection model and ArcGIS-based data-preprocessing scripts.  The toolbox and scripts may still be found at https://bitbucket.org/natcap/invest.arcgis.
* Fixing an issue in the carbon edge effect model that caused output values in the shapefile to be rounded to the nearest integer.
* Fixing issue in SDR model that would occasionally cause users to see errors about field widths in the output shapefile generation.
* Updated the erodibility sample raster that ships with InVEST for the SDR model.  The old version was in US units, in this version we convert to SI units as the model requires, and clipped the raster to the extents of the other stack to save disk space.

3.3.3 (2017-02-06)
------------------
* Fixed an issue in the UI where the carbon model wouldn't accept negative numbers in the price increase of carbon.
* RouteDEM no longer produces a "tiled_dem.tif" file since that functionality is being deprecated in PyGeoprocessing.
* Fixing an issue in SDR where the optional drainage layer would not be used in most of the SDR biophysical calculations.
* Refactoring so water yield pixels with Kc and et0 equal to be 0 now yields a 0.0 value of water yield on that pixel rather than nodata.
* Light optimization refactor of wind energy model that improves runtimes in some cases by a factor of 2-3.
* Performance optimizations to HRA that improve runtimes by approximately 30%.
* Fixed a broken UI link to Seasonal Water Yield's user's guide.
* Fixed an issue with DelineateIT that caused ArcGIS users to see both the watershed and inverse watershed polygons when viewing the output of the tool.
* Upgrading dependency to PyGeoprocessing 0.3.2.
* Fixed an issue with SDR that caused the LS factor to be an order of magnitue too high in areas where the slope was greater than 9%.  In our sample case this caused sediment export estimates to be about 6% too high, but in cases where analyses are run over steep slopes the error would have been greater.
* ``paver check`` now warns if the ``PYTHONHOME`` environment variable is set.
* API docs now correctly reflect installation steps needed for python development headers on linux.
* Fixed a side effect in the InVEST user interface that would cause ``tempfile.tempdir`` to be set and then not be reset after a model run is finished.
* The InVEST user interface will now record GDAL/OGR log messages in the log messages window and in the logfile written to the workspace.
* Updated branding and usability of the InVEST installer for Windows, and the Mac Disk Image (.dmg).


3.3.2 (2016-10-17)
------------------
* Partial test coverage for HRA model.
* Full test coverage for Overlap Analysis model.
* Full test coverage for Finfish Aquaculture.
* Full test coverage for DelineateIT.
* Full test coverage for RouteDEM.
* Fixed an issue in Habitat Quality where an error in the sample table or malformed threat raster names would display a confusing message to the user.
* Full test coverage for scenario generator proximity model.
* Patching an issue in seasonal water yield that causes an int overflow error if the user provides a floating point landcover map and the nodata value is outside of the range of an int64.
* Full test coverage for the fisheries model.
* Patched an issue that would cause the Seasonal Water Edge model to crash when the curve number was 100.
* Patching a critical issue with forest carbon edge that would give incorrect results for edge distance effects.
* Patching a minor issue with forest carbon edge that would cause the model to crash if only one  interpolation point were selected.
* Full test coverage for pollination model.
* Removed "farms aggregation" functionality from the InVEST pollination model.
* Full test coverage for the marine water quality model.
* Full test coverage for GLOBIO model.
* Full test coverage for carbon forest edge model.
* Upgraded SciPy dependancy to 0.16.1.
* Patched bug in NDR that would cause a phosphorus density to be reported per pixel rather than total amount of phosporous in a pixel.
* Corrected an issue with the uses of buffers in the euclidean risk function of Habitat Risk Assessment.  (issue #3564)
* Complete code coverage tests for Habitat Quality model.
* Corrected an issue with the ``Fisheries_Inputs.csv`` sample table used by Overlap Analysis.  (issue #3548)
* Major modifications to Terrestrial Carbon model to include removing the harvested wood product pool, uncertainty analysis, and updated efficient raster calculations for performance.
* Fixed an issue in GLOBIO that would cause model runs to crash if the AOI marked as optional was not present.
* Removed the deprecated and incomplete Nearshore Wave and Erosion model (``natcap.invest.nearshore_wave_and_erosion``).
* Removed the deprecated Timber model (``natcap.invest.timber``).
* Fixed an issue where seasonal water yield would raise a divide by zero error if a watershed polygon didn't cover a valid data region.  Now sets aggregation quantity to zero and reports a warning in the log.
* ``natcap.invest.utils.build_file_registry`` now raises a ``ValueError`` if a path is not a string or list of strings.
* Fixed issues in NDR that would indicate invalid values were being processed during runtimes by skipping the invalid calculations in the first place rather than calculating them and discarding after the fact.
* Complete code coverage tests for NDR model.
* Minor (~10% speedup) performance improvements to NDR.
* Added functionality to recreation model so that the `monthly_table.csv` file now receives a file suffix if one is provided by the user.
* Fixed an issue in SDR where the m exponent was calculated incorrectly in many situations resulting in an error of about 1% in total export.
* Fixed an issue in SDR that reported runtime overflow errors during normal processing even though the model completed without other errors.

3.3.1 (2016-06-13)
------------------
* Refactored API documentation for readability, organization by relevant topics, and to allow docs to build on `invest.readthedocs.io <http://invest.readthedocs.io>`_,
* Installation of ``natcap.invest`` now requires ``natcap.versioner``.  If this is not available on the system at runtime, setuptools will make it available at runtime.
* InVEST Windows installer now includes HISTORY.rst as the changelog instead of the old ``InVEST_Updates_<version>`` files.
* Habitat suitability model is generalized and released as an API only accessible model.  It can be found at ``natcap.invest.habitat_suitability.execute``.  This model replaces the oyster habitat suitability model.
    * The refactor of this model requires an upgrade to ``numpy >= 1.11.0``.
* Fixed a crash in the InVEST CLI where calling ``invest`` without a parameter would raise an exception on linux-based systems.  (Issue `#3528 <https://bitbucket.org/natcap/invest/issues/3515>`_)
* Patched an issue in Seasonal Water Yield model where a nodata value in the landcover map that was equal to ``MAX_INT`` would cause an overflow error/crash.
* InVEST NSIS installer will now optionally install the Microsoft Visual C++ 2008 redistributable on Windows 7 or earlier.  This addresses a known issue on Windows 7 systems when importing GDAL binaries (Issue `#3515 <https://bitbucket.org/natcap/invest/issues/3515>`_).  Users opting to install this redistributable agree to abide by the terms and conditions therein.
* Removed the deprecated subpackage ``natcap.invest.optimization``.
* Updated the InVEST license to legally define the Natural Capital Project.
* Corrected an issue in Coastal Vulnerability where an output shapefile was being recreated for each row, and where field values were not being stored correctly.
* Updated Scenario Generator model to add basic testing, file registry support, PEP8 and PEP257 compliance, and to fix several bugs.
* Updated Crop Production model to add a simplified UI, faster runtime, and more testing.

3.3.0 (2016-03-14)
------------------
* Refactored Wind Energy model to use a CSV input for wind data instead of a Binary file.
* Redesigned InVEST recreation model for a single input streamlined interface, advanced analytics, and refactored outputs.  While the model is still based on "photo user days" old model runs are not backward compatable with the new model or interface. See the Recreation Model user's guide chapter for details.
    * The refactor of this model requires an upgrade to ``GDAL >=1.11.0 <2.0`` and ``numpy >= 1.10.2``.
* Removed nutrient retention (water purification) model from InVEST suite and replaced it with the nutrient delivery ratio (NDR) model.  NDR has been available in development relseases, but has now officially been added to the set of Windows Start Menu models and the "under development" tag in its users guide has been removed.  See the InVEST user's guide for details between the differences and advantages of NDR over the old nutrient model.
* Modified NDR by adding a required "Runoff Proxy" raster to the inputs.  This allows the model to vary the relative intensity of nutrient runoff based on varying precipitation variability.
* Fixed a bug in the Area Change rule of the Rule-Based Scenario Generator, where units were being converted incorrectly. (Issue `#3472 <https://bitbucket.org/natcap/invest/issues/3472>`_) Thanks to Fosco Vesely for this fix.
* InVEST Seasonal Water Yield model released.
* InVEST Forest Carbon Edge Effect model released.
* InVEST Scenario Generator: Proximity Based model released and renamed the previous "Scenario Generator" to "Scenario Generator: Rule Based".
* Implemented a blockwise exponential decay kernel generation function, which is now used in the Pollination and Habitat Quality models.
* GLOBIO now uses an intensification parameter and not a map to average all agriculture across the GLOBIO 8 and 9 classes.
* GLOBIO outputs modified so core outputs are in workspace and intermediate outputs are in a subdirectory called 'intermediate_outputs'.
* Fixed a crash with the NDR model that could occur if the DEM and landcover maps were different resolutions.
* Refactored all the InVEST model user interfaces so that Workspace defaults to the user's home "Documents" directory.
* Fixed an HRA bug where stessors with a buffer of zero were being buffered by 1 pixel
* HRA enhancement which creates a common raster to burn all input shapefiles onto, ensuring consistent alignment.
* Fixed an issue in SDR model where a landcover map that was smaller than the DEM would create extraneous "0" valued cells.
* New HRA feature which allows for "NA" values to be entered into the "Ratings" column for a habitat / stressor pair in the Criteria Ratings CSV. If ALL ratings are set to NA, the habitat / stressor will be treated as having no interaction. This means in the model, that there will be no overlap between the two sources. All rows parameters with an NA rating will not be used in calculating results.
* Refactored Coastal Blue Carbon model for greater speed, maintainability and clearer documentation.
* Habitat Quality bug fix when given land cover rasters with different pixel sizes than threat rasters. Model would use the wrong pixel distance for the convolution kernel.
* Light refactor of Timber model. Now using CSV input attribute file instead of DBF file.
* Fixed clipping bug in Wave Energy model that was not properly clipping polygons correctly. Found when using global data.
* Made the following changes / updates to the coastal vulnerability model:
    * Fixed a bug in the model where the geomorphology ranks were not always being used correctly.
    * Removed the HTML summary results output and replaced with a link to a dashboard that helps visualize and interpret CV results.
    * Added a point shapefile output: 'outputs/coastal_exposure.shp' that is a shapefile representation of the corresponding CSV table.
    * The model UI now requires the 'Relief' input. No longer optional.
    * CSV outputs and Shapefile outputs based on rasters now have x, y coorinates of the center of the pixel instead of top left of the pixel.
* Turning setuptools' zip_safe to False for consistency across the Natcap Namespace.
* GLOBIO no longer requires user to specify a keyfield in the AOI.
* New feature to GLOBIO to summarize MSA by AOI.
* New feature to GLOBIO to use a user defined MSA parameter table to do the MSA thresholds for infrastructure, connectivity, and landuse type
* Documentation to the GLOBIO code base including the large docstring for 'execute'.

3.2.0 (2015-05-31)
------------------
InVEST 3.2.0 is a major release with the addition of several experimental models and tools as well as an upgrade to the PyGeoprocessing core:

* Upgrade to PyGeoprocessing v0.3.0a1 for miscelaneous performance improvements to InVEST's core geoprocessing routines.
* An alpha unstable build of the InVEST crop production model is released with partial documentation and sample data.
* A beta build of the InVEST fisheries model is released with documentation and sample data.
* An alpha unstable build of the nutrient delivery ratio (NDR) model is available directly under InVEST's instalation directory at  ``invest-x86/invest_ndr.exe``; eventually this model will replace InVEST's current "Nutrient" model.  It is currently undocumented and unsupported but inputs are similar to that of InVEST's SDR model.
* An alpha unstable build of InVEST's implementation of GLOBIO is available directly under InVEST's instalation directory at ``invest-x86/invest_globio.exe``.  It is currently undocumented but sample data are provided.
* DelinateIT, a watershed delination tool based on PyGeoprocessing's d-infinity flow algorithm is released as a standalone tool in the InVEST repository with documentation and sample data.
* Miscelaneous performance patches and bug fixes.

3.1.3 (2015-04-23)
------------------
InVEST 3.1.3 is a hotfix release patching a memory blocking issue resolved in PyGeoprocessing version 0.2.1.  Users might have experienced slow runtimes on SDR or other routed models.

3.1.2 (2015-04-15)
------------------
InVEST 3.1.2 is a minor release patching issues mostly related to the freshwater routing models and signed GDAL Byte datasets.

* Patching an issue where some projections were not regognized and InVEST reported an UnprojectedError.
* Updates to logging that make it easier to capture logging messages when scripting InVEST.
* Shortened water yield user interface height so it doesn't waste whitespace.
* Update PyGeoprocessing dependency to version 0.2.0.
* Fixed an InVEST wide issue related to bugs stemming from the use of signed byte raster inputs that resulted in nonsensical outputs or KeyErrors.
* Minor performance updates to carbon model.
* Fixed an issue where DEMS with 32 bit ints and INT_MAX as the nodata value nodata value incorrectly treated the nodata value in the raster as a very large DEM value ultimately resulting in rasters that did not drain correctly and empty flow accumulation rasters.
* Fixed an issue where some reservoirs whose edges were clipped to the edge of the watershed created large plateaus with no drain except off the edge of the defined raster.  Added a second pass in the plateau drainage algorithm to test for these cases and drains them to an adjacent nodata area if they occur.
* Fixed an issue in the Fisheries model where the Results Suffix input was invariably initializing to an empty string.
* Fixed an issue in the Blue Carbon model that prevented the report from being generated in the outputs file.

3.1.1 (2015-03-13)
------------------
InVEST 3.1.1 is a major performance and memory bug patch to the InVEST toolsuite.  We recommend all users upgrade to this version.

* Fixed an issue surrounding reports of SDR or Nutrient model outputs of zero values, nodata holes, excessive runtimes, or out of memory errors.  Some of those problems happened to be related to interesting DEMs that would break the flat drainage algorithm we have inside RouteDEM that adjusted the heights of those regions to drain away from higher edges and toward lower edges, and then pass the height adjusted dem to the InVEST model to do all its model specific calculations.  Unfortunately this solution was not amenable to some degenerate DEM cases and we have now adjusted the algorithm to treat each plateau in the DEM as its own separate region that is processed independently from the other regions. This decreases memory use so we never effectively run out of memory at a minor hit to overall runtime.  We also now adjust the flow direction directly instead of adjust the dem itself.  This saves us from having to modify the DEM and potentially get it into a state where a drained plateau would be higher than its original pixel neighbors that used to drain into it.

There are side effects that result in sometimes large changes to un calibrated runs of SDR or nutrient.  These are related to slightly different flow directions across the landscape and a bug fix on the distance to stream calculation.

* InVEST geoprocessing now uses the PyGeoprocessing package (v0.1.4) rather than the built in functionality that used to be in InVEST.  This will not affect end users of InVEST but may be of interest to users who script InVEST calls who want a standalone Python processing package for raster stack math and hydrological routing.  The project is hosted at https://bitbucket.org/richpsharp/pygeoprocessing.

* Fixed an marine water quality issue where users could input AOIs that were unprojected, but output pixel sizes were specified in meters.  Really the output pixel size should be in the units of the polygon and are now specified as such.  Additionally an exception is raised if the pixel size is too small to generate a numerical solution that is no longer a deep scipy error.

* Added a suffix parameter to the timber and marine water quality models that append a user defined string to the output files; consistent with most of the other InVEST models.

* Fixed a user interface issue where sometimes the InVEST model run would not open a windows explorer to the user's workspace.  Instead it would open to C:\User[..]\My Documents.  This would often happen if there were spaces in the the workspace name or "/" characters in the path.

* Fixed an error across all InVEST models where a specific combination of rasters of different cell sizes and alignments and unsigned data types could create errors in internal interpolation of the raster stacks.  Often these would appear as 'KeyError: 0' across a variety of contexts.  Usually the '0' was an erroneous value introduced by a faulty interpolation scheme.

* Fixed a MemoryError that could occur in the pollination and habitat quality models when the the base landcover map was large and the biophysical properties table allowed the effect to be on the order of that map.  Now can use any raster or range values with only a minor hit to runtime performance.

* Fixed a serious bug in the plateau resolution algorithm that occurred on DEMs with large plateau areas greater than 10x10 in size.  The underlying 32 bit floating point value used to record small height offsets did not have a large enough precision to differentiate between some offsets thus creating an undefined flow direction and holes in the flow accumulation algorithm.

* Minor performance improvements in the routing core, in some cases decreasing runtimes by 30%.

* Fixed a minor issue in DEM resolution that occurred when a perfect plateau was encountered.  Rather that offset the height so the plateau would drain, it kept the plateau at the original height.  This occurred because the uphill offset was nonexistent so the algorithm assumed no plateau resolution was needed.  Perfect plateaus now drain correctly.  In practice this kind of DEM was encountered in areas with large bodies of water where the remote sensing algorithm would classify the center of a lake 1 meter higher than the rest of the lake.

* Fixed a serious routing issue where divergent flow directions were not getting accumulated 50% of the time. Related to a division speed optimization that fell back on C-style modulus which differs from Python.

* InVEST SDR model thresholded slopes in terms of radians, not percent thus clipping the slope tightly between 0.001 and 1%.  The model now only has a lower threshold of 0.00005% for the IC_0 factor, and no other thresholds.  We believe this was an artifact left over from an earlier design of the model.


* Fixed a potential memory inefficiency in Wave Energy Model when computing the percentile rasters. Implemented a new memory efficient percentile algorithm and updated the outputs to reflect the new open source framework of the model. Now outputting csv files that describe the ranges and meaning of the percentile raster outputs.

* Fixed a bug in Habitat Quality where the future output "quality_out_f.tif" was not reflecting the habitat value given in the sensitivity table for the specified landcover types.


3.1.0 (2014-11-19)
------------------
InVEST 3.1.0 (http://www.naturalcapitalproject.org/download.html) is a major software and science milestone that includes an overhauled sedimentation model, long awaited fixes to exponential decay routines in habitat quality and pollination, and a massive update to the underlying hydrological routing routines.  The updated sediment model, called SDR (sediment delivery ratio), is part of our continuing effort to improve the science and capabilities of the InVEST tool suite.  The SDR model inputs are backwards comparable with the InVEST 3.0.1 sediment model with two additional global calibration parameters and removed the need for the retention efficiency parameter in the biophysical table; most users can run SDR directly with the data they have prepared for previous versions.  The biophysical differences between the models are described in a section within the SDR user's guide and represent a superior representation of the hydrological connectivity of the watershed, biophysical parameters that are independent of cell size, and a more accurate representation of sediment retention on the landscape.  Other InVEST improvements to include standard bug fixes, performance improvements, and usability features which in part are described below:

* InVEST Sediment Model has been replaced with the InVEST Sediment Delivery Ratio model.  See the SDR user's guide chapter for the difference between the two.
* Fixed an issue in the pollination model where the exponential decay function decreased too quickly.
* Fixed an issue in the habitat quality model where the exponential decay function decreased too quickly and added back linear decay as an option.
* Fixed an InVEST wide issue where some input rasters that were signed bytes did not correctly map to their negative nodata values.
* Hydropower input rasters have been normalized to the LULC size so sampling error is the same for all the input watersheds.
* Adding a check to make sure that input biophysical parameters to the water yield model do not exceed invalid scientific ranges.
* Added a check on nutrient retention in case the upstream water yield was less than 1 so that the log value did not go negative.  In that case we clamp upstream water yield to 0.
* A KeyError issue in hydropower was resolved that occurred when the input rasters were at such a coarse resolution that at least one pixel was completely contained in each watershed.  Now a value of -9999 will be reported for watersheds that don't contain any valid data.
* An early version of the monthly water yield model that was erroneously included in was in the installer; it was removed in this version.
* Python scripts necessary for running the ArcGIS version of Coastal Protection were missing.  They've since been added back to the distribution.
* Raster calculations are now processed by raster block sizes.  Improvements in raster reads and writes.
* Fixed an issue in the routing core where some wide DEMs would cause out of memory errors.
* Scenario generator marked as stable.
* Fixed bug in HRA where raster extents of shapefiles were not properly encapsulating the whole AOI.
* Fixed bug in HRA where any number of habitats over 4 would compress the output plots. Now extends the figure so that all plots are correctly scaled.
* Fixed a bug in HRA where the AOI attribute 'name' could not be an int. Should now accept any type.
* Fixed bug in HRA which re-wrote the labels if it was run immediately without closing the UI.
* Fixed nodata masking bug in Water Yield when raster extents were less than that covered by the watershed.
* Removed hydropower calibration parameter form water yield model.
* Models that had suffixes used to only allow alphanumeric characters.  Now all suffix types are allowed.
* A bug in the core platform that would occasionally cause routing errors on irregularly pixel sized rasters was fixed.  This often had the effect that the user would see broken streams and/or nodata values scattered through sediment or nutrient results.
* Wind Energy:
        * Added new framework for valuation component. Can now input a yearly price table that spans the lifetime of the wind farm. Also if no price table is made, can specify a price for energy and an annual rate of change.
        * Added new memory efficient distance transform functionality
        * Added ability to leave out 'landing points' in 'grid connection points' input. If not landing points are found, it will calculate wind farm directly to grid point distances
* Error message added in Wave Energy if clip shape has no intersection
* Fixed an issue where the data type of the nodata value in a raster might be different than the values in the raster.  This was common in the case of 64 bit floating point values as nodata when the underlying raster was 32 bit.  Now nodata values are cast to the underlying types which improves the reliability of many of the InVEST models.


3.0.1 (2014-05-19)
------------------
* Blue Carbon model released.

* HRA UI now properly reflects that the Resolution of Analysis is in meters, not meters squared, and thus will be applied as a side length for a raster pixel.

* HRA now accepts CSVs for ratings scoring that are semicolon separated as well as comma separated.

* Fixed a minor bug in InVEST's geoprocessing aggregate core that now consistently outputs correct zonal stats from the underlying pixel level hydro outputs which affects the water yield, sediment, and nutrient models.

* Added compression to InVEST output geotiff files.  In most cases this reduces output disk usage by a factor of 5.

* Fixed an issue where CSVs in the sediment model weren't open in universal line read mode.

* Fixed an issue where approximating whether pixel edges were the same size was not doing an approximately equal function.

* Fixed an issue that made the CV model crash when the coastline computed from the landmass didn't align perfectly with that defined in the geomorphology layer.

* Fixed an issue in the CV model where the intensity of local wave exposure was very low, and yielded zero local wave power for the majority of coastal segments.

* Fixed an issue where the CV model crashes if a coastal segment is at the edge of the shore exposure raster.

* Fixed the exposure of segments surrounded by land that appeared as exposed when their depth was zero.

* Fixed an issue in the CV model where the natural habitat values less than 5 were one unit too low, leading to negative habitat values in some cases.

* Fixed an exponent issue in the CV model where the coastal vulnerability index was raised to a power that was too high.

* Fixed a bug in the Scenic Quality model that prevented it from starting, as well as a number of other issues.

* Updated the pollination model to conform with the latest InVEST geoprocessing standards, resulting in an approximately 33% speedup.

* Improved the UI's ability to remember the last folder visited, and to have all file and folder selection dialogs have access to this information.

* Fixed an issue in Marine Water Quality where the UV points were supposed to be optional, but instead raised an exception when not passed in.

3.0.0 (2014-03-23)
------------------
The 3.0.0 release of InVEST represents a shift away from the ArcGIS to the InVEST standalone computational platform.  The only exception to this shift is the marine coastal protection tier 1 model which is still supported in an ArcGIS toolbox and has no InVEST 3.0 standalone at the moment.  Specific changes are detailed below

* A standalone version of the aesthetic quality model has been developed and packaged along with this release.  The standalone outperforms the ArcGIS equivalent and includes a valuation component.  See the user's guide for details.

* The core water routing algorithms for the sediment and nutrient models have been overhauled.  The routing algorithms now correctly adjust flow in plateau regions, address a bug that would sometimes not route large sections of a DEM, and has been optimized for both run time and memory performance.  In most cases the core d-infinity flow accumulation algorithm out performs TauDEM.  We have also packaged a simple interface to these algorithms in a standalone tool called RouteDEM; the functions can also be referenced from the scripting API in the invest_natcap.routing package.

* The sediment and nutrient models are now at a production level release.  We no longer support the ArcGIS equivalent of these models.

* The sediment model has had its outputs simplified with major changes including the removal of the 'pixel mean' outputs, a direct output of the pixel level export and retention maps, and a single output shapefile whose attribute table contains aggregations of sediment output values.  Additionally all inputs to the sediment biophysical table including p, c, and retention coefficients are now expressed as a proportion between 0 and 1; the ArcGIS model had previously required those inputs were integer values between 0 and 1000.  See the "Interpreting Results" section of sediment model for full details on the outputs.

* The nutrient model has had a similar overhaul to the sediment model including a simplified output structure with many key outputs contained in the attribute table of the shapefile.  Retention coefficients are also expressed in proportions between 0 and 1.  See the "Interpreting Results" section of nutrient model for full details on the outputs.

* Fixed a bug in Habitat Risk Assessment where the HRA module would incorrectly error if a criteria with a 0 score (meant to be removed from the assessment) had a 0 data quality or weight.

* Fixed a bug in Habitat Risk Assessment where the average E/C/Risk values across the given subregion were evaluating to negative numbers.

* Fixed a bug in Overlap Analysis where Human Use Hubs would error if run without inter-activity weighting, and Intra-Activity weighting would error if run without Human Use Hubs.

* The runtime performance of the hydropower water yield model has been improved.

* Released InVEST's implementation of the D-infinity flow algorithm in a tool called RouteDEM available from the start menu.

* Unstable version of blue carbon available.

* Unstable version of scenario generator available.

* Numerous other minor bug fixes and performance enhacnements.



2.6.0 (2013-12-16)
------------------
The 2.6.0 release of InVEST removes most of the old InVEST models from the Arc toolbox in favor of the new InVEST standalone models.  While we have been developing standalone equivalents for the InVEST Arc models since version 2.3.0, this is the first release in which we removed support for the deprecated ArcGIS versions after an internal review of correctness, performance, and stability on the standalones.  Additionally, this is one of the last milestones before the InVEST 3.0.0 release later next year which will transition InVEST models away from strict ArcGIS dependence to a standalone form.

Specifically, support for the following models have been moved from the ArcGIS toolbox to their Windows based standalones: (1) hydropower/water yield, (2) finfish aquaculture, (3) coastal protection tier 0/coastal vulnerability, (4) wave energy, (5) carbon, (6) habitat quality/biodiversity, (7) pollination, (8) timber, and (9) overlap analysis.  Additionally, documentation references to ArcGIS for those models have been replaced with instructions for launching standalone InVEST models from the Windows start menu.

This release also addresses minor bugs, documentation updates, performance tweaks, and new functionality to the toolset, including:

*  A Google doc to provide guidance for scripting the InVEST standalone models: https://docs.google.com/document/d/158WKiSHQ3dBX9C3Kc99HUBic0nzZ3MqW3CmwQgvAqGo/edit?usp=sharing

* Fixed a bug in the sample data that defined Kc as a number between 0 and 1000 instead of a number between 0 and 1.

* Link to report an issue now takes user to the online forums rather than an email address.

* Changed InVEST Sediment model standalone so that retention values are now between 0 and 1 instead of 0 and 100.

* Fixed a bug in Biodiversity where if no suffix were entered output filenames would have a trailing underscore (_) behind them.

* Added documentation to the water purification/nutrient retention model documentation about the standalone outputs since they differ from the ArcGIS version of the model.

* Fixed an issue where the model would try to move the logfile to the workspace after the model run was complete and Windows would erroneously report that the move failed.

* Removed the separation between marine and freshwater terrestrial models in the user's guide.  Now just a list of models.

* Changed the name of InVEST "Biodiversity" model to "Habitat Quality" in the module names, start menu, user's guide, and sample data folders.

* Minor bug fixes, performance enhancements, and better error reporting in the internal infrastructure.

* HRA risk in the unstable standalone is calculated differently from the last release. If there is no spatial overlap within a cell, there is automatically a risk of 0. This also applies to the E and C intermediate files for a given pairing. If there is no spatial overlap, E and C will be 0 where there is only habitat. However, we still create a recovery potential raster which has habitat- specific risk values, even without spatial overlap of a stressor. HRA shapefile outputs for high, medium, low risk areas are now calculated using a user-defined maximum number of overlapping stressors, rather than all potential stressors. In the HTML subregion averaged output, we now attribute what portion of risk to a habitat comes from each habitat-stressor pairing. Any pairings which don't overlap will have an automatic risk of 0.

* Major changes to Water Yield : Reservoir Hydropower Production. Changes include an alternative equation for calculating Actual Evapotranspiration (AET) for non-vegetated land cover types including wetlands. This allows for a more accurate representation of processes on land covers such as urban, water, wetlands, where root depth values aren't applicable. To differentiate between the two equations a column 'LULC_veg' has been added to the Biophysical table in Hydropower/input/biophysical_table.csv. In this column a 1 indicates vegetated and 0 indicates non-vegetated.

* The output structure and outputs have also change in Water Yield : Reservoir Hydropower Production. There is now a folder 'output' that contains all output files including a sub directory 'per_pixel' which has three pixel raster outputs. The subwatershed results are only calculated for the water yield portion and those results can be found as a shapefile, 'subwatershed_results.shp', and CSV file, 'subwatershed_results.csv'. The watershed results can be found in similar files: watershed_results.shp and watershed_results.csv. These two files for the watershed outputs will aggregate the Scarcity and Valuation results as well.

* The evapotranspiration coefficients for crops, Kc, has been changed to a decimal input value in the biophysical table. These values used to be multiplied by 1000 so that they were in integer format, that pre processing step is no longer necessary.

* Changing support from richsharp@stanford.edu to the user support forums at http://ncp-yamato.stanford.edu/natcapforums.

2.5.6 (2013-09-06)
------------------
The 2.5.6 release of InVEST that addresses minor bugs, performance
tweaks, and new functionality of the InVEST standalone models.
Including:

* Change the changed the Carbon biophysical table to use code field
  name from LULC to lucode so it is consistent with the InVEST water
  yield biophysical table.

* Added Monte Carlo uncertainty analysis and documentation to finfish
  aquaculture model.

* Replaced sample data in overlap analysis that was causing the model
  to crash.

* Updates to the overlap analysis user's guide.

* Added preprocessing toolkit available under
  C:\{InVEST install directory}\utils

* Biodiversity Model now exits gracefully if a threat raster is not
  found in the input folder.

* Wind Energy now uses linear (bilinear because its over 2D space?)
  interpolation.

* Wind Energy has been refactored to current API.

* Potential Evapotranspiration input has been properly named to
  Reference Evapotranspiration.

* PET_mn for Water Yield is now Ref Evapotranspiration times Kc
  (evapotranspiration coefficient).

* The soil depth field has been renamed 'depth to root restricting
  layer' in both the hydropower and nutrient retention models.

* ETK column in biophysical table for Water Yield is now Kc.

* Added help text to Timber model.

* Changed the behavior of nutrient retention to return nodata values
  when the mean runoff index is zero.

* Fixed an issue where the hydropower model didn't use the suffix
  inputs.

* Fixed a bug in Biodiversity that did not allow for numerals in the
  threat names and rasters.

* Updated routing algorithm to use a modern algorithm for plateau
  direction resolution.

* Fixed an issue in HRA where individual risk pixels weren't being
  calculated correctly.

* HRA will now properly detect in the preprocessed CSVs when criteria
  or entire habitat-stressor pairs are not desired within an
  assessment.

* Added an infrastructure feature so that temporary files are created
  in the user's workspace rather than at the system level
  folder.  This lets users work in a secondary workspace on a USB
  attached hard drive and use the space of that drive, rather than the
  primary operating system drive.

2.5.5 (2013-08-06)
------------------
The 2.5.5 release of InVEST that addresses minor bugs, performance
tweaks, and new functionality of the InVEST standalone models.  Including:

 * Production level release of the 3.0 Coastal Vulnerability model.
    - This upgrades the InVEST 2.5.4 version of the beta standalone CV
      to a full release with full users guide.  This version of the
      CV model should be used in all cases over its ArcGIS equivalent.

 * Production level release of the Habitat Risk Assessment model.
    - This release upgrades the InVEST 2.5.4 beta version of the
      standalone habitat risk assessment model. It should be used in
      all cases over its ArcGIS equivalent.

 * Uncertainty analysis in Carbon model (beta)
    - Added functionality to assess uncertainty in sequestration and
      emissions given known uncertainty in carbon pool stocks.  Users
      can now specify standard  deviations of carbon pools with
      normal distributions as well as desired uncertainty levels.
      New outputs include masks for regions which both sequester and
      emit carbon with a high probability of confidence.  Please see
      the "Uncertainty Analysis" section of the carbon user's guide
      chapter for more information.

 * REDD+ Scenario Analysis in Carbon model (beta)
    - Additional functionality to assist users evaluating REDD
      and REDD+ scenarios in the carbon model.  The uncertainty analysis
      functionality can also be used with these scenarios.
      Please see the "REDD Scenario Analysis" section of the
      carbon user's guide chapter for more information.

 * Uncertainty analysis in Finfish Aquaculture model (beta)
    - Additionally functionality to account for uncertainty in
      alpha and beta growth parameters as well as histogram
      plots showing the distribution of harvest weights and
      net present value.   Uncertainty analysis is performed
      through Monte Carlo runs that normally sample the
      growth parameters.

 * Streamlined Nutrient Retention model functionality
    - The nutrient retention module no longer requires users to explicitly
      run the water yield model.  The model now seamlessly runs water yield
      during execution.

 * Beta release of the recreation model
    - The recreation is available for beta use with limited documentation.

 * Full release of the wind energy model
    - Removing the 'beta' designation on the wind energy model.


Known Issues:

 * Flow routing in the standalone sediment and nutrient models has a
   bug that prevents routing in some (not all) landscapes.  This bug is
   related to resolving d-infinity flow directions across flat areas.
   We are implementing the solution in Garbrecht and Martx (1997).
   In the meanwhile the sediment and nutrient models are still marked
   as beta until this issue is resolved.

2.5.4 (2013-06-07)
------------------
This is a minor release of InVEST that addresses numerous minor bugs and performance tweaks in the InVEST 3.0 models.  Including:

 * Refactor of Wave Energy Model:
    - Combining the Biophysical and Valuation modules into one.
    - Adding new data for the North Sea and Australia
    - Fixed a bug where elevation values that were equal to or greater than zero
      were being used in calculations.
    - Fixed memory issues when dealing with large datasets.
    - Updated core functions to remove any use of depracated functions

 * Performance updates to the carbon model.

 * Nodata masking fix for rarity raster in Biodiversity Model.
    - When computing rarity from a base landuse raster and current or future
      landuse raster, the intersection of the two was not being properly taken.

 * Fixes to the flow routing algorithms in the sediment and nutrient
   retention models in cases where stream layers were burned in by ArcGIS
   hydro tools.  In those cases streams were at the same elevation and caused
   routing issues.

 * Fixed an issue that affected several InVEST models that occured
   when watershed polygons were too small to cover a pixel.  Excessively
   small watersheds are now handled correctly

 * Arc model deprecation.  We are deprecating the following ArcGIS versions
   of our InVEST models in the sense we recommend ALL users use the InVEST
   standalones over the ArcGIS versions, and the existing ArcGIS versions
   of these models will be removed entirely in the next release.

        * Timber
        * Carbon
        * Pollination
        * Biodiversity
        * Finfish Aquaculture

Known Issues:

 * Flow routing in the standalone sediment and nutrient models has a
   bug that prevents routing in several landscapes.  We're not
   certain of the nature of the bug at the moment, but we will fix by
   the next release.  Thus, sediment and nutrient models are marked
   as (beta) since in some cases the DEM routes correctly.

2.5.3 (2013-03-21)
------------------
This is a minor release of InVEST that fixes an issue with the HRA model that caused ArcGIS versions of the model to fail when calculating habitat maps for risk hotspots. This upgrade is strongly recommended for users of InVEST 2.5.1 or 2.5.2.

2.5.2 (2013-03-17)
------------------
This is a minor release of InVEST that fixes an issue with the HRA sample data that caused ArcGIS versions of the model to fail on the training data.  There is no need to upgrade for most users unless you are doing InVEST training.

2.5.1 (2013-03-12)
------------------
This is a minor release of InVEST that does not add any new models, but
does add additional functionality, stability, and increased performance to
one of the InVEST 3.0 standalones:

  - Pollination 3.0 Beta:
        - Fixed a bug where Windows users of InVEST could run the model, but
          most raster outputs were filled with nodata values.

Additionally, this minor release fixes a bug in the InVEST user interface where
collapsible containers became entirely non-interactive.

2.5.0 (2013-03-08)
------------------
This a major release of InVEST that includes new standalone versions (ArcGIS
is not required) our models as well as additional functionality, stability,
and increased performance to many of the existing models.  This release is
timed to support our group's annual training event at Stanford University.
We expect to release InVEST 2.5.1 a couple of weeks after to address any
software issues that arise during the training.  See the release notes
below for details of the release, and please contact richsharp@stanford.edu
for any issues relating to software:

  - *new* Sediment 3.0 Beta:
      - This is a standalone model that executes an order of magnitude faster
        than the original ArcGIS model, but may have memory issues with
	larger datasets. This fix is scheduled for the 2.5.1 release of InVEST.
      - Uses a d-infinity flow algorithm (ArcGIS version uses D8).
      - Includes a more accurate LS factor.
      - Outputs are now summarized by polygon rather than rasterized polygons.
        Users can view results directly as a table rather than sampling a
        GIS raster.
  - *new* Nutrient 3.0 Beta:
      - This is a standalone model that executes an order of magnitude faster
        than the original ArcGIS model, but may have memory issues with
	larger datasets. This fix is scheduled for the 2.5.1 release of InVEST.
      - Uses a d-infinity flow algorithm (ArcGIS version uses D8).
      - Includes a more accurate LS factor.
      - Outputs are now summarized by polygon rather than rasterized polygons.
        Users can view results directly as a table rather than sampling a
        GIS raster.
  - *new* Wind Energy:
      - A new offshore wind energy model.  This is a standalone-only model
        available under the windows start menu.
  - *new* Recreation Alpha:
      - This is a working demo of our soon to be released future land and near
        shore recreation model.  The model itself is incomplete and should only
        be used as a demo or by NatCap partners that know what they're doing.
  - *new* Habitat Risk Assessment 3.0 Alpha:
      - This is a working demo of our soon to be released 3.0 version of habitat
        risk assessment.  The model itself is incomplete and should only
    	be used as a demo or by NatCap partners that know what they're doing.
    	Users that need to use the habitat risk assessment should use the
        ArcGIS version of this model.

  - Improvements to the InVEST 2.x ArcGIS-based toolset:
      - Bug fixes to the ArcGIS based Coastal Protection toolset.

  - Removed support for the ArcGIS invest_VERSION.mxd map.  We expect to
    transition the InVEST toolset exclusive standalone tools in a few months.  In
    preparation of this we are starting to deprecate parts of our old ArcGIS
    toolset including this ArcMap document.  The InVEST ArcToolbox is still
    available in C:\InVEST_2_5_0\invest_250.tbx.

  - Known issues:

    - The InVEST 3.0 standalones generate open source GeoTiffs as
      outputs rather than the proprietary ESRI Grid format.  ArcGIS 9.3.1
      occasionally displays these rasters incorrectly.  We have found
      that these layers can be visualized in ArcGIS 9.3.1 by following
      convoluted steps: Right Click on the layer and select Properties; click on
      the Symbology tab; select Stretch, agree to calculate a histogram (this will
      create an .aux file that Arc can use for visualization), click "Ok", remove
      the raster from the layer list, then add it back. As an alternative, we
      suggest using an open source GIS Desktop Tool like Quantum GIS or ArcGIS
      version 10.0 or greater.

   - The InVEST 3.0 carbon model will generate inaccurate sequestration results
     if the extents of the current and future maps don't align.  This will be
     fixed in InVEST 2.5.1; in the meanwhile a workaround is to clip both LULCs
     so they have identical overlaps.

   - A user reported an unstable run of InVEST 3.0 water yield.  We are not
     certain what is causing the issue, but we do have a fix that will go out
     in InVEST 2.5.1.

   - At the moment the InVEST standalones do not run on Windows XP.  This appears
     to be related to an incompatibility between Windows XP and GDAL, the an open
     source gis library we use to create and read GIS data.  At the moment we are
     uncertain if we will be able to fix this bug in future releases, but will
     pass along more information in the future.

2.4.5 (2013-02-01)
------------------
This is a minor release of InVEST that does not add any new models, but
does add additional functionality, stability, and increased performance to
many of the InVEST 3.0 standalones:

  - Pollination 3.0 Beta:
      - Greatly improved memory efficiency over previous versions of this model.
      - 3.0 Beta Pollination Biophysical and Valuation have been merged into a
        single tool, run through a unified user interface.
      - Slightly improved runtime through the use of newer core InVEST GIS libraries.
      - Optional ability to weight different species individually.  This feature
        adds a column to the Guilds table that allows the user to specify a
        relative weight for each species, which will be used before combining all
        species supply rasters.
      - Optional ability to aggregate pollinator abundances at specific points
        provided by an optional points shapefile input.
      - Bugfix: non-agricultural pixels are set to a value of 0.0 to indicate no
        value on the farm value output raster.
      - Bugfix: sup_val_<beename>_<scenario>.tif rasters are now saved to the
        intermediate folder inside the user's workspace instead of the output
        folder.
  - Carbon Biophysical 3.0 Beta:
        * Tweaked the user interface to require the user to
          provide a future LULC raster when the 'Calculate Sequestration' checkbox
          is checked.
        * Fixed a bug that restricted naming of harvest layers.  Harvest layers are
          now selected simply by taking the first available layer.
  - Better memory efficiency in hydropower model.
  - Better support for unicode filepaths in all 3.0 Beta user interfaces.
  - Improved state saving and retrieval when loading up previous-run parameters
    in all 3.0 Beta user interfaces.
  - All 3.0 Beta tools now report elapsed time on completion of a model.
  - All 3.0 Beta tools now provide disk space usage reports on completion of a
    model.
  - All 3.0 Beta tools now report arguments at the top of each logfile.
  - Biodiversity 3.0 Beta: The half-saturation constant is now allowed to be a
    positive floating-point number.
  - Timber 3.0 Beta: Validation has been added to the user interface for this
    tool for all tabular and shapefile inputs.
  - Fixed some typos in Equation 1 in the Finfish Aquaculture user's guide.
  - Fixed a bug where start menu items were not getting deleted during an InVEST
    uninstall.
  - Added a feature so that if the user selects to download datasets but the
    datasets don't successfully download the installation alerts the user and
    continues normally.
  - Fixed a typo with tau in aquaculture guide, originally said 0.8, really 0.08.

  - Improvements to the InVEST 2.x ArcGIS-based toolset:
      - Minor bugfix to Coastal Vulnerability, where an internal unit of
        measurements was off by a couple digits in the Fetch Calculator.
      - Minor fixes to various helper tools used in InVEST 2.x models.
      - Outputs for Hargreaves are now saved as geoTIFFs.
      - Thornwaite allows more flexible entering of hours of sunlight.

2.4.4 (2012-10-24)
------------------
- Fixes memory errors experienced by some users in the Carbon Valuation 3.0 Beta model.
- Minor improvements to logging in the InVEST User Interface
- Fixes an issue importing packages for some officially-unreleased InVEST models.

2.4.3 (2012-10-19)
------------------
- Fixed a minor issue with hydropower output vaulation rasters whose statistics were not pre-calculated.  This would cause the range in ArcGIS to show ther rasters at -3e38 to 3e38.
- The InVEST installer now saves a log of the installation process to InVEST_<version>\install_log.txt
- Fixed an issue with Carbon 3.0 where carbon output values were incorrectly calculated.
- Added a feature to Carbon 3.0 were total carbon stored and sequestered is output as part of the running log.
- Fixed an issue in Carbon 3.0 that would occur when users had text representations of floating point numbers in the carbon pool dbf input file.
- Added a feature to all InVEST 3.0 models to list disk usage before and after each run and in most cases report a low free space error if relevant.

2.4.2 (2012-10-15)
------------------
- Fixed an issue with the ArcMap document where the paths to default data were not saved as relative paths.  This caused the default data in the document to not be found by ArcGIS.
- Introduced some more memory-efficient processing for Biodiversity 3.0 Beta.  This fixes an out-of-memory issue encountered by some users when using very large raster datasets as inputs.

2.4.1 (2012-10-08)
------------------
- Fixed a compatibility issue with ArcGIS 9.3 where the ArcMap and ArcToolbox were unable to be opened by Arc 9.3.

2.4.0 (2012-10-05)
------------------
Changes in InVEST 2.4.0

General:

This is a major release which releases two additional beta versions of the
InVEST models in the InVEST 3.0 framework.  Additionally, this release
introduces start menu shortcuts for all available InVEST 3.0 beta models.
Existing InVEST 2.x models can still be found in the included Arc toolbox.

Existing InVEST models migrated to the 3.0 framework in this release
include:

- Biodiversity 3.0 Beta
    - Minor bug fixes and usability enhancements
    - Runtime decreased by a factor of 210
- Overlap Analysis 3.0 Beta
    - In most cases runtime decreased by at least a factor of 15
    - Minor bug fixes and usability enhancements
    - Split into two separate tools:
        * Overlap Analysis outputs rasters with individually-weighted pixels
        * Overlap Analysis: Management Zones produces a shapefile output.
    - Updated table format for input activity CSVs
    - Removed the "grid the seascape" step

Updates to ArcGIS models:

- Coastal vulnerability
    - Removed the "structures" option
    - Minor bug fixes and usability enhancements
- Coastal protection (erosion protection)
    - Incorporated economic valuation option
    - Minor bug fixes and usability enhancements

Additionally there are a handful of minor fixes and feature
enhancements:

- InVEST 3.0 Beta standalones (identified by a new InVEST icon) may be run
  from the Start Menu (on windows navigate to
  Start Menu -> All Programs -> InVEST 2.4.0
- Bug fixes for the calculation of raster statistics.
- InVEST 3.0 wave energy no longer requires an AOI for global runs, but
  encounters memory issues on machines with less than 4GB of RAM.  This
  is a known issue that will be fixed in a minor release.
- Minor fixes to several chapters in the user's guide.
- Minor bug fix to the 3.0 Carbon model: harvest maps are no longer required
  inputs.
- Other minor bug fixes and runtime performance tweaks in the 3.0 framework.
- Improved installer allows users to remove InVEST from the Windows Add/Remove
  programs menu.
- Fixed a visualization bug with wave energy where output rasters did not have the min/max/stdev calculations on them.  This made the default visualization in arc be a gray blob.

2.3.0 (2012-08-02)
------------------
Changes in InVEST 2.3.0

General:

This is a major release which releases several beta versions of the
InVEST models in the InVEST 3.0 framework.  These models run as
standalones, but a GIS platform is needed to edit and view the data
inputs and outputs.  Until InVEST 3.0 is released the original ArcGIS
based versions of these tools will remain the release.

Existing InVEST models migrated to the 3.0 framework in this release
include:

- Reservoir Hydropower Production 3.0 beta
    - Minor bug fixes.
- Finfish Aquaculture
    - Minor bug fixes and usability enhancements.
- Wave Energy 3.0 beta
    - Runtimes for non-global runs decreased by a factor of 7
    - Minor bugs in interpolation that exist in the 2.x model is fixed in
      3.0 beta.
- Crop Pollination 3.0 beta
    - Runtimes decreased by a factor of over 10,000

This release also includes the new models which only exist in the 3.0
framework:

- Marine Water Quality 3.0 alpha with a preliminary  user's guide.

InVEST models in the 3.0 framework from previous releases that now
have a standalone executable include:

- Managed Timber Production Model
- Carbon Storage and Sequestration

Additionally there are a handful of other minor fixes and feature
enhancements since the previous release:

- Minor bug fix to 2.x sedimentation model that now correctly
  calculates slope exponentials.
- Minor fixes to several chapters in the user's guide.
- The 3.0 version of the Carbon model now can value the price of carbon
  in metric tons of C or CO2.
- Other minor bug fixes and runtime performance tweaks in the 3.0 framework.

2.2.2 (2012-03-03)
------------------
Changes in InVEST 2.2.2

General:

This is a minor release which fixes the following defects:

-Fixed an issue with sediment retention model where large watersheds
 allowed loading per cell was incorrectly rounded to integer values.

-Fixed bug where changing the threshold didn't affect the retention output
 because function was incorrectly rounded to integer values.

-Added total water yield in meters cubed to to output table by watershed.

-Fixed bug where smaller than default (2000) resolutions threw an error about
 not being able to find the field in "unitynew".  With non-default resolution,
 "unitynew" was created without an attribute table, so one was created by
 force.

-Removed mention of beta state and ecoinformatics from header of software
 license.

-Modified overlap analysis toolbox so it reports an error directly in the
 toolbox if the workspace name is too long.

2.2.1 (2012-01-26)
------------------
Changes in InVEST 2.2.1

General:

This is a minor release which fixes the following defects:

-A variety of miscellaneous bugs were fixed that were causing crashes of the Coastal Protection model in Arc 9.3.
-Fixed an issue in the Pollination model that was looking for an InVEST1005 directory.
-The InVEST "models only" release had an entry for the InVEST 3.0 Beta tools, but was missing the underlying runtime.  This has been added to the models only 2.2.1 release at the cost of a larger installer.
-The default InVEST ArcMap document wouldn't open in ArcGIS 9.3.  It can now be opened by Arc 9.3 and above.
-Minor updates to the Coastal Protection user's guide.

2.2.0 (2011-12-22)
------------------
In this release we include updates to the habitat risk assessment
model, updates to Coastal Vulnerability Tier 0 (previously named
Coastal Protection), and a new tier 1 Coastal Vulnerability tool.
Additionally, we are releasing a beta version of our 3.0 platform that
includes the terrestrial timber and carbon models.

See the "Marine Models" and "InVEST 3.0 Beta" sections below for more details.

**Marine Models**

1. Marine Python Extension Check

   This tool has been updated to include extension requirements for the new
   Coastal Protection T1 model.  It also reflects changes to the Habitat Risk
   Assessment and Coastal Protection T0 models, as they no longer require the
   PythonWin extension.

2. Habitat Risk Assessment (HRA)

   This model has been updated and is now part of three-step toolset.  The
   first step is a new Ratings Survey Tool which eliminates the need for
   Microsoft Excel when users are providing habitat-stressor ratings.  This
   Survey Tool now allows users to up- and down-weight the importance of
   various criteria.  For step 2, a copy of the Grid the Seascape tool has been
   placed in the HRA toolset.  In the last step, users will run the HRA model
   which includes the following updates:

   - New habitat outputs classifying risk as low, medium, and high
   - Model run status updates (% complete) in the message window
   - Improved habitat risk plots embedded in the output HTML

3. Coastal Protection

   This module is now split into sub-models, each with two parts.  The first
   sub-model is Coastal Vulnerability (Tier 0) and the new addition is Coastal
   Protection (Tier 1).

   Coastal Vulnerability (T0)
   Step 1) Fetch Calculator - there are no updates to this tool.
   Step 2) Vulnerability Index

   - Wave Exposure: In this version of the model, we define wave exposure for
     sites facing the open ocean as the maximum of the weighted average of
     wave's power coming from the ocean or generated by local winds.  We
     weight wave power coming from each of the 16 equiangular sector by the
     percent of time that waves occur in that sector, and based on whether or
     not fetch in that sector exceeds 20km.  For sites that are sheltered, wave
     exposure is the average of wave power generated by the local storm winds
     weighted by the percent occurrence of those winds in each sector.  This
     new method takes into account the seasonality of wind and wave patterns
     (storm waves generally come from a preferential direction), and helps
     identify regions that are not exposed to powerful waves although they are
     open to the ocean (e.g. the leeside of islands).

   - Natural Habitats: The ranking is now computed using the rank of all
     natural habitats present in front of a segment, and we weight the lowest
     ranking habitat 50% more than all other habitats.  Also, rankings and
     protective distance information are to be provided by CSV file instead of
     Excel.  With this new method, shoreline segments that have more habitats
     than others will have a lower risk of inundation and/or erosion during
     storms.

   - Structures: The model has been updated to now incorporate the presence of
     structures by decreasing the ranking of shoreline segments that adjoin
     structures.

   Coastal Protection (T1) - This is a new model which plots the amount of
   sandy beach erosion or consolidated bed scour that backshore regions
   experience in the presence or absence of natural habitats.  It is composed
   of two steps: a Profile Generator and Nearshore Waves and Erosion.  It is
   recommended to run the Profile Generator before the Nearshore Waves and
   Erosion model.

   Step 1) Profile Generator:  This tool helps the user generate a 1-dimensional
   bathymetric and topographic profile perpendicular to the shoreline at the
   user-defined location.  This model provides plenty of guidance for building
   backshore profiles for beaches, marshes and mangroves.  It will help users
   modify bathymetry profiles that they already have, or can generate profiles
   for sandy beaches if the user has not bathymetric data.  Also, the model
   estimates and maps the location of natural habitats present in front of the
   region of interest.  Finally, it provides sample wave and wind data that
   can be later used in the Nearshore Waves and Erosion model, based on
   computed fetch values and default Wave Watch III data.

   Step 2) Nearshore Waves and Erosion: This model estimates profiles of beach
   erosion or values of rates of consolidated bed scour at a site as a function
   of the type of habitats present in the area of interest.  The model takes
   into account the protective effects of vegetation, coral and oyster reefs,
   and sand dunes.  It also shows the difference of protection provided when
   those habitats are present, degraded, or gone.

4. Aesthetic Quality

   This model no longer requires users to provide a projection for Overlap
   Analysis.  Instead, it uses the projection from the user-specified Area of
   Interest (AOI) polygon.  Additionally, the population estimates for this
   model have been fixed.

**InVEST 3.0 Beta**

The 2.2.0 release includes a preliminary version of our InVEST 3.0 beta
platform.  It is included as a toolset named "InVEST 3.0 Beta" in the
InVEST220.tbx.  It is currently only supported with ArcGIS 10.  To launch
an InVEST 3.0 beta tool, double click on the desired tool in the InVEST 3.0
toolset then click "Ok" on the Arc toolbox screen that opens. The InVEST 3.0
tool panel has inputs very similar to the InVEST 2.2.0 versions of the tools
with the following modifications:

InVEST 3.0 Carbon:
  * Fixes a minor bug in the 2.2 version that ignored floating point values
    in carbon pool inputs.
  * Separation of carbon model into a biophysical and valuation model.
  * Calculates carbon storage and sequestration at the minimum resolution of
    the input maps.
  * Runtime efficiency improved by an order of magnitude.
  * User interface streamlined including dynamic activation of inputs based
    on user preference, direct link to documentation, and recall of inputs
    based on user's previous run.

InVEST 3.0 Timber:
  * User interface streamlined including dynamic activation of inputs based
    on user preference, direct link to documentation, and recall of inputs
    based on user's previous run.


2.1.1 (2011-10-17)
------------------
Changes in InVEST 2.1.1

General:

This is a minor release which fixes the following defects:

-A truncation error was fixed on nutrient retention and sedimentation model that involved division by the number of cells in a watershed.  Now correctly calculates floating point division.
-Minor typos were fixed across the user's guide.

2.1 Beta (2011-05-11)
---------------------
Updates to InVEST Beta

InVEST 2.1 . Beta

Changes in InVEST 2.1

General:

1.	InVEST versioning
We have altered our versioning scheme.  Integer changes will reflect major changes (e.g. the addition of marine models warranted moving from 1.x to 2.0).  An increment in the digit after the primary decimal indicates major new features (e.g the addition of a new model) or major revisions.  For example, this release is numbered InVEST 2.1 because two new models are included).  We will add another decimal to reflect minor feature revisions or bug fixes.  For example, InVEST 2.1.1 will likely be out soon as we are continually working to improve our tool.
2.	HTML guide
With this release, we have migrated the entire InVEST users. guide to an HTML format.  The HTML version will output a pdf version for use off-line, printing, etc.


**MARINE MODELS**

1.Marine Python Extension Check

-This tool has been updated to allow users to select the marine models they intend to run.  Based on this selection, it will provide a summary of which Python and ArcGIS extensions are necessary and if the Python extensions have been successfully installed on the user.s machine.

2.Grid the Seascape (GS)

-This tool has been created to allow marine model users to generate an seascape analysis grid within a specified area of interest (AOI).

-It only requires an AOI and cell size (in meters) as inputs, and produces a polygon grid which can be used as inputs for the Habitat Risk Assessment and Overlap Analysis models.

3. Coastal Protection

- This is now a two-part model for assessing Coastal Vulnerability.  The first part is a tool for calculating fetch and the second maps the value of a Vulnerability Index, which differentiates areas with relatively high or low exposure to erosion and inundation during storms.

- The model has been updated to now incorporate coastal relief and the protective influence of up to eight natural habitat input layers.

- A global Wave Watch 3 dataset is also provided to allow users to quickly generate rankings for wind and wave exposure worldwide.

4. Habitat Risk Assessment (HRA)

This new model allows users to assess the risk posed to coastal and marine habitats by human activities and the potential consequences of exposure for the delivery of ecosystem services and biodiversity.  The HRA model is suited to screening the risk of current and future human activities in order to prioritize management strategies that best mitigate risk.

5. Overlap Analysis

This new model maps current human uses in and around the seascape and summarizes the relative importance of various regions for particular activities.  The model was designed to produce maps that can be used to identify marine and coastal areas that are most important for human use, in particular recreation and fisheries, but also other activities.

**FRESHWATER MODELS**

All Freshwater models now support ArcMap 10.


Sample data:

1. Bug fix for error in Water_Tables.mdb Biophysical table where many field values were shifted over one column relative to the correct field name.

2. Bug fix for incorrect units in erosivity layer.


Hydropower:

1.In Water Yield, new output tables have been added containing mean biophysical outputs (precipitation, actual and potential evapotranspiration, water yield)  for each watershed and sub-watershed.


Water Purification:

1. The Water Purification Threshold table now allows users to specify separate thresholds for nitrogen and phosphorus.   Field names thresh_n and thresh_p replace the old ann_load.

2. The Nutrient Retention output tables nutrient_watershed.dbf and nutrient_subwatershed.dbf now include a column for nutrient retention per watershed/sub-watershed.

3. In Nutrient Retention, some output file names have changed.

4. The user's guide has been updated to explain more accurately the inclusion of thresholds in the biophysical service estimates.


Sedimentation:

1. The Soil Loss output tables sediment_watershed.dbf and sediment_subwatershed.dbf now include a column for sediment retention per watershed/sub-watershed.

2. In Soil Loss, some output file names have changed.

3. The default input value for Slope Threshold is now 75.

4. The user's guide has been updated to explain more accurately the inclusion of thresholds in the biophysical service estimates.

5. Valuation: Bug fix where the present value was not being applied correctly.





2.0 Beta (2011-02-14)
---------------------
Changes in InVEST 2.0

InVEST 1.005 is a minor release with the following modification:

1. Aesthetic Quality

    This new model allows users to determine the locations from which new nearshore or offshore features can be seen.  It generates viewshed maps that can be used to identify the visual footprint of new offshore development.


2. Coastal Vulnerability

    This new model produces maps of coastal human populations and a coastal exposure to erosion and inundation index map.  These outputs can be used to understand the relative contributions of different variables to coastal exposure and to highlight the protective services offered by natural habitats.


3. Aquaculture

    This new model is used to evaluate how human activities (e.g., addition or removal of farms, changes in harvest management practices) and climate change (e.g., change in sea surface temperature) may affect the production and economic value of aquacultured Atlantic salmon.


4. Wave Energy

    This new model provides spatially explicit information, showing potential areas for siting Wave Energy conversion (WEC) facilities with the greatest energy production and value.  This site- and device-specific information for the WEC facilities can then be used to identify and quantify potential trade-offs that may arise when siting WEC facilities.


5. Avoided Reservoir Sedimentation

    - The name of this model has been changed to the Sediment Retention model.

    - We have added a water quality valuation model for sediment retention. The user now has the option to select avoided dredge cost analysis, avoided water treatment cost analysis or both.  The water quality valuation approach is the same as that used in the Water Purification: Nutrient Retention model.

    - The threshold information for allowed sediment loads (TMDL, dead volume, etc.) are now input in a stand alone table instead of being included in the valuation table. This adjusts the biophysical service output for any social allowance of pollution. Previously, the adjustment was only done in the valuation model.

    - The watersheds and sub-watershed layers are now input as shapefiles instead of rasters.

    - Final outputs are now aggregated to the sub-basin scale. The user must input a sub-basin shapefile. We provide the Hydro 1K dataset as a starting option. See users guide for changes to many file output names.

    - Users are strongly advised not to interpret pixel-scale outputs for hydrological understanding or decision-making of any kind. Pixel outputs should only be used for calibration/validation or model checking.


6. Hydropower Production

    - The watersheds and sub-watershed layers are now input as shapefiles instead of rasters.

    - Final outputs are now aggregated to the sub-basin scale. The user must input a sub-basin shapefile. We provide the Hydro 1K dataset as a starting option. See users guide for changes to many file output names.

    - Users are strongly advised not to interpret pixel-scale outputs for hydrological understanding or decision-making of any kind. Pixel outputs should only be used for calibration/validation or model checking.

    - The calibration constant for each watershed is now input in a stand-alone table instead of being included in the valuation table. This makes running the water scarcity model simpler.


7. Water Purification: Nutrient Retention

    - The threshold information for allowed pollutant levels (TMDL, etc.) are now input in a stand alone table instead of being included in the valuation table. This adjusts the biophysical service output for any social allowance of pollution. Previously, the adjustment was only done in the valuation model.

    - The watersheds and sub-watershed layers are now input as shapefiles instead of rasters.

    - Final outputs are now aggregated to the sub-basin scale. The user must input a sub-basin shapefile. We provide the Hydro 1K dataset as a starting option. See users guide for changes to many file output names.

    - Users are strongly advised not to interpret pixel-scale outputs for hydrological understanding or decision-making of any kind. Pixel outputs should only be used for calibration/validation or model checking.


8. Carbon Storage and Sequestration

    The model now outputs an aggregate sum of the carbon storage.


9. Habitat Quality and Rarity

    This model had an error while running ReclassByACII if the land cover codes were not sorted alphabetically.  This has now been corrected and it sorts the reclass file before running the reclassification

    The model now outputs an aggregate sum of the habitat quality.

10. Pollination

    In this version, the pollination model accepts an additional parameter which indicated the proportion of a crops yield that is attributed to wild pollinators.

<|MERGE_RESOLUTION|>--- conflicted
+++ resolved
@@ -2,19 +2,16 @@
 
 Unreleased Changes
 ------------------
-<<<<<<< HEAD
+* Updated raster percentile algorithms in Scenic Quality and Wave Energy
+  models to use a more efficient and reliable raster percentile function
+  from pygeoprocessing.
+* InVEST is now compatible with pygeoprocessing 1.9.1.
 * All InVEST models now have an ``ARGS_SPEC`` object that contains metadata
   about the model and describes the model's arguments.  Validation has been
   reimplemented across all models to use these ``ARGS_SPEC`` objects.
 * The results suffix key for the Wave Energy and Wind Energy models has been
   renamed ``results_suffix`` (was previously ``suffix``).  This is for
   consistency across InVEST models.
-=======
-* Updated raster percentile algorithms in Scenic Quality and Wave Energy
-  models to use a more efficient and reliable raster percentile function
-  from pygeoprocessing.
-* InVEST is now compatible with pygeoprocessing 1.9.0.
->>>>>>> a0c0c846
 * Speed and memory optimization of raster processing in the Recreation model.
 * Removed a constraint in Coastal Vulnerability so the AOI polygon no longer
   needs to intersect the continental shelf contour line. So the AOI can now be
