--- conflicted
+++ resolved
@@ -2,11 +2,8 @@
 
 Unreleased Changes
 ------------------
-<<<<<<< HEAD
 * Corrected an issue with the uses of buffers in the euclidean risk function of Habitat Risk Assessment.  (issue #3564)
-=======
 * Complete code coverage tests for Habitat Quality model.
->>>>>>> 45ed3fc0
 * Corrected an issue with the ``Fisheries_Inputs.csv`` sample table used by Overlap Analysis.  (issue #3548)
 * Major modifications to Terrestrial Carbon model to include removing the harvested wood product pool, uncertainty analysis, and updated efficient raster calculations for performance.
 * Fixed an issue in GLOBIO that would cause model runs to crash if the AOI marked as optional was not present.
