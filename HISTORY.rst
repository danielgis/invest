.. :changelog:

.. Unreleased Changes

Unreleased Changes
------------------
<<<<<<< HEAD
* Fixed a cross-platform issue with the UI where logfiles could not be dropped onto UI windows.
* Model arguments loaded from logfiles are now cast to their correct literal value.  This addresses an issue where some models containing boolean inputs could not have their parameters loaded from logfiles.
=======
* Fixing an issue with the documentation and forums links on the InVEST model windows.  The links now correctly link to the documentation page or forums as needed.
>>>>>>> a5982c94

3.4.1 (2017-12-11)
------------------
* In the Coastal Blue Carbon model, the ``interest_rate`` parameter has been renamed to ``inflation_rate``.
* Fixed issues with sample parameter sets for InVEST Habitat Quality, Habitat Risk Assessment, Coastal Blue Carbon, and Coastal Blue Carbon Preprocessors.  All sample parameter sets now have the correct paths to the model's input files, and correctly note the name of the model that they apply to.
* Added better error checking to the SDR model for missing `ws_id` and invalid `ws_id` values such as `None` or some non-integer value. Also added tests for the `SDR` validation module.

3.4.0 (2017-12-03)
------------------
* Fixed an issue with most InVEST models where the suffix was not being reflected in the output filenames.  This was due to a bug in the InVEST UI, where the suffix args key was assumed to be ``'suffix'``.  Instances of ``InVESTModel`` now accept a keyword argument to defined the suffix args key.
* Fixed an issue/bug in Seasonal Water Yield that would occur when a user provided a datastack that had nodata values overlapping with valid DEM locations. Previously this would generate an NaN for various biophysical values at that pixel and cascade it downslope. Now any question of nodata on a valid DEM pixel is treated as "0". This will make serious visual artifacts on the output, but should help users pinpoint the source of bad data rather than crash.
* Refactored all but routing components of SDR to use PyGeoprocessing 0.5.0 and laid a consistent raster floating point type of 'float32'. This will cause numerically insignificant differences between older versions of SDR and this one. But differences are well within the tolerance of the overall error of the model and expected error rate of data. Advantages are smaller disk footprint per run, cleaner and more maintainable design, and a slight performance increase.
* Bug fixed in SDR that would align the output raster stack to match with the landcover pixel stack even though the rest of the rasters are scaled and clipped to the DEM.
* When loading parameters from a datastack, parameter set or logfile, the UI will check that the model that created the file being loaded matches the name of the model that is currently running.  If there is a mismatch, a dialog is presented for the user to confirm or cancel the loading of parameters. Logfiles from IUI (which do not have clearly-recorded modelname or InVEST version information) can still have their arguments parsed, but the resulting model name and InVEST version will be set to ``"UNKNOWN"``.
* Data Stack files (``*.invest.json``, ``*.invest.tar.gz``) can now be dragged and dropped on an InVEST model window, which will prompt the UI to load that parameter set.
* Spatial inputs to Coastal Blue Carbon are now aligned as part of the model. This resolves a longstanding issue with the model where inputs would need to perfectly overlap (even down to pixel indices), or else the model would yield strange results.
* The InVEST UI now contains a submenu for opening a recently-opened datastack.  This submenu is automatically populated with the 10 most recently-opened datastacks for the current model.
* Removed vendored ``natcap.invest.dbfpy`` subpackage.
* Removed deprecated ``natcap.invest.fileio`` module.
* Removed ``natcap.invest.iui`` UI subpackage in favor of a new UI framework found at ``natcap.invest.ui``. This new UI features a greatly improved API, good test coverage, support for Qt4 and Qt5, and includes updates to all InVEST models to support validation of model arguments from a python script, independent of the UI.
* Updated core model of seasonal water yield to allow for negative `L_avail`.
* Updated RouteDEM to allow for file suffixes, finer control over what DEM routing algorithms to run, and removal of the multiple stepped stream threshold classification.
* Redesign/refactor of pollination model. Long term bugs in the model are resolved, managed pollinators added, and many simplifications to the end user's experience.  The updated user's guide chapter is available here: http://data.naturalcapitalproject.org/nightly-build/invest-users-guide/html/croppollination.html
* Scenario Generator - Rule Based now has an optional input to define a seed.
  This input is used to seed the random shuffling of parcels that have equal
  priorities.
* InVEST on mac is now distributed as a single application bundle, allowing InVEST to run as expected on mac OSX Sierra.  Individual models are selected and launched from a new launcher window.
* The InVEST CLI now has a GUI model launcher:  ``$ invest launcher``
* Updated the Coastal Blue Carbon model to improve handling of blank lines in input CSV tables and improve memory efficiency of the current implementation.
* Improved the readability of a cryptic error message in Coastal Vulnerability that is normally raised when the depth threshold is too high or the exposure proportion is too low to detect any shoreline segments.
* Adding InVEST HTML documentation to the Mac disk image distribution.
* Upgrading dependency of PyGeoprocessing to 0.3.3.  This fixes a memory leak associated with any model that aggregates rasters over complicated overlapping polygons.
* Adding sample data to Blue Carbon model that were missing.
* Deprecating the InVEST Marine Water Quality model.  This also removes InVEST's dependancy on the pyamg package which has been removed from REQUIREMENTS.TXT.
* Deprecating the ArcGIS-based Coastal Protection model and ArcGIS-based data-preprocessing scripts.  The toolbox and scripts may still be found at https://bitbucket.org/natcap/invest.arcgis.
* Fixing an issue in the carbon edge effect model that caused output values in the shapefile to be rounded to the nearest integer.
* Fixing issue in SDR model that would occasionally cause users to see errors about field widths in the output shapefile generation.
* Updated the erodibility sample raster that ships with InVEST for the SDR model.  The old version was in US units, in this version we convert to SI units as the model requires, and clipped the raster to the extents of the other stack to save disk space.

3.3.3 (2017-02-06)
------------------
* Fixed an issue in the UI where the carbon model wouldn't accept negative numbers in the price increase of carbon.
* RouteDEM no longer produces a "tiled_dem.tif" file since that functionality is being deprecated in PyGeoprocessing.
* Fixing an issue in SDR where the optional drainage layer would not be used in most of the SDR biophysical calculations.
* Refactoring so water yield pixels with Kc and et0 equal to be 0 now yields a 0.0 value of water yield on that pixel rather than nodata.
* Light optimization refactor of wind energy model that improves runtimes in some cases by a factor of 2-3.
* Performance optimizations to HRA that improve runtimes by approximately 30%.
* Fixed a broken UI link to Seasonal Water Yield's user's guide.
* Fixed an issue with DelineateIT that caused ArcGIS users to see both the watershed and inverse watershed polygons when viewing the output of the tool.
* Upgrading dependency to PyGeoprocessing 0.3.2.
* Fixed an issue with SDR that caused the LS factor to be an order of magnitue too high in areas where the slope was greater than 9%.  In our sample case this caused sediment export estimates to be about 6% too high, but in cases where analyses are run over steep slopes the error would have been greater.
* ``paver check`` now warns if the ``PYTHONHOME`` environment variable is set.
* API docs now correctly reflect installation steps needed for python development headers on linux.
* Fixed a side effect in the InVEST user interface that would cause ``tempfile.tempdir`` to be set and then not be reset after a model run is finished.
* The InVEST user interface will now record GDAL/OGR log messages in the log messages window and in the logfile written to the workspace.
* Updated branding and usability of the InVEST installer for Windows, and the Mac Disk Image (.dmg).


3.3.2 (2016-10-17)
------------------
* Partial test coverage for HRA model.
* Full test coverage for Overlap Analysis model.
* Full test coverage for Finfish Aquaculture.
* Full test coverage for DelineateIT.
* Full test coverage for RouteDEM.
* Fixed an issue in Habitat Quality where an error in the sample table or malformed threat raster names would display a confusing message to the user.
* Full test coverage for scenario generator proximity model.
* Patching an issue in seasonal water yield that causes an int overflow error if the user provides a floating point landcover map and the nodata value is outside of the range of an int64.
* Full test coverage for the fisheries model.
* Patched an issue that would cause the Seasonal Water Edge model to crash when the curve number was 100.
* Patching a critical issue with forest carbon edge that would give incorrect results for edge distance effects.
* Patching a minor issue with forest carbon edge that would cause the model to crash if only one  interpolation point were selected.
* Full test coverage for pollination model.
* Removed "farms aggregation" functionality from the InVEST pollination model.
* Full test coverage for the marine water quality model.
* Full test coverage for GLOBIO model.
* Full test coverage for carbon forest edge model.
* Upgraded SciPy dependancy to 0.16.1.
* Patched bug in NDR that would cause a phosphorus density to be reported per pixel rather than total amount of phosporous in a pixel.
* Corrected an issue with the uses of buffers in the euclidean risk function of Habitat Risk Assessment.  (issue #3564)
* Complete code coverage tests for Habitat Quality model.
* Corrected an issue with the ``Fisheries_Inputs.csv`` sample table used by Overlap Analysis.  (issue #3548)
* Major modifications to Terrestrial Carbon model to include removing the harvested wood product pool, uncertainty analysis, and updated efficient raster calculations for performance.
* Fixed an issue in GLOBIO that would cause model runs to crash if the AOI marked as optional was not present.
* Removed the deprecated and incomplete Nearshore Wave and Erosion model (``natcap.invest.nearshore_wave_and_erosion``).
* Removed the deprecated Timber model (``natcap.invest.timber``).
* Fixed an issue where seasonal water yield would raise a divide by zero error if a watershed polygon didn't cover a valid data region.  Now sets aggregation quantity to zero and reports a warning in the log.
* ``natcap.invest.utils.build_file_registry`` now raises a ``ValueError`` if a path is not a string or list of strings.
* Fixed issues in NDR that would indicate invalid values were being processed during runtimes by skipping the invalid calculations in the first place rather than calculating them and discarding after the fact.
* Complete code coverage tests for NDR model.
* Minor (~10% speedup) performance improvements to NDR.
* Added functionality to recreation model so that the `monthly_table.csv` file now receives a file suffix if one is provided by the user.
* Fixed an issue in SDR where the m exponent was calculated incorrectly in many situations resulting in an error of about 1% in total export.
* Fixed an issue in SDR that reported runtime overflow errors during normal processing even though the model completed without other errors.

3.3.1 (2016-06-13)
------------------
* Refactored API documentation for readability, organization by relevant topics, and to allow docs to build on `invest.readthedocs.io <http://invest.readthedocs.io>`_,
* Installation of ``natcap.invest`` now requires ``natcap.versioner``.  If this is not available on the system at runtime, setuptools will make it available at runtime.
* InVEST Windows installer now includes HISTORY.rst as the changelog instead of the old ``InVEST_Updates_<version>`` files.
* Habitat suitability model is generalized and released as an API only accessible model.  It can be found at ``natcap.invest.habitat_suitability.execute``.  This model replaces the oyster habitat suitability model.
    * The refactor of this model requires an upgrade to ``numpy >= 1.11.0``.
* Fixed a crash in the InVEST CLI where calling ``invest`` without a parameter would raise an exception on linux-based systems.  (Issue `#3528 <https://bitbucket.org/natcap/invest/issues/3515>`_)
* Patched an issue in Seasonal Water Yield model where a nodata value in the landcover map that was equal to ``MAX_INT`` would cause an overflow error/crash.
* InVEST NSIS installer will now optionally install the Microsoft Visual C++ 2008 redistributable on Windows 7 or earlier.  This addresses a known issue on Windows 7 systems when importing GDAL binaries (Issue `#3515 <https://bitbucket.org/natcap/invest/issues/3515>`_).  Users opting to install this redistributable agree to abide by the terms and conditions therein.
* Removed the deprecated subpackage ``natcap.invest.optimization``.
* Updated the InVEST license to legally define the Natural Capital Project.
* Corrected an issue in Coastal Vulnerability where an output shapefile was being recreated for each row, and where field values were not being stored correctly.
* Updated Scenario Generator model to add basic testing, file registry support, PEP8 and PEP257 compliance, and to fix several bugs.
* Updated Crop Production model to add a simplified UI, faster runtime, and more testing.

3.3.0 (2016-03-14)
------------------
* Refactored Wind Energy model to use a CSV input for wind data instead of a Binary file.
* Redesigned InVEST recreation model for a single input streamlined interface, advanced analytics, and refactored outputs.  While the model is still based on "photo user days" old model runs are not backward compatable with the new model or interface. See the Recreation Model user's guide chapter for details.
    * The refactor of this model requires an upgrade to ``GDAL >=1.11.0 <2.0`` and ``numpy >= 1.10.2``.
* Removed nutrient retention (water purification) model from InVEST suite and replaced it with the nutrient delivery ratio (NDR) model.  NDR has been available in development relseases, but has now officially been added to the set of Windows Start Menu models and the "under development" tag in its users guide has been removed.  See the InVEST user's guide for details between the differences and advantages of NDR over the old nutrient model.
* Modified NDR by adding a required "Runoff Proxy" raster to the inputs.  This allows the model to vary the relative intensity of nutrient runoff based on varying precipitation variability.
* Fixed a bug in the Area Change rule of the Rule-Based Scenario Generator, where units were being converted incorrectly. (Issue `#3472 <https://bitbucket.org/natcap/invest/issues/3472>`_) Thanks to Fosco Vesely for this fix.
* InVEST Seasonal Water Yield model released.
* InVEST Forest Carbon Edge Effect model released.
* InVEST Scenario Generator: Proximity Based model released and renamed the previous "Scenario Generator" to "Scenario Generator: Rule Based".
* Implemented a blockwise exponential decay kernel generation function, which is now used in the Pollination and Habitat Quality models.
* GLOBIO now uses an intensification parameter and not a map to average all agriculture across the GLOBIO 8 and 9 classes.
* GLOBIO outputs modified so core outputs are in workspace and intermediate outputs are in a subdirectory called 'intermediate_outputs'.
* Fixed a crash with the NDR model that could occur if the DEM and landcover maps were different resolutions.
* Refactored all the InVEST model user interfaces so that Workspace defaults to the user's home "Documents" directory.
* Fixed an HRA bug where stessors with a buffer of zero were being buffered by 1 pixel
* HRA enhancement which creates a common raster to burn all input shapefiles onto, ensuring consistent alignment.
* Fixed an issue in SDR model where a landcover map that was smaller than the DEM would create extraneous "0" valued cells.
* New HRA feature which allows for "NA" values to be entered into the "Ratings" column for a habitat / stressor pair in the Criteria Ratings CSV. If ALL ratings are set to NA, the habitat / stressor will be treated as having no interaction. This means in the model, that there will be no overlap between the two sources. All rows parameters with an NA rating will not be used in calculating results.
* Refactored Coastal Blue Carbon model for greater speed, maintainability and clearer documentation.
* Habitat Quality bug fix when given land cover rasters with different pixel sizes than threat rasters. Model would use the wrong pixel distance for the convolution kernel.
* Light refactor of Timber model. Now using CSV input attribute file instead of DBF file.
* Fixed clipping bug in Wave Energy model that was not properly clipping polygons correctly. Found when using global data.
* Made the following changes / updates to the coastal vulnerability model:
    * Fixed a bug in the model where the geomorphology ranks were not always being used correctly.
    * Removed the HTML summary results output and replaced with a link to a dashboard that helps visualize and interpret CV results.
    * Added a point shapefile output: 'outputs/coastal_exposure.shp' that is a shapefile representation of the corresponding CSV table.
    * The model UI now requires the 'Relief' input. No longer optional.
    * CSV outputs and Shapefile outputs based on rasters now have x, y coorinates of the center of the pixel instead of top left of the pixel.
* Turning setuptools' zip_safe to False for consistency across the Natcap Namespace.
* GLOBIO no longer requires user to specify a keyfield in the AOI.
* New feature to GLOBIO to summarize MSA by AOI.
* New feature to GLOBIO to use a user defined MSA parameter table to do the MSA thresholds for infrastructure, connectivity, and landuse type
* Documentation to the GLOBIO code base including the large docstring for 'execute'.

3.2.0 (2015-05-31)
------------------
InVEST 3.2.0 is a major release with the addition of several experimental models and tools as well as an upgrade to the PyGeoprocessing core:

* Upgrade to PyGeoprocessing v0.3.0a1 for miscelaneous performance improvements to InVEST's core geoprocessing routines.
* An alpha unstable build of the InVEST crop production model is released with partial documentation and sample data.
* A beta build of the InVEST fisheries model is released with documentation and sample data.
* An alpha unstable build of the nutrient delivery ratio (NDR) model is available directly under InVEST's instalation directory at  ``invest-x86/invest_ndr.exe``; eventually this model will replace InVEST's current "Nutrient" model.  It is currently undocumented and unsupported but inputs are similar to that of InVEST's SDR model.
* An alpha unstable build of InVEST's implementation of GLOBIO is available directly under InVEST's instalation directory at ``invest-x86/invest_globio.exe``.  It is currently undocumented but sample data are provided.
* DelinateIT, a watershed delination tool based on PyGeoprocessing's d-infinity flow algorithm is released as a standalone tool in the InVEST repository with documentation and sample data.
* Miscelaneous performance patches and bug fixes.

3.1.3 (2015-04-23)
------------------
InVEST 3.1.3 is a hotfix release patching a memory blocking issue resolved in PyGeoprocessing version 0.2.1.  Users might have experienced slow runtimes on SDR or other routed models.

3.1.2 (2015-04-15)
------------------
InVEST 3.1.2 is a minor release patching issues mostly related to the freshwater routing models and signed GDAL Byte datasets.

* Patching an issue where some projections were not regognized and InVEST reported an UnprojectedError.
* Updates to logging that make it easier to capture logging messages when scripting InVEST.
* Shortened water yield user interface height so it doesn't waste whitespace.
* Update PyGeoprocessing dependency to version 0.2.0.
* Fixed an InVEST wide issue related to bugs stemming from the use of signed byte raster inputs that resulted in nonsensical outputs or KeyErrors.
* Minor performance updates to carbon model.
* Fixed an issue where DEMS with 32 bit ints and INT_MAX as the nodata value nodata value incorrectly treated the nodata value in the raster as a very large DEM value ultimately resulting in rasters that did not drain correctly and empty flow accumulation rasters.
* Fixed an issue where some reservoirs whose edges were clipped to the edge of the watershed created large plateaus with no drain except off the edge of the defined raster.  Added a second pass in the plateau drainage algorithm to test for these cases and drains them to an adjacent nodata area if they occur.
* Fixed an issue in the Fisheries model where the Results Suffix input was invariably initializing to an empty string.
* Fixed an issue in the Blue Carbon model that prevented the report from being generated in the outputs file.

3.1.1 (2015-03-13)
------------------
InVEST 3.1.1 is a major performance and memory bug patch to the InVEST toolsuite.  We recommend all users upgrade to this version.

* Fixed an issue surrounding reports of SDR or Nutrient model outputs of zero values, nodata holes, excessive runtimes, or out of memory errors.  Some of those problems happened to be related to interesting DEMs that would break the flat drainage algorithm we have inside RouteDEM that adjusted the heights of those regions to drain away from higher edges and toward lower edges, and then pass the height adjusted dem to the InVEST model to do all its model specific calculations.  Unfortunately this solution was not amenable to some degenerate DEM cases and we have now adjusted the algorithm to treat each plateau in the DEM as its own separate region that is processed independently from the other regions. This decreases memory use so we never effectively run out of memory at a minor hit to overall runtime.  We also now adjust the flow direction directly instead of adjust the dem itself.  This saves us from having to modify the DEM and potentially get it into a state where a drained plateau would be higher than its original pixel neighbors that used to drain into it.

There are side effects that result in sometimes large changes to un calibrated runs of SDR or nutrient.  These are related to slightly different flow directions across the landscape and a bug fix on the distance to stream calculation.

* InVEST geoprocessing now uses the PyGeoprocessing package (v0.1.4) rather than the built in functionality that used to be in InVEST.  This will not affect end users of InVEST but may be of interest to users who script InVEST calls who want a standalone Python processing package for raster stack math and hydrological routing.  The project is hosted at https://bitbucket.org/richpsharp/pygeoprocessing.

* Fixed an marine water quality issue where users could input AOIs that were unprojected, but output pixel sizes were specified in meters.  Really the output pixel size should be in the units of the polygon and are now specified as such.  Additionally an exception is raised if the pixel size is too small to generate a numerical solution that is no longer a deep scipy error.

* Added a suffix parameter to the timber and marine water quality models that append a user defined string to the output files; consistent with most of the other InVEST models.

* Fixed a user interface issue where sometimes the InVEST model run would not open a windows explorer to the user's workspace.  Instead it would open to C:\User[..]\My Documents.  This would often happen if there were spaces in the the workspace name or "/" characters in the path.

* Fixed an error across all InVEST models where a specific combination of rasters of different cell sizes and alignments and unsigned data types could create errors in internal interpolation of the raster stacks.  Often these would appear as 'KeyError: 0' across a variety of contexts.  Usually the '0' was an erroneous value introduced by a faulty interpolation scheme.

* Fixed a MemoryError that could occur in the pollination and habitat quality models when the the base landcover map was large and the biophysical properties table allowed the effect to be on the order of that map.  Now can use any raster or range values with only a minor hit to runtime performance.

* Fixed a serious bug in the plateau resolution algorithm that occurred on DEMs with large plateau areas greater than 10x10 in size.  The underlying 32 bit floating point value used to record small height offsets did not have a large enough precision to differentiate between some offsets thus creating an undefined flow direction and holes in the flow accumulation algorithm.

* Minor performance improvements in the routing core, in some cases decreasing runtimes by 30%.

* Fixed a minor issue in DEM resolution that occurred when a perfect plateau was encountered.  Rather that offset the height so the plateau would drain, it kept the plateau at the original height.  This occurred because the uphill offset was nonexistent so the algorithm assumed no plateau resolution was needed.  Perfect plateaus now drain correctly.  In practice this kind of DEM was encountered in areas with large bodies of water where the remote sensing algorithm would classify the center of a lake 1 meter higher than the rest of the lake.

* Fixed a serious routing issue where divergent flow directions were not getting accumulated 50% of the time. Related to a division speed optimization that fell back on C-style modulus which differs from Python.

* InVEST SDR model thresholded slopes in terms of radians, not percent thus clipping the slope tightly between 0.001 and 1%.  The model now only has a lower threshold of 0.00005% for the IC_0 factor, and no other thresholds.  We believe this was an artifact left over from an earlier design of the model.


* Fixed a potential memory inefficiency in Wave Energy Model when computing the percentile rasters. Implemented a new memory efficient percentile algorithm and updated the outputs to reflect the new open source framework of the model. Now outputting csv files that describe the ranges and meaning of the percentile raster outputs.

* Fixed a bug in Habitat Quality where the future output "quality_out_f.tif" was not reflecting the habitat value given in the sensitivity table for the specified landcover types.


3.1.0 (2014-11-19)
------------------
InVEST 3.1.0 (http://www.naturalcapitalproject.org/download.html) is a major software and science milestone that includes an overhauled sedimentation model, long awaited fixes to exponential decay routines in habitat quality and pollination, and a massive update to the underlying hydrological routing routines.  The updated sediment model, called SDR (sediment delivery ratio), is part of our continuing effort to improve the science and capabilities of the InVEST tool suite.  The SDR model inputs are backwards comparable with the InVEST 3.0.1 sediment model with two additional global calibration parameters and removed the need for the retention efficiency parameter in the biophysical table; most users can run SDR directly with the data they have prepared for previous versions.  The biophysical differences between the models are described in a section within the SDR user's guide and represent a superior representation of the hydrological connectivity of the watershed, biophysical parameters that are independent of cell size, and a more accurate representation of sediment retention on the landscape.  Other InVEST improvements to include standard bug fixes, performance improvements, and usability features which in part are described below:

* InVEST Sediment Model has been replaced with the InVEST Sediment Delivery Ratio model.  See the SDR user's guide chapter for the difference between the two.
* Fixed an issue in the pollination model where the exponential decay function decreased too quickly.
* Fixed an issue in the habitat quality model where the exponential decay function decreased too quickly and added back linear decay as an option.
* Fixed an InVEST wide issue where some input rasters that were signed bytes did not correctly map to their negative nodata values.
* Hydropower input rasters have been normalized to the LULC size so sampling error is the same for all the input watersheds.
* Adding a check to make sure that input biophysical parameters to the water yield model do not exceed invalid scientific ranges.
* Added a check on nutrient retention in case the upstream water yield was less than 1 so that the log value did not go negative.  In that case we clamp upstream water yield to 0.
* A KeyError issue in hydropower was resolved that occurred when the input rasters were at such a coarse resolution that at least one pixel was completely contained in each watershed.  Now a value of -9999 will be reported for watersheds that don't contain any valid data.
* An early version of the monthly water yield model that was erroneously included in was in the installer; it was removed in this version.
* Python scripts necessary for running the ArcGIS version of Coastal Protection were missing.  They've since been added back to the distribution.
* Raster calculations are now processed by raster block sizes.  Improvements in raster reads and writes.
* Fixed an issue in the routing core where some wide DEMs would cause out of memory errors.
* Scenario generator marked as stable.
* Fixed bug in HRA where raster extents of shapefiles were not properly encapsulating the whole AOI.
* Fixed bug in HRA where any number of habitats over 4 would compress the output plots. Now extends the figure so that all plots are correctly scaled.
* Fixed a bug in HRA where the AOI attribute 'name' could not be an int. Should now accept any type.
* Fixed bug in HRA which re-wrote the labels if it was run immediately without closing the UI.
* Fixed nodata masking bug in Water Yield when raster extents were less than that covered by the watershed.
* Removed hydropower calibration parameter form water yield model.
* Models that had suffixes used to only allow alphanumeric characters.  Now all suffix types are allowed.
* A bug in the core platform that would occasionally cause routing errors on irregularly pixel sized rasters was fixed.  This often had the effect that the user would see broken streams and/or nodata values scattered through sediment or nutrient results.
* Wind Energy:
        * Added new framework for valuation component. Can now input a yearly price table that spans the lifetime of the wind farm. Also if no price table is made, can specify a price for energy and an annual rate of change.
        * Added new memory efficient distance transform functionality
        * Added ability to leave out 'landing points' in 'grid connection points' input. If not landing points are found, it will calculate wind farm directly to grid point distances
* Error message added in Wave Energy if clip shape has no intersection
* Fixed an issue where the data type of the nodata value in a raster might be different than the values in the raster.  This was common in the case of 64 bit floating point values as nodata when the underlying raster was 32 bit.  Now nodata values are cast to the underlying types which improves the reliability of many of the InVEST models.


3.0.1 (2014-05-19)
------------------
* Blue Carbon model released.

* HRA UI now properly reflects that the Resolution of Analysis is in meters, not meters squared, and thus will be applied as a side length for a raster pixel.

* HRA now accepts CSVs for ratings scoring that are semicolon separated as well as comma separated.

* Fixed a minor bug in InVEST's geoprocessing aggregate core that now consistently outputs correct zonal stats from the underlying pixel level hydro outputs which affects the water yield, sediment, and nutrient models.

* Added compression to InVEST output geotiff files.  In most cases this reduces output disk usage by a factor of 5.

* Fixed an issue where CSVs in the sediment model weren't open in universal line read mode.

* Fixed an issue where approximating whether pixel edges were the same size was not doing an approximately equal function.

* Fixed an issue that made the CV model crash when the coastline computed from the landmass didn't align perfectly with that defined in the geomorphology layer.

* Fixed an issue in the CV model where the intensity of local wave exposure was very low, and yielded zero local wave power for the majority of coastal segments.

* Fixed an issue where the CV model crashes if a coastal segment is at the edge of the shore exposure raster.

* Fixed the exposure of segments surrounded by land that appeared as exposed when their depth was zero.

* Fixed an issue in the CV model where the natural habitat values less than 5 were one unit too low, leading to negative habitat values in some cases.

* Fixed an exponent issue in the CV model where the coastal vulnerability index was raised to a power that was too high.

* Fixed a bug in the Scenic Quality model that prevented it from starting, as well as a number of other issues.

* Updated the pollination model to conform with the latest InVEST geoprocessing standards, resulting in an approximately 33% speedup.

* Improved the UI's ability to remember the last folder visited, and to have all file and folder selection dialogs have access to this information.

* Fixed an issue in Marine Water Quality where the UV points were supposed to be optional, but instead raised an exception when not passed in.

3.0.0 (2014-03-23)
------------------
The 3.0.0 release of InVEST represents a shift away from the ArcGIS to the InVEST standalone computational platform.  The only exception to this shift is the marine coastal protection tier 1 model which is still supported in an ArcGIS toolbox and has no InVEST 3.0 standalone at the moment.  Specific changes are detailed below

* A standalone version of the aesthetic quality model has been developed and packaged along with this release.  The standalone outperforms the ArcGIS equivalent and includes a valuation component.  See the user's guide for details.

* The core water routing algorithms for the sediment and nutrient models have been overhauled.  The routing algorithms now correctly adjust flow in plateau regions, address a bug that would sometimes not route large sections of a DEM, and has been optimized for both run time and memory performance.  In most cases the core d-infinity flow accumulation algorithm out performs TauDEM.  We have also packaged a simple interface to these algorithms in a standalone tool called RouteDEM; the functions can also be referenced from the scripting API in the invest_natcap.routing package.

* The sediment and nutrient models are now at a production level release.  We no longer support the ArcGIS equivalent of these models.

* The sediment model has had its outputs simplified with major changes including the removal of the 'pixel mean' outputs, a direct output of the pixel level export and retention maps, and a single output shapefile whose attribute table contains aggregations of sediment output values.  Additionally all inputs to the sediment biophysical table including p, c, and retention coefficients are now expressed as a proportion between 0 and 1; the ArcGIS model had previously required those inputs were integer values between 0 and 1000.  See the "Interpreting Results" section of sediment model for full details on the outputs.

* The nutrient model has had a similar overhaul to the sediment model including a simplified output structure with many key outputs contained in the attribute table of the shapefile.  Retention coefficients are also expressed in proportions between 0 and 1.  See the "Interpreting Results" section of nutrient model for full details on the outputs.

* Fixed a bug in Habitat Risk Assessment where the HRA module would incorrectly error if a criteria with a 0 score (meant to be removed from the assessment) had a 0 data quality or weight.

* Fixed a bug in Habitat Risk Assessment where the average E/C/Risk values across the given subregion were evaluating to negative numbers.

* Fixed a bug in Overlap Analysis where Human Use Hubs would error if run without inter-activity weighting, and Intra-Activity weighting would error if run without Human Use Hubs.

* The runtime performance of the hydropower water yield model has been improved.

* Released InVEST's implementation of the D-infinity flow algorithm in a tool called RouteDEM available from the start menu.

* Unstable version of blue carbon available.

* Unstable version of scenario generator available.

* Numerous other minor bug fixes and performance enhacnements.



2.6.0 (2013-12-16)
------------------
The 2.6.0 release of InVEST removes most of the old InVEST models from the Arc toolbox in favor of the new InVEST standalone models.  While we have been developing standalone equivalents for the InVEST Arc models since version 2.3.0, this is the first release in which we removed support for the deprecated ArcGIS versions after an internal review of correctness, performance, and stability on the standalones.  Additionally, this is one of the last milestones before the InVEST 3.0.0 release later next year which will transition InVEST models away from strict ArcGIS dependence to a standalone form.

Specifically, support for the following models have been moved from the ArcGIS toolbox to their Windows based standalones: (1) hydropower/water yield, (2) finfish aquaculture, (3) coastal protection tier 0/coastal vulnerability, (4) wave energy, (5) carbon, (6) habitat quality/biodiversity, (7) pollination, (8) timber, and (9) overlap analysis.  Additionally, documentation references to ArcGIS for those models have been replaced with instructions for launching standalone InVEST models from the Windows start menu.

This release also addresses minor bugs, documentation updates, performance tweaks, and new functionality to the toolset, including:

*  A Google doc to provide guidance for scripting the InVEST standalone models: https://docs.google.com/document/d/158WKiSHQ3dBX9C3Kc99HUBic0nzZ3MqW3CmwQgvAqGo/edit?usp=sharing

* Fixed a bug in the sample data that defined Kc as a number between 0 and 1000 instead of a number between 0 and 1.

* Link to report an issue now takes user to the online forums rather than an email address.

* Changed InVEST Sediment model standalone so that retention values are now between 0 and 1 instead of 0 and 100.

* Fixed a bug in Biodiversity where if no suffix were entered output filenames would have a trailing underscore (_) behind them.

* Added documentation to the water purification/nutrient retention model documentation about the standalone outputs since they differ from the ArcGIS version of the model.

* Fixed an issue where the model would try to move the logfile to the workspace after the model run was complete and Windows would erroneously report that the move failed.

* Removed the separation between marine and freshwater terrestrial models in the user's guide.  Now just a list of models.

* Changed the name of InVEST "Biodiversity" model to "Habitat Quality" in the module names, start menu, user's guide, and sample data folders.

* Minor bug fixes, performance enhancements, and better error reporting in the internal infrastructure.

* HRA risk in the unstable standalone is calculated differently from the last release. If there is no spatial overlap within a cell, there is automatically a risk of 0. This also applies to the E and C intermediate files for a given pairing. If there is no spatial overlap, E and C will be 0 where there is only habitat. However, we still create a recovery potential raster which has habitat- specific risk values, even without spatial overlap of a stressor. HRA shapefile outputs for high, medium, low risk areas are now calculated using a user-defined maximum number of overlapping stressors, rather than all potential stressors. In the HTML subregion averaged output, we now attribute what portion of risk to a habitat comes from each habitat-stressor pairing. Any pairings which don't overlap will have an automatic risk of 0.

* Major changes to Water Yield : Reservoir Hydropower Production. Changes include an alternative equation for calculating Actual Evapotranspiration (AET) for non-vegetated land cover types including wetlands. This allows for a more accurate representation of processes on land covers such as urban, water, wetlands, where root depth values aren't applicable. To differentiate between the two equations a column 'LULC_veg' has been added to the Biophysical table in Hydropower/input/biophysical_table.csv. In this column a 1 indicates vegetated and 0 indicates non-vegetated.

* The output structure and outputs have also change in Water Yield : Reservoir Hydropower Production. There is now a folder 'output' that contains all output files including a sub directory 'per_pixel' which has three pixel raster outputs. The subwatershed results are only calculated for the water yield portion and those results can be found as a shapefile, 'subwatershed_results.shp', and CSV file, 'subwatershed_results.csv'. The watershed results can be found in similar files: watershed_results.shp and watershed_results.csv. These two files for the watershed outputs will aggregate the Scarcity and Valuation results as well.

* The evapotranspiration coefficients for crops, Kc, has been changed to a decimal input value in the biophysical table. These values used to be multiplied by 1000 so that they were in integer format, that pre processing step is no longer necessary.

* Changing support from richsharp@stanford.edu to the user support forums at http://ncp-yamato.stanford.edu/natcapforums.

2.5.6 (2013-09-06)
------------------
The 2.5.6 release of InVEST that addresses minor bugs, performance
tweaks, and new functionality of the InVEST standalone models.
Including:

* Change the changed the Carbon biophysical table to use code field
  name from LULC to lucode so it is consistent with the InVEST water
  yield biophysical table.

* Added Monte Carlo uncertainty analysis and documentation to finfish
  aquaculture model.

* Replaced sample data in overlap analysis that was causing the model
  to crash.

* Updates to the overlap analysis user's guide.

* Added preprocessing toolkit available under
  C:\{InVEST install directory}\utils

* Biodiversity Model now exits gracefully if a threat raster is not
  found in the input folder.

* Wind Energy now uses linear (bilinear because its over 2D space?)
  interpolation.

* Wind Energy has been refactored to current API.

* Potential Evapotranspiration input has been properly named to
  Reference Evapotranspiration.

* PET_mn for Water Yield is now Ref Evapotranspiration times Kc
  (evapotranspiration coefficient).

* The soil depth field has been renamed 'depth to root restricting
  layer' in both the hydropower and nutrient retention models.

* ETK column in biophysical table for Water Yield is now Kc.

* Added help text to Timber model.

* Changed the behavior of nutrient retention to return nodata values
  when the mean runoff index is zero.

* Fixed an issue where the hydropower model didn't use the suffix
  inputs.

* Fixed a bug in Biodiversity that did not allow for numerals in the
  threat names and rasters.

* Updated routing algorithm to use a modern algorithm for plateau
  direction resolution.

* Fixed an issue in HRA where individual risk pixels weren't being
  calculated correctly.

* HRA will now properly detect in the preprocessed CSVs when criteria
  or entire habitat-stressor pairs are not desired within an
  assessment.

* Added an infrastructure feature so that temporary files are created
  in the user's workspace rather than at the system level
  folder.  This lets users work in a secondary workspace on a USB
  attached hard drive and use the space of that drive, rather than the
  primary operating system drive.

2.5.5 (2013-08-06)
------------------
The 2.5.5 release of InVEST that addresses minor bugs, performance
tweaks, and new functionality of the InVEST standalone models.  Including:

 * Production level release of the 3.0 Coastal Vulnerability model.
    - This upgrades the InVEST 2.5.4 version of the beta standalone CV
      to a full release with full users guide.  This version of the
      CV model should be used in all cases over its ArcGIS equivalent.

 * Production level release of the Habitat Risk Assessment model.
    - This release upgrades the InVEST 2.5.4 beta version of the
      standalone habitat risk assessment model. It should be used in
      all cases over its ArcGIS equivalent.

 * Uncertainty analysis in Carbon model (beta)
    - Added functionality to assess uncertainty in sequestration and
      emissions given known uncertainty in carbon pool stocks.  Users
      can now specify standard  deviations of carbon pools with
      normal distributions as well as desired uncertainty levels.
      New outputs include masks for regions which both sequester and
      emit carbon with a high probability of confidence.  Please see
      the "Uncertainty Analysis" section of the carbon user's guide
      chapter for more information.

 * REDD+ Scenario Analysis in Carbon model (beta)
    - Additional functionality to assist users evaluating REDD
      and REDD+ scenarios in the carbon model.  The uncertainty analysis
      functionality can also be used with these scenarios.
      Please see the "REDD Scenario Analysis" section of the
      carbon user's guide chapter for more information.

 * Uncertainty analysis in Finfish Aquaculture model (beta)
    - Additionally functionality to account for uncertainty in
      alpha and beta growth parameters as well as histogram
      plots showing the distribution of harvest weights and
      net present value.   Uncertainty analysis is performed
      through Monte Carlo runs that normally sample the
      growth parameters.

 * Streamlined Nutrient Retention model functionality
    - The nutrient retention module no longer requires users to explicitly
      run the water yield model.  The model now seamlessly runs water yield
      during execution.

 * Beta release of the recreation model
    - The recreation is available for beta use with limited documentation.

 * Full release of the wind energy model
    - Removing the 'beta' designation on the wind energy model.


Known Issues:

 * Flow routing in the standalone sediment and nutrient models has a
   bug that prevents routing in some (not all) landscapes.  This bug is
   related to resolving d-infinity flow directions across flat areas.
   We are implementing the solution in Garbrecht and Martx (1997).
   In the meanwhile the sediment and nutrient models are still marked
   as beta until this issue is resolved.

2.5.4 (2013-06-07)
------------------
This is a minor release of InVEST that addresses numerous minor bugs and performance tweaks in the InVEST 3.0 models.  Including:

 * Refactor of Wave Energy Model:
    - Combining the Biophysical and Valuation modules into one.
    - Adding new data for the North Sea and Australia
    - Fixed a bug where elevation values that were equal to or greater than zero
      were being used in calculations.
    - Fixed memory issues when dealing with large datasets.
    - Updated core functions to remove any use of depracated functions

 * Performance updates to the carbon model.

 * Nodata masking fix for rarity raster in Biodiversity Model.
    - When computing rarity from a base landuse raster and current or future
      landuse raster, the intersection of the two was not being properly taken.

 * Fixes to the flow routing algorithms in the sediment and nutrient
   retention models in cases where stream layers were burned in by ArcGIS
   hydro tools.  In those cases streams were at the same elevation and caused
   routing issues.

 * Fixed an issue that affected several InVEST models that occured
   when watershed polygons were too small to cover a pixel.  Excessively
   small watersheds are now handled correctly

 * Arc model deprecation.  We are deprecating the following ArcGIS versions
   of our InVEST models in the sense we recommend ALL users use the InVEST
   standalones over the ArcGIS versions, and the existing ArcGIS versions
   of these models will be removed entirely in the next release.

        * Timber
        * Carbon
        * Pollination
        * Biodiversity
        * Finfish Aquaculture

Known Issues:

 * Flow routing in the standalone sediment and nutrient models has a
   bug that prevents routing in several landscapes.  We're not
   certain of the nature of the bug at the moment, but we will fix by
   the next release.  Thus, sediment and nutrient models are marked
   as (beta) since in some cases the DEM routes correctly.

2.5.3 (2013-03-21)
------------------
This is a minor release of InVEST that fixes an issue with the HRA model that caused ArcGIS versions of the model to fail when calculating habitat maps for risk hotspots. This upgrade is strongly recommended for users of InVEST 2.5.1 or 2.5.2.

2.5.2 (2013-03-17)
------------------
This is a minor release of InVEST that fixes an issue with the HRA sample data that caused ArcGIS versions of the model to fail on the training data.  There is no need to upgrade for most users unless you are doing InVEST training.

2.5.1 (2013-03-12)
------------------
This is a minor release of InVEST that does not add any new models, but
does add additional functionality, stability, and increased performance to
one of the InVEST 3.0 standalones:

  - Pollination 3.0 Beta:
        - Fixed a bug where Windows users of InVEST could run the model, but
          most raster outputs were filled with nodata values.

Additionally, this minor release fixes a bug in the InVEST user interface where
collapsible containers became entirely non-interactive.

2.5.0 (2013-03-08)
------------------
This a major release of InVEST that includes new standalone versions (ArcGIS
is not required) our models as well as additional functionality, stability,
and increased performance to many of the existing models.  This release is
timed to support our group's annual training event at Stanford University.
We expect to release InVEST 2.5.1 a couple of weeks after to address any
software issues that arise during the training.  See the release notes
below for details of the release, and please contact richsharp@stanford.edu
for any issues relating to software:

  - *new* Sediment 3.0 Beta:
      - This is a standalone model that executes an order of magnitude faster
        than the original ArcGIS model, but may have memory issues with
	larger datasets. This fix is scheduled for the 2.5.1 release of InVEST.
      - Uses a d-infinity flow algorithm (ArcGIS version uses D8).
      - Includes a more accurate LS factor.
      - Outputs are now summarized by polygon rather than rasterized polygons.
        Users can view results directly as a table rather than sampling a
	GIS raster.
  - *new* Nutrient 3.0 Beta:
      - This is a standalone model that executes an order of magnitude faster
        than the original ArcGIS model, but may have memory issues with
	larger datasets. This fix is scheduled for the 2.5.1 release of InVEST.
      - Uses a d-infinity flow algorithm (ArcGIS version uses D8).
      - Includes a more accurate LS factor.
      - Outputs are now summarized by polygon rather than rasterized polygons.
        Users can view results directly as a table rather than sampling a
	GIS raster.
  - *new* Wind Energy:
      - A new offshore wind energy model.  This is a standalone-only model
        available under the windows start menu.
  - *new* Recreation Alpha:
      - This is a working demo of our soon to be released future land and near
        shore recreation model.  The model itself is incomplete and should only
	be used as a demo or by NatCap partners that know what they're doing.
  - *new* Habitat Risk Assessment 3.0 Alpha:
      - This is a working demo of our soon to be released 3.0 version of habitat
        risk assessment.  The model itself is incomplete and should only
	be used as a demo or by NatCap partners that know what they're doing.
	Users that need to use the habitat risk assessment should use the ArcGIS
	version of this model.

  - Improvements to the InVEST 2.x ArcGIS-based toolset:
      - Bug fixes to the ArcGIS based Coastal Protection toolset.

  - Removed support for the ArcGIS invest_VERSION.mxd map.  We expect to
    transition the InVEST toolset exclusive standalone tools in a few months.  In
    preparation of this we are starting to deprecate parts of our old ArcGIS
    toolset including this ArcMap document.  The InVEST ArcToolbox is still
    available in C:\InVEST_2_5_0\invest_250.tbx.

  - Known issues:

    - The InVEST 3.0 standalones generate open source GeoTiffs as
      outputs rather than the proprietary ESRI Grid format.  ArcGIS 9.3.1
      occasionally displays these rasters incorrectly.  We have found
      that these layers can be visualized in ArcGIS 9.3.1 by following
      convoluted steps: Right Click on the layer and select Properties; click on
      the Symbology tab; select Stretch, agree to calculate a histogram (this will
      create an .aux file that Arc can use for visualization), click "Ok", remove
      the raster from the layer list, then add it back. As an alternative, we
      suggest using an open source GIS Desktop Tool like Quantum GIS or ArcGIS
      version 10.0 or greater.

   - The InVEST 3.0 carbon model will generate inaccurate sequestration results
     if the extents of the current and future maps don't align.  This will be
     fixed in InVEST 2.5.1; in the meanwhile a workaround is to clip both LULCs
     so they have identical overlaps.

   - A user reported an unstable run of InVEST 3.0 water yield.  We are not
     certain what is causing the issue, but we do have a fix that will go out
     in InVEST 2.5.1.

   - At the moment the InVEST standalones do not run on Windows XP.  This appears
     to be related to an incompatibility between Windows XP and GDAL, the an open
     source gis library we use to create and read GIS data.  At the moment we are
     uncertain if we will be able to fix this bug in future releases, but will
     pass along more information in the future.

2.4.5 (2013-02-01)
------------------
This is a minor release of InVEST that does not add any new models, but
does add additional functionality, stability, and increased performance to
many of the InVEST 3.0 standalones:

  - Pollination 3.0 Beta:
      - Greatly improved memory efficiency over previous versions of this model.
      - 3.0 Beta Pollination Biophysical and Valuation have been merged into a
        single tool, run through a unified user interface.
      - Slightly improved runtime through the use of newer core InVEST GIS libraries.
      - Optional ability to weight different species individually.  This feature
        adds a column to the Guilds table that allows the user to specify a
        relative weight for each species, which will be used before combining all
        species supply rasters.
      - Optional ability to aggregate pollinator abundances at specific points
        provided by an optional points shapefile input.
      - Bugfix: non-agricultural pixels are set to a value of 0.0 to indicate no
        value on the farm value output raster.
      - Bugfix: sup_val_<beename>_<scenario>.tif rasters are now saved to the
        intermediate folder inside the user's workspace instead of the output
        folder.
  - Carbon Biophysical 3.0 Beta:
        * Tweaked the user interface to require the user to
          provide a future LULC raster when the 'Calculate Sequestration' checkbox
          is checked.
        * Fixed a bug that restricted naming of harvest layers.  Harvest layers are
          now selected simply by taking the first available layer.
  - Better memory efficiency in hydropower model.
  - Better support for unicode filepaths in all 3.0 Beta user interfaces.
  - Improved state saving and retrieval when loading up previous-run parameters
    in all 3.0 Beta user interfaces.
  - All 3.0 Beta tools now report elapsed time on completion of a model.
  - All 3.0 Beta tools now provide disk space usage reports on completion of a
    model.
  - All 3.0 Beta tools now report arguments at the top of each logfile.
  - Biodiversity 3.0 Beta: The half-saturation constant is now allowed to be a
    positive floating-point number.
  - Timber 3.0 Beta: Validation has been added to the user interface for this
    tool for all tabular and shapefile inputs.
  - Fixed some typos in Equation 1 in the Finfish Aquaculture user's guide.
  - Fixed a bug where start menu items were not getting deleted during an InVEST
    uninstall.
  - Added a feature so that if the user selects to download datasets but the
    datasets don't successfully download the installation alerts the user and
    continues normally.
  - Fixed a typo with tau in aquaculture guide, originally said 0.8, really 0.08.

  - Improvements to the InVEST 2.x ArcGIS-based toolset:
      - Minor bugfix to Coastal Vulnerability, where an internal unit of
        measurements was off by a couple digits in the Fetch Calculator.
      - Minor fixes to various helper tools used in InVEST 2.x models.
      - Outputs for Hargreaves are now saved as geoTIFFs.
      - Thornwaite allows more flexible entering of hours of sunlight.

2.4.4 (2012-10-24)
------------------
- Fixes memory errors experienced by some users in the Carbon Valuation 3.0 Beta model.
- Minor improvements to logging in the InVEST User Interface
- Fixes an issue importing packages for some officially-unreleased InVEST models.

2.4.3 (2012-10-19)
------------------
- Fixed a minor issue with hydropower output vaulation rasters whose statistics were not pre-calculated.  This would cause the range in ArcGIS to show ther rasters at -3e38 to 3e38.
- The InVEST installer now saves a log of the installation process to InVEST_<version>\install_log.txt
- Fixed an issue with Carbon 3.0 where carbon output values were incorrectly calculated.
- Added a feature to Carbon 3.0 were total carbon stored and sequestered is output as part of the running log.
- Fixed an issue in Carbon 3.0 that would occur when users had text representations of floating point numbers in the carbon pool dbf input file.
- Added a feature to all InVEST 3.0 models to list disk usage before and after each run and in most cases report a low free space error if relevant.

2.4.2 (2012-10-15)
------------------
- Fixed an issue with the ArcMap document where the paths to default data were not saved as relative paths.  This caused the default data in the document to not be found by ArcGIS.
- Introduced some more memory-efficient processing for Biodiversity 3.0 Beta.  This fixes an out-of-memory issue encountered by some users when using very large raster datasets as inputs.

2.4.1 (2012-10-08)
------------------
- Fixed a compatibility issue with ArcGIS 9.3 where the ArcMap and ArcToolbox were unable to be opened by Arc 9.3.

2.4.0 (2012-10-05)
------------------
Changes in InVEST 2.4.0

General:

This is a major release which releases two additional beta versions of the
InVEST models in the InVEST 3.0 framework.  Additionally, this release
introduces start menu shortcuts for all available InVEST 3.0 beta models.
Existing InVEST 2.x models can still be found in the included Arc toolbox.

Existing InVEST models migrated to the 3.0 framework in this release
include:

- Biodiversity 3.0 Beta
    - Minor bug fixes and usability enhancements
    - Runtime decreased by a factor of 210
- Overlap Analysis 3.0 Beta
    - In most cases runtime decreased by at least a factor of 15
    - Minor bug fixes and usability enhancements
    - Split into two separate tools:
        * Overlap Analysis outputs rasters with individually-weighted pixels
        * Overlap Analysis: Management Zones produces a shapefile output.
    - Updated table format for input activity CSVs
    - Removed the "grid the seascape" step

Updates to ArcGIS models:

- Coastal vulnerability
    - Removed the "structures" option
    - Minor bug fixes and usability enhancements
- Coastal protection (erosion protection)
    - Incorporated economic valuation option
    - Minor bug fixes and usability enhancements

Additionally there are a handful of minor fixes and feature
enhancements:

- InVEST 3.0 Beta standalones (identified by a new InVEST icon) may be run
  from the Start Menu (on windows navigate to
  Start Menu -> All Programs -> InVEST 2.4.0
- Bug fixes for the calculation of raster statistics.
- InVEST 3.0 wave energy no longer requires an AOI for global runs, but
  encounters memory issues on machines with less than 4GB of RAM.  This
  is a known issue that will be fixed in a minor release.
- Minor fixes to several chapters in the user's guide.
- Minor bug fix to the 3.0 Carbon model: harvest maps are no longer required
  inputs.
- Other minor bug fixes and runtime performance tweaks in the 3.0 framework.
- Improved installer allows users to remove InVEST from the Windows Add/Remove
  programs menu.
- Fixed a visualization bug with wave energy where output rasters did not have the min/max/stdev calculations on them.  This made the default visualization in arc be a gray blob.

2.3.0 (2012-08-02)
------------------
Changes in InVEST 2.3.0

General:

This is a major release which releases several beta versions of the
InVEST models in the InVEST 3.0 framework.  These models run as
standalones, but a GIS platform is needed to edit and view the data
inputs and outputs.  Until InVEST 3.0 is released the original ArcGIS
based versions of these tools will remain the release.

Existing InVEST models migrated to the 3.0 framework in this release
include:

- Reservoir Hydropower Production 3.0 beta
    - Minor bug fixes.
- Finfish Aquaculture
    - Minor bug fixes and usability enhancements.
- Wave Energy 3.0 beta
    - Runtimes for non-global runs decreased by a factor of 7
    - Minor bugs in interpolation that exist in the 2.x model is fixed in
      3.0 beta.
- Crop Pollination 3.0 beta
    - Runtimes decreased by a factor of over 10,000

This release also includes the new models which only exist in the 3.0
framework:

- Marine Water Quality 3.0 alpha with a preliminary  user's guide.

InVEST models in the 3.0 framework from previous releases that now
have a standalone executable include:

- Managed Timber Production Model
- Carbon Storage and Sequestration

Additionally there are a handful of other minor fixes and feature
enhancements since the previous release:

- Minor bug fix to 2.x sedimentation model that now correctly
  calculates slope exponentials.
- Minor fixes to several chapters in the user's guide.
- The 3.0 version of the Carbon model now can value the price of carbon
  in metric tons of C or CO2.
- Other minor bug fixes and runtime performance tweaks in the 3.0 framework.

2.2.2 (2012-03-03)
------------------
Changes in InVEST 2.2.2

General:

This is a minor release which fixes the following defects:

-Fixed an issue with sediment retention model where large watersheds
 allowed loading per cell was incorrectly rounded to integer values.

-Fixed bug where changing the threshold didn't affect the retention output
 because function was incorrectly rounded to integer values.

-Added total water yield in meters cubed to to output table by watershed.

-Fixed bug where smaller than default (2000) resolutions threw an error about
 not being able to find the field in "unitynew".  With non-default resolution,
 "unitynew" was created without an attribute table, so one was created by
 force.

-Removed mention of beta state and ecoinformatics from header of software
 license.

-Modified overlap analysis toolbox so it reports an error directly in the
 toolbox if the workspace name is too long.

2.2.1 (2012-01-26)
------------------
Changes in InVEST 2.2.1

General:

This is a minor release which fixes the following defects:

-A variety of miscellaneous bugs were fixed that were causing crashes of the Coastal Protection model in Arc 9.3.
-Fixed an issue in the Pollination model that was looking for an InVEST1005 directory.
-The InVEST "models only" release had an entry for the InVEST 3.0 Beta tools, but was missing the underlying runtime.  This has been added to the models only 2.2.1 release at the cost of a larger installer.
-The default InVEST ArcMap document wouldn't open in ArcGIS 9.3.  It can now be opened by Arc 9.3 and above.
-Minor updates to the Coastal Protection user's guide.

2.2.0 (2011-12-22)
------------------
In this release we include updates to the habitat risk assessment
model, updates to Coastal Vulnerability Tier 0 (previously named
Coastal Protection), and a new tier 1 Coastal Vulnerability tool.
Additionally, we are releasing a beta version of our 3.0 platform that
includes the terrestrial timber and carbon models.

See the "Marine Models" and "InVEST 3.0 Beta" sections below for more details.

**Marine Models**

1. Marine Python Extension Check

   This tool has been updated to include extension requirements for the new
   Coastal Protection T1 model.  It also reflects changes to the Habitat Risk
   Assessment and Coastal Protection T0 models, as they no longer require the
   PythonWin extension.

2. Habitat Risk Assessment (HRA)

   This model has been updated and is now part of three-step toolset.  The
   first step is a new Ratings Survey Tool which eliminates the need for
   Microsoft Excel when users are providing habitat-stressor ratings.  This
   Survey Tool now allows users to up- and down-weight the importance of
   various criteria.  For step 2, a copy of the Grid the Seascape tool has been
   placed in the HRA toolset.  In the last step, users will run the HRA model
   which includes the following updates:

   - New habitat outputs classifying risk as low, medium, and high
   - Model run status updates (% complete) in the message window
   - Improved habitat risk plots embedded in the output HTML

3. Coastal Protection

   This module is now split into sub-models, each with two parts.  The first
   sub-model is Coastal Vulnerability (Tier 0) and the new addition is Coastal
   Protection (Tier 1).

   Coastal Vulnerability (T0)
   Step 1) Fetch Calculator - there are no updates to this tool.
   Step 2) Vulnerability Index

   - Wave Exposure: In this version of the model, we define wave exposure for
     sites facing the open ocean as the maximum of the weighted average of
     wave's power coming from the ocean or generated by local winds.  We
     weight wave power coming from each of the 16 equiangular sector by the
     percent of time that waves occur in that sector, and based on whether or
     not fetch in that sector exceeds 20km.  For sites that are sheltered, wave
     exposure is the average of wave power generated by the local storm winds
     weighted by the percent occurrence of those winds in each sector.  This
     new method takes into account the seasonality of wind and wave patterns
     (storm waves generally come from a preferential direction), and helps
     identify regions that are not exposed to powerful waves although they are
     open to the ocean (e.g. the leeside of islands).

   - Natural Habitats: The ranking is now computed using the rank of all
     natural habitats present in front of a segment, and we weight the lowest
     ranking habitat 50% more than all other habitats.  Also, rankings and
     protective distance information are to be provided by CSV file instead of
     Excel.  With this new method, shoreline segments that have more habitats
     than others will have a lower risk of inundation and/or erosion during
     storms.

   - Structures: The model has been updated to now incorporate the presence of
     structures by decreasing the ranking of shoreline segments that adjoin
     structures.

   Coastal Protection (T1) - This is a new model which plots the amount of
   sandy beach erosion or consolidated bed scour that backshore regions
   experience in the presence or absence of natural habitats.  It is composed
   of two steps: a Profile Generator and Nearshore Waves and Erosion.  It is
   recommended to run the Profile Generator before the Nearshore Waves and
   Erosion model.

   Step 1) Profile Generator:  This tool helps the user generate a 1-dimensional
   bathymetric and topographic profile perpendicular to the shoreline at the
   user-defined location.  This model provides plenty of guidance for building
   backshore profiles for beaches, marshes and mangroves.  It will help users
   modify bathymetry profiles that they already have, or can generate profiles
   for sandy beaches if the user has not bathymetric data.  Also, the model
   estimates and maps the location of natural habitats present in front of the
   region of interest.  Finally, it provides sample wave and wind data that
   can be later used in the Nearshore Waves and Erosion model, based on
   computed fetch values and default Wave Watch III data.

   Step 2) Nearshore Waves and Erosion: This model estimates profiles of beach
   erosion or values of rates of consolidated bed scour at a site as a function
   of the type of habitats present in the area of interest.  The model takes
   into account the protective effects of vegetation, coral and oyster reefs,
   and sand dunes.  It also shows the difference of protection provided when
   those habitats are present, degraded, or gone.

4. Aesthetic Quality

   This model no longer requires users to provide a projection for Overlap
   Analysis.  Instead, it uses the projection from the user-specified Area of
   Interest (AOI) polygon.  Additionally, the population estimates for this
   model have been fixed.

**InVEST 3.0 Beta**

The 2.2.0 release includes a preliminary version of our InVEST 3.0 beta
platform.  It is included as a toolset named "InVEST 3.0 Beta" in the
InVEST220.tbx.  It is currently only supported with ArcGIS 10.  To launch
an InVEST 3.0 beta tool, double click on the desired tool in the InVEST 3.0
toolset then click "Ok" on the Arc toolbox screen that opens. The InVEST 3.0
tool panel has inputs very similar to the InVEST 2.2.0 versions of the tools
with the following modifications:

InVEST 3.0 Carbon:
  * Fixes a minor bug in the 2.2 version that ignored floating point values
    in carbon pool inputs.
  * Separation of carbon model into a biophysical and valuation model.
  * Calculates carbon storage and sequestration at the minimum resolution of
    the input maps.
  * Runtime efficiency improved by an order of magnitude.
  * User interface streamlined including dynamic activation of inputs based
    on user preference, direct link to documentation, and recall of inputs
    based on user's previous run.

InVEST 3.0 Timber:
  * User interface streamlined including dynamic activation of inputs based
    on user preference, direct link to documentation, and recall of inputs
    based on user's previous run.


2.1.1 (2011-10-17)
------------------
Changes in InVEST 2.1.1

General:

This is a minor release which fixes the following defects:

-A truncation error was fixed on nutrient retention and sedimentation model that involved division by the number of cells in a watershed.  Now correctly calculates floating point division.
-Minor typos were fixed across the user's guide.

2.1 Beta (2011-05-11)
---------------------
Updates to InVEST Beta

InVEST 2.1 . Beta

Changes in InVEST 2.1

General:

1.	InVEST versioning
We have altered our versioning scheme.  Integer changes will reflect major changes (e.g. the addition of marine models warranted moving from 1.x to 2.0).  An increment in the digit after the primary decimal indicates major new features (e.g the addition of a new model) or major revisions.  For example, this release is numbered InVEST 2.1 because two new models are included).  We will add another decimal to reflect minor feature revisions or bug fixes.  For example, InVEST 2.1.1 will likely be out soon as we are continually working to improve our tool.
2.	HTML guide
With this release, we have migrated the entire InVEST users. guide to an HTML format.  The HTML version will output a pdf version for use off-line, printing, etc.


**MARINE MODELS**

1.Marine Python Extension Check

-This tool has been updated to allow users to select the marine models they intend to run.  Based on this selection, it will provide a summary of which Python and ArcGIS extensions are necessary and if the Python extensions have been successfully installed on the user.s machine.

2.Grid the Seascape (GS)

-This tool has been created to allow marine model users to generate an seascape analysis grid within a specified area of interest (AOI).

-It only requires an AOI and cell size (in meters) as inputs, and produces a polygon grid which can be used as inputs for the Habitat Risk Assessment and Overlap Analysis models.

3. Coastal Protection

- This is now a two-part model for assessing Coastal Vulnerability.  The first part is a tool for calculating fetch and the second maps the value of a Vulnerability Index, which differentiates areas with relatively high or low exposure to erosion and inundation during storms.

- The model has been updated to now incorporate coastal relief and the protective influence of up to eight natural habitat input layers.

- A global Wave Watch 3 dataset is also provided to allow users to quickly generate rankings for wind and wave exposure worldwide.

4. Habitat Risk Assessment (HRA)

This new model allows users to assess the risk posed to coastal and marine habitats by human activities and the potential consequences of exposure for the delivery of ecosystem services and biodiversity.  The HRA model is suited to screening the risk of current and future human activities in order to prioritize management strategies that best mitigate risk.

5. Overlap Analysis

This new model maps current human uses in and around the seascape and summarizes the relative importance of various regions for particular activities.  The model was designed to produce maps that can be used to identify marine and coastal areas that are most important for human use, in particular recreation and fisheries, but also other activities.

**FRESHWATER MODELS**

All Freshwater models now support ArcMap 10.


Sample data:

1. Bug fix for error in Water_Tables.mdb Biophysical table where many field values were shifted over one column relative to the correct field name.

2. Bug fix for incorrect units in erosivity layer.


Hydropower:

1.In Water Yield, new output tables have been added containing mean biophysical outputs (precipitation, actual and potential evapotranspiration, water yield)  for each watershed and sub-watershed.


Water Purification:

1. The Water Purification Threshold table now allows users to specify separate thresholds for nitrogen and phosphorus.   Field names thresh_n and thresh_p replace the old ann_load.

2. The Nutrient Retention output tables nutrient_watershed.dbf and nutrient_subwatershed.dbf now include a column for nutrient retention per watershed/sub-watershed.

3. In Nutrient Retention, some output file names have changed.

4. The user's guide has been updated to explain more accurately the inclusion of thresholds in the biophysical service estimates.


Sedimentation:

1. The Soil Loss output tables sediment_watershed.dbf and sediment_subwatershed.dbf now include a column for sediment retention per watershed/sub-watershed.

2. In Soil Loss, some output file names have changed.

3. The default input value for Slope Threshold is now 75.

4. The user's guide has been updated to explain more accurately the inclusion of thresholds in the biophysical service estimates.

5. Valuation: Bug fix where the present value was not being applied correctly.





2.0 Beta (2011-02-14)
---------------------
Changes in InVEST 2.0

InVEST 1.005 is a minor release with the following modification:

1. Aesthetic Quality

    This new model allows users to determine the locations from which new nearshore or offshore features can be seen.  It generates viewshed maps that can be used to identify the visual footprint of new offshore development.


2. Coastal Vulnerability

    This new model produces maps of coastal human populations and a coastal exposure to erosion and inundation index map.  These outputs can be used to understand the relative contributions of different variables to coastal exposure and to highlight the protective services offered by natural habitats.


3. Aquaculture

    This new model is used to evaluate how human activities (e.g., addition or removal of farms, changes in harvest management practices) and climate change (e.g., change in sea surface temperature) may affect the production and economic value of aquacultured Atlantic salmon.


4. Wave Energy

    This new model provides spatially explicit information, showing potential areas for siting Wave Energy conversion (WEC) facilities with the greatest energy production and value.  This site- and device-specific information for the WEC facilities can then be used to identify and quantify potential trade-offs that may arise when siting WEC facilities.


5. Avoided Reservoir Sedimentation

    - The name of this model has been changed to the Sediment Retention model.

    - We have added a water quality valuation model for sediment retention. The user now has the option to select avoided dredge cost analysis, avoided water treatment cost analysis or both.  The water quality valuation approach is the same as that used in the Water Purification: Nutrient Retention model.

    - The threshold information for allowed sediment loads (TMDL, dead volume, etc.) are now input in a stand alone table instead of being included in the valuation table. This adjusts the biophysical service output for any social allowance of pollution. Previously, the adjustment was only done in the valuation model.

    - The watersheds and sub-watershed layers are now input as shapefiles instead of rasters.

    - Final outputs are now aggregated to the sub-basin scale. The user must input a sub-basin shapefile. We provide the Hydro 1K dataset as a starting option. See users guide for changes to many file output names.

    - Users are strongly advised not to interpret pixel-scale outputs for hydrological understanding or decision-making of any kind. Pixel outputs should only be used for calibration/validation or model checking.


6. Hydropower Production

    - The watersheds and sub-watershed layers are now input as shapefiles instead of rasters.

    - Final outputs are now aggregated to the sub-basin scale. The user must input a sub-basin shapefile. We provide the Hydro 1K dataset as a starting option. See users guide for changes to many file output names.

    - Users are strongly advised not to interpret pixel-scale outputs for hydrological understanding or decision-making of any kind. Pixel outputs should only be used for calibration/validation or model checking.

    - The calibration constant for each watershed is now input in a stand-alone table instead of being included in the valuation table. This makes running the water scarcity model simpler.


7. Water Purification: Nutrient Retention

    - The threshold information for allowed pollutant levels (TMDL, etc.) are now input in a stand alone table instead of being included in the valuation table. This adjusts the biophysical service output for any social allowance of pollution. Previously, the adjustment was only done in the valuation model.

    - The watersheds and sub-watershed layers are now input as shapefiles instead of rasters.

    - Final outputs are now aggregated to the sub-basin scale. The user must input a sub-basin shapefile. We provide the Hydro 1K dataset as a starting option. See users guide for changes to many file output names.

    - Users are strongly advised not to interpret pixel-scale outputs for hydrological understanding or decision-making of any kind. Pixel outputs should only be used for calibration/validation or model checking.


8. Carbon Storage and Sequestration

    The model now outputs an aggregate sum of the carbon storage.


9. Habitat Quality and Rarity

    This model had an error while running ReclassByACII if the land cover codes were not sorted alphabetically.  This has now been corrected and it sorts the reclass file before running the reclassification

    The model now outputs an aggregate sum of the habitat quality.

10. Pollination

    In this version, the pollination model accepts an additional parameter which indicated the proportion of a crops yield that is attributed to wild pollinators.

<|MERGE_RESOLUTION|>--- conflicted
+++ resolved
@@ -4,12 +4,9 @@
 
 Unreleased Changes
 ------------------
-<<<<<<< HEAD
 * Fixed a cross-platform issue with the UI where logfiles could not be dropped onto UI windows.
 * Model arguments loaded from logfiles are now cast to their correct literal value.  This addresses an issue where some models containing boolean inputs could not have their parameters loaded from logfiles.
-=======
 * Fixing an issue with the documentation and forums links on the InVEST model windows.  The links now correctly link to the documentation page or forums as needed.
->>>>>>> a5982c94
 
 3.4.1 (2017-12-11)
 ------------------
