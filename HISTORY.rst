.. :changelog:

.. Unreleased Changes
Unreleased Changes
------------------
* InVEST now requires GDAL 2.0.0 and has been tested up to GDAL 2.2.3. Any API users of InVEST will need to use GDAL version >= 2.0. When upgrading GDAL we noticed slight numerical differences in our test suite in both numerical raster differences, geometry transforms, and occasionally a single pixel difference when using `gdal.RasterizeLayer`. Each of these differences in the InVEST test suite is within a reasonable numerical tolerance and we have updated our regression test suite appropriately. Users comparing runs between previous versions of InVEST may also notice reasonable numerical differences between runs.
* Added a UI keyboard shortcut for showing documentation. On Mac OSX, this will be Command-?. On Windows, GNOME and KDE, this will be F1.
<<<<<<< HEAD
* Fixed an issue with the Seasonal Water Yield model that incorrectly required a rain events table when the climate zone mode was in use.
* Fixed a broken link to local and online user documentation from the Seasonal Water Yield model from the model's user interface.
=======
* Patching an issue in NDR that was using the nitrogen subsurface retention efficiency for both nitrogen and phosphorous.
>>>>>>> 234d8ea2

3.4.2 (2017-12-15)
------------------
* Fixed a cross-platform issue with the UI where logfiles could not be dropped onto UI windows.
* Model arguments loaded from logfiles are now cast to their correct literal value.  This addresses an issue where some models containing boolean inputs could not have their parameters loaded from logfiles.
* Fixed an issue where the Pollination Model's UI required a farm polygon. It should have been optional and now it is.
* Fixing an issue with the documentation and forums links on the InVEST model windows.  The links now correctly link to the documentation page or forums as needed.
* Fixing an issue with the ``FileSystemRunDialog`` where pressing the 'X' button in the corner of the window would close the window, but not reset its state.  The window's state is now reset whenever the window is closed (and the window cannot be closed when the model is running)

3.4.1 (2017-12-11)
------------------
* In the Coastal Blue Carbon model, the ``interest_rate`` parameter has been renamed to ``inflation_rate``.
* Fixed issues with sample parameter sets for InVEST Habitat Quality, Habitat Risk Assessment, Coastal Blue Carbon, and Coastal Blue Carbon Preprocessors.  All sample parameter sets now have the correct paths to the model's input files, and correctly note the name of the model that they apply to.
* Added better error checking to the SDR model for missing `ws_id` and invalid `ws_id` values such as `None` or some non-integer value. Also added tests for the `SDR` validation module.

3.4.0 (2017-12-03)
------------------
* Fixed an issue with most InVEST models where the suffix was not being reflected in the output filenames.  This was due to a bug in the InVEST UI, where the suffix args key was assumed to be ``'suffix'``.  Instances of ``InVESTModel`` now accept a keyword argument to defined the suffix args key.
* Fixed an issue/bug in Seasonal Water Yield that would occur when a user provided a datastack that had nodata values overlapping with valid DEM locations. Previously this would generate an NaN for various biophysical values at that pixel and cascade it downslope. Now any question of nodata on a valid DEM pixel is treated as "0". This will make serious visual artifacts on the output, but should help users pinpoint the source of bad data rather than crash.
* Refactored all but routing components of SDR to use PyGeoprocessing 0.5.0 and laid a consistent raster floating point type of 'float32'. This will cause numerically insignificant differences between older versions of SDR and this one. But differences are well within the tolerance of the overall error of the model and expected error rate of data. Advantages are smaller disk footprint per run, cleaner and more maintainable design, and a slight performance increase.
* Bug fixed in SDR that would align the output raster stack to match with the landcover pixel stack even though the rest of the rasters are scaled and clipped to the DEM.
* When loading parameters from a datastack, parameter set or logfile, the UI will check that the model that created the file being loaded matches the name of the model that is currently running.  If there is a mismatch, a dialog is presented for the user to confirm or cancel the loading of parameters. Logfiles from IUI (which do not have clearly-recorded modelname or InVEST version information) can still have their arguments parsed, but the resulting model name and InVEST version will be set to ``"UNKNOWN"``.
* Data Stack files (``*.invest.json``, ``*.invest.tar.gz``) can now be dragged and dropped on an InVEST model window, which will prompt the UI to load that parameter set.
* Spatial inputs to Coastal Blue Carbon are now aligned as part of the model. This resolves a longstanding issue with the model where inputs would need to perfectly overlap (even down to pixel indices), or else the model would yield strange results.
* The InVEST UI now contains a submenu for opening a recently-opened datastack.  This submenu is automatically populated with the 10 most recently-opened datastacks for the current model.
* Removed vendored ``natcap.invest.dbfpy`` subpackage.
* Removed deprecated ``natcap.invest.fileio`` module.
* Removed ``natcap.invest.iui`` UI subpackage in favor of a new UI framework found at ``natcap.invest.ui``. This new UI features a greatly improved API, good test coverage, support for Qt4 and Qt5, and includes updates to all InVEST models to support validation of model arguments from a python script, independent of the UI.
* Updated core model of seasonal water yield to allow for negative `L_avail`.
* Updated RouteDEM to allow for file suffixes, finer control over what DEM routing algorithms to run, and removal of the multiple stepped stream threshold classification.
* Redesign/refactor of pollination model. Long term bugs in the model are resolved, managed pollinators added, and many simplifications to the end user's experience.  The updated user's guide chapter is available here: http://data.naturalcapitalproject.org/nightly-build/invest-users-guide/html/croppollination.html
* Scenario Generator - Rule Based now has an optional input to define a seed.
  This input is used to seed the random shuffling of parcels that have equal
  priorities.
* InVEST on mac is now distributed as a single application bundle, allowing InVEST to run as expected on mac OSX Sierra.  Individual models are selected and launched from a new launcher window.
* The InVEST CLI now has a GUI model launcher:  ``$ invest launcher``
* Updated the Coastal Blue Carbon model to improve handling of blank lines in input CSV tables and improve memory efficiency of the current implementation.
* Improved the readability of a cryptic error message in Coastal Vulnerability that is normally raised when the depth threshold is too high or the exposure proportion is too low to detect any shoreline segments.
* Adding InVEST HTML documentation to the Mac disk image distribution.
* Upgrading dependency of PyGeoprocessing to 0.3.3.  This fixes a memory leak associated with any model that aggregates rasters over complicated overlapping polygons.
* Adding sample data to Blue Carbon model that were missing.
* Deprecating the InVEST Marine Water Quality model.  This also removes InVEST's dependancy on the pyamg package which has been removed from REQUIREMENTS.TXT.
* Deprecating the ArcGIS-based Coastal Protection model and ArcGIS-based data-preprocessing scripts.  The toolbox and scripts may still be found at https://bitbucket.org/natcap/invest.arcgis.
* Fixing an issue in the carbon edge effect model that caused output values in the shapefile to be rounded to the nearest integer.
* Fixing issue in SDR model that would occasionally cause users to see errors about field widths in the output shapefile generation.
* Updated the erodibility sample raster that ships with InVEST for the SDR model.  The old version was in US units, in this version we convert to SI units as the model requires, and clipped the raster to the extents of the other stack to save disk space.

3.3.3 (2017-02-06)
------------------
* Fixed an issue in the UI where the carbon model wouldn't accept negative numbers in the price increase of carbon.
* RouteDEM no longer produces a "tiled_dem.tif" file since that functionality is being deprecated in PyGeoprocessing.
* Fixing an issue in SDR where the optional drainage layer would not be used in most of the SDR biophysical calculations.
* Refactoring so water yield pixels with Kc and et0 equal to be 0 now yields a 0.0 value of water yield on that pixel rather than nodata.
* Light optimization refactor of wind energy model that improves runtimes in some cases by a factor of 2-3.
* Performance optimizations to HRA that improve runtimes by approximately 30%.
* Fixed a broken UI link to Seasonal Water Yield's user's guide.
* Fixed an issue with DelineateIT that caused ArcGIS users to see both the watershed and inverse watershed polygons when viewing the output of the tool.
* Upgrading dependency to PyGeoprocessing 0.3.2.
* Fixed an issue with SDR that caused the LS factor to be an order of magnitue too high in areas where the slope was greater than 9%.  In our sample case this caused sediment export estimates to be about 6% too high, but in cases where analyses are run over steep slopes the error would have been greater.
* ``paver check`` now warns if the ``PYTHONHOME`` environment variable is set.
* API docs now correctly reflect installation steps needed for python development headers on linux.
* Fixed a side effect in the InVEST user interface that would cause ``tempfile.tempdir`` to be set and then not be reset after a model run is finished.
* The InVEST user interface will now record GDAL/OGR log messages in the log messages window and in the logfile written to the workspace.
* Updated branding and usability of the InVEST installer for Windows, and the Mac Disk Image (.dmg).


3.3.2 (2016-10-17)
------------------
* Partial test coverage for HRA model.
* Full test coverage for Overlap Analysis model.
* Full test coverage for Finfish Aquaculture.
* Full test coverage for DelineateIT.
* Full test coverage for RouteDEM.
* Fixed an issue in Habitat Quality where an error in the sample table or malformed threat raster names would display a confusing message to the user.
* Full test coverage for scenario generator proximity model.
* Patching an issue in seasonal water yield that causes an int overflow error if the user provides a floating point landcover map and the nodata value is outside of the range of an int64.
* Full test coverage for the fisheries model.
* Patched an issue that would cause the Seasonal Water Edge model to crash when the curve number was 100.
* Patching a critical issue with forest carbon edge that would give incorrect results for edge distance effects.
* Patching a minor issue with forest carbon edge that would cause the model to crash if only one  interpolation point were selected.
* Full test coverage for pollination model.
* Removed "farms aggregation" functionality from the InVEST pollination model.
* Full test coverage for the marine water quality model.
* Full test coverage for GLOBIO model.
* Full test coverage for carbon forest edge model.
* Upgraded SciPy dependancy to 0.16.1.
* Patched bug in NDR that would cause a phosphorus density to be reported per pixel rather than total amount of phosporous in a pixel.
* Corrected an issue with the uses of buffers in the euclidean risk function of Habitat Risk Assessment.  (issue #3564)
* Complete code coverage tests for Habitat Quality model.
* Corrected an issue with the ``Fisheries_Inputs.csv`` sample table used by Overlap Analysis.  (issue #3548)
* Major modifications to Terrestrial Carbon model to include removing the harvested wood product pool, uncertainty analysis, and updated efficient raster calculations for performance.
* Fixed an issue in GLOBIO that would cause model runs to crash if the AOI marked as optional was not present.
* Removed the deprecated and incomplete Nearshore Wave and Erosion model (``natcap.invest.nearshore_wave_and_erosion``).
* Removed the deprecated Timber model (``natcap.invest.timber``).
* Fixed an issue where seasonal water yield would raise a divide by zero error if a watershed polygon didn't cover a valid data region.  Now sets aggregation quantity to zero and reports a warning in the log.
* ``natcap.invest.utils.build_file_registry`` now raises a ``ValueError`` if a path is not a string or list of strings.
* Fixed issues in NDR that would indicate invalid values were being processed during runtimes by skipping the invalid calculations in the first place rather than calculating them and discarding after the fact.
* Complete code coverage tests for NDR model.
* Minor (~10% speedup) performance improvements to NDR.
* Added functionality to recreation model so that the `monthly_table.csv` file now receives a file suffix if one is provided by the user.
* Fixed an issue in SDR where the m exponent was calculated incorrectly in many situations resulting in an error of about 1% in total export.
* Fixed an issue in SDR that reported runtime overflow errors during normal processing even though the model completed without other errors.

3.3.1 (2016-06-13)
------------------
* Refactored API documentation for readability, organization by relevant topics, and to allow docs to build on `invest.readthedocs.io <http://invest.readthedocs.io>`_,
* Installation of ``natcap.invest`` now requires ``natcap.versioner``.  If this is not available on the system at runtime, setuptools will make it available at runtime.
* InVEST Windows installer now includes HISTORY.rst as the changelog instead of the old ``InVEST_Updates_<version>`` files.
* Habitat suitability model is generalized and released as an API only accessible model.  It can be found at ``natcap.invest.habitat_suitability.execute``.  This model replaces the oyster habitat suitability model.
    * The refactor of this model requires an upgrade to ``numpy >= 1.11.0``.
* Fixed a crash in the InVEST CLI where calling ``invest`` without a parameter would raise an exception on linux-based systems.  (Issue `#3528 <https://bitbucket.org/natcap/invest/issues/3515>`_)
* Patched an issue in Seasonal Water Yield model where a nodata value in the landcover map that was equal to ``MAX_INT`` would cause an overflow error/crash.
* InVEST NSIS installer will now optionally install the Microsoft Visual C++ 2008 redistributable on Windows 7 or earlier.  This addresses a known issue on Windows 7 systems when importing GDAL binaries (Issue `#3515 <https://bitbucket.org/natcap/invest/issues/3515>`_).  Users opting to install this redistributable agree to abide by the terms and conditions therein.
* Removed the deprecated subpackage ``natcap.invest.optimization``.
* Updated the InVEST license to legally define the Natural Capital Project.
* Corrected an issue in Coastal Vulnerability where an output shapefile was being recreated for each row, and where field values were not being stored correctly.
* Updated Scenario Generator model to add basic testing, file registry support, PEP8 and PEP257 compliance, and to fix several bugs.
* Updated Crop Production model to add a simplified UI, faster runtime, and more testing.

3.3.0 (2016-03-14)
------------------
* Refactored Wind Energy model to use a CSV input for wind data instead of a Binary file.
* Redesigned InVEST recreation model for a single input streamlined interface, advanced analytics, and refactored outputs.  While the model is still based on "photo user days" old model runs are not backward compatable with the new model or interface. See the Recreation Model user's guide chapter for details.
    * The refactor of this model requires an upgrade to ``GDAL >=1.11.0 <2.0`` and ``numpy >= 1.10.2``.
* Removed nutrient retention (water purification) model from InVEST suite and replaced it with the nutrient delivery ratio (NDR) model.  NDR has been available in development relseases, but has now officially been added to the set of Windows Start Menu models and the "under development" tag in its users guide has been removed.  See the InVEST user's guide for details between the differences and advantages of NDR over the old nutrient model.
* Modified NDR by adding a required "Runoff Proxy" raster to the inputs.  This allows the model to vary the relative intensity of nutrient runoff based on varying precipitation variability.
* Fixed a bug in the Area Change rule of the Rule-Based Scenario Generator, where units were being converted incorrectly. (Issue `#3472 <https://bitbucket.org/natcap/invest/issues/3472>`_) Thanks to Fosco Vesely for this fix.
* InVEST Seasonal Water Yield model released.
* InVEST Forest Carbon Edge Effect model released.
* InVEST Scenario Generator: Proximity Based model released and renamed the previous "Scenario Generator" to "Scenario Generator: Rule Based".
* Implemented a blockwise exponential decay kernel generation function, which is now used in the Pollination and Habitat Quality models.
* GLOBIO now uses an intensification parameter and not a map to average all agriculture across the GLOBIO 8 and 9 classes.
* GLOBIO outputs modified so core outputs are in workspace and intermediate outputs are in a subdirectory called 'intermediate_outputs'.
* Fixed a crash with the NDR model that could occur if the DEM and landcover maps were different resolutions.
* Refactored all the InVEST model user interfaces so that Workspace defaults to the user's home "Documents" directory.
* Fixed an HRA bug where stessors with a buffer of zero were being buffered by 1 pixel
* HRA enhancement which creates a common raster to burn all input shapefiles onto, ensuring consistent alignment.
* Fixed an issue in SDR model where a landcover map that was smaller than the DEM would create extraneous "0" valued cells.
* New HRA feature which allows for "NA" values to be entered into the "Ratings" column for a habitat / stressor pair in the Criteria Ratings CSV. If ALL ratings are set to NA, the habitat / stressor will be treated as having no interaction. This means in the model, that there will be no overlap between the two sources. All rows parameters with an NA rating will not be used in calculating results.
* Refactored Coastal Blue Carbon model for greater speed, maintainability and clearer documentation.
* Habitat Quality bug fix when given land cover rasters with different pixel sizes than threat rasters. Model would use the wrong pixel distance for the convolution kernel.
* Light refactor of Timber model. Now using CSV input attribute file instead of DBF file.
* Fixed clipping bug in Wave Energy model that was not properly clipping polygons correctly. Found when using global data.
* Made the following changes / updates to the coastal vulnerability model:
    * Fixed a bug in the model where the geomorphology ranks were not always being used correctly.
    * Removed the HTML summary results output and replaced with a link to a dashboard that helps visualize and interpret CV results.
    * Added a point shapefile output: 'outputs/coastal_exposure.shp' that is a shapefile representation of the corresponding CSV table.
    * The model UI now requires the 'Relief' input. No longer optional.
    * CSV outputs and Shapefile outputs based on rasters now have x, y coorinates of the center of the pixel instead of top left of the pixel.
* Turning setuptools' zip_safe to False for consistency across the Natcap Namespace.
* GLOBIO no longer requires user to specify a keyfield in the AOI.
* New feature to GLOBIO to summarize MSA by AOI.
* New feature to GLOBIO to use a user defined MSA parameter table to do the MSA thresholds for infrastructure, connectivity, and landuse type
* Documentation to the GLOBIO code base including the large docstring for 'execute'.

3.2.0 (2015-05-31)
------------------
InVEST 3.2.0 is a major release with the addition of several experimental models and tools as well as an upgrade to the PyGeoprocessing core:

* Upgrade to PyGeoprocessing v0.3.0a1 for miscelaneous performance improvements to InVEST's core geoprocessing routines.
* An alpha unstable build of the InVEST crop production model is released with partial documentation and sample data.
* A beta build of the InVEST fisheries model is released with documentation and sample data.
* An alpha unstable build of the nutrient delivery ratio (NDR) model is available directly under InVEST's instalation directory at  ``invest-x86/invest_ndr.exe``; eventually this model will replace InVEST's current "Nutrient" model.  It is currently undocumented and unsupported but inputs are similar to that of InVEST's SDR model.
* An alpha unstable build of InVEST's implementation of GLOBIO is available directly under InVEST's instalation directory at ``invest-x86/invest_globio.exe``.  It is currently undocumented but sample data are provided.
* DelinateIT, a watershed delination tool based on PyGeoprocessing's d-infinity flow algorithm is released as a standalone tool in the InVEST repository with documentation and sample data.
* Miscelaneous performance patches and bug fixes.

3.1.3 (2015-04-23)
------------------
InVEST 3.1.3 is a hotfix release patching a memory blocking issue resolved in PyGeoprocessing version 0.2.1.  Users might have experienced slow runtimes on SDR or other routed models.

3.1.2 (2015-04-15)
------------------
InVEST 3.1.2 is a minor release patching issues mostly related to the freshwater routing models and signed GDAL Byte datasets.

* Patching an issue where some projections were not regognized and InVEST reported an UnprojectedError.
* Updates to logging that make it easier to capture logging messages when scripting InVEST.
* Shortened water yield user interface height so it doesn't waste whitespace.
* Update PyGeoprocessing dependency to version 0.2.0.
* Fixed an InVEST wide issue related to bugs stemming from the use of signed byte raster inputs that resulted in nonsensical outputs or KeyErrors.
* Minor performance updates to carbon model.
* Fixed an issue where DEMS with 32 bit ints and INT_MAX as the nodata value nodata value incorrectly treated the nodata value in the raster as a very large DEM value ultimately resulting in rasters that did not drain correctly and empty flow accumulation rasters.
* Fixed an issue where some reservoirs whose edges were clipped to the edge of the watershed created large plateaus with no drain except off the edge of the defined raster.  Added a second pass in the plateau drainage algorithm to test for these cases and drains them to an adjacent nodata area if they occur.
* Fixed an issue in the Fisheries model where the Results Suffix input was invariably initializing to an empty string.
* Fixed an issue in the Blue Carbon model that prevented the report from being generated in the outputs file.

3.1.1 (2015-03-13)
------------------
InVEST 3.1.1 is a major performance and memory bug patch to the InVEST toolsuite.  We recommend all users upgrade to this version.

* Fixed an issue surrounding reports of SDR or Nutrient model outputs of zero values, nodata holes, excessive runtimes, or out of memory errors.  Some of those problems happened to be related to interesting DEMs that would break the flat drainage algorithm we have inside RouteDEM that adjusted the heights of those regions to drain away from higher edges and toward lower edges, and then pass the height adjusted dem to the InVEST model to do all its model specific calculations.  Unfortunately this solution was not amenable to some degenerate DEM cases and we have now adjusted the algorithm to treat each plateau in the DEM as its own separate region that is processed independently from the other regions. This decreases memory use so we never effectively run out of memory at a minor hit to overall runtime.  We also now adjust the flow direction directly instead of adjust the dem itself.  This saves us from having to modify the DEM and potentially get it into a state where a drained plateau would be higher than its original pixel neighbors that used to drain into it.

There are side effects that result in sometimes large changes to un calibrated runs of SDR or nutrient.  These are related to slightly different flow directions across the landscape and a bug fix on the distance to stream calculation.

* InVEST geoprocessing now uses the PyGeoprocessing package (v0.1.4) rather than the built in functionality that used to be in InVEST.  This will not affect end users of InVEST but may be of interest to users who script InVEST calls who want a standalone Python processing package for raster stack math and hydrological routing.  The project is hosted at https://bitbucket.org/richpsharp/pygeoprocessing.

* Fixed an marine water quality issue where users could input AOIs that were unprojected, but output pixel sizes were specified in meters.  Really the output pixel size should be in the units of the polygon and are now specified as such.  Additionally an exception is raised if the pixel size is too small to generate a numerical solution that is no longer a deep scipy error.

* Added a suffix parameter to the timber and marine water quality models that append a user defined string to the output files; consistent with most of the other InVEST models.

* Fixed a user interface issue where sometimes the InVEST model run would not open a windows explorer to the user's workspace.  Instead it would open to C:\User[..]\My Documents.  This would often happen if there were spaces in the the workspace name or "/" characters in the path.

* Fixed an error across all InVEST models where a specific combination of rasters of different cell sizes and alignments and unsigned data types could create errors in internal interpolation of the raster stacks.  Often these would appear as 'KeyError: 0' across a variety of contexts.  Usually the '0' was an erroneous value introduced by a faulty interpolation scheme.

* Fixed a MemoryError that could occur in the pollination and habitat quality models when the the base landcover map was large and the biophysical properties table allowed the effect to be on the order of that map.  Now can use any raster or range values with only a minor hit to runtime performance.

* Fixed a serious bug in the plateau resolution algorithm that occurred on DEMs with large plateau areas greater than 10x10 in size.  The underlying 32 bit floating point value used to record small height offsets did not have a large enough precision to differentiate between some offsets thus creating an undefined flow direction and holes in the flow accumulation algorithm.

* Minor performance improvements in the routing core, in some cases decreasing runtimes by 30%.

* Fixed a minor issue in DEM resolution that occurred when a perfect plateau was encountered.  Rather that offset the height so the plateau would drain, it kept the plateau at the original height.  This occurred because the uphill offset was nonexistent so the algorithm assumed no plateau resolution was needed.  Perfect plateaus now drain correctly.  In practice this kind of DEM was encountered in areas with large bodies of water where the remote sensing algorithm would classify the center of a lake 1 meter higher than the rest of the lake.

* Fixed a serious routing issue where divergent flow directions were not getting accumulated 50% of the time. Related to a division speed optimization that fell back on C-style modulus which differs from Python.

* InVEST SDR model thresholded slopes in terms of radians, not percent thus clipping the slope tightly between 0.001 and 1%.  The model now only has a lower threshold of 0.00005% for the IC_0 factor, and no other thresholds.  We believe this was an artifact left over from an earlier design of the model.


* Fixed a potential memory inefficiency in Wave Energy Model when computing the percentile rasters. Implemented a new memory efficient percentile algorithm and updated the outputs to reflect the new open source framework of the model. Now outputting csv files that describe the ranges and meaning of the percentile raster outputs.

* Fixed a bug in Habitat Quality where the future output "quality_out_f.tif" was not reflecting the habitat value given in the sensitivity table for the specified landcover types.


3.1.0 (2014-11-19)
------------------
InVEST 3.1.0 (http://www.naturalcapitalproject.org/download.html) is a major software and science milestone that includes an overhauled sedimentation model, long awaited fixes to exponential decay routines in habitat quality and pollination, and a massive update to the underlying hydrological routing routines.  The updated sediment model, called SDR (sediment delivery ratio), is part of our continuing effort to improve the science and capabilities of the InVEST tool suite.  The SDR model inputs are backwards comparable with the InVEST 3.0.1 sediment model with two additional global calibration parameters and removed the need for the retention efficiency parameter in the biophysical table; most users can run SDR directly with the data they have prepared for previous versions.  The biophysical differences between the models are described in a section within the SDR user's guide and represent a superior representation of the hydrological connectivity of the watershed, biophysical parameters that are independent of cell size, and a more accurate representation of sediment retention on the landscape.  Other InVEST improvements to include standard bug fixes, performance improvements, and usability features which in part are described below:

* InVEST Sediment Model has been replaced with the InVEST Sediment Delivery Ratio model.  See the SDR user's guide chapter for the difference between the two.
* Fixed an issue in the pollination model where the exponential decay function decreased too quickly.
* Fixed an issue in the habitat quality model where the exponential decay function decreased too quickly and added back linear decay as an option.
* Fixed an InVEST wide issue where some input rasters that were signed bytes did not correctly map to their negative nodata values.
* Hydropower input rasters have been normalized to the LULC size so sampling error is the same for all the input watersheds.
* Adding a check to make sure that input biophysical parameters to the water yield model do not exceed invalid scientific ranges.
* Added a check on nutrient retention in case the upstream water yield was less than 1 so that the log value did not go negative.  In that case we clamp upstream water yield to 0.
* A KeyError issue in hydropower was resolved that occurred when the input rasters were at such a coarse resolution that at least one pixel was completely contained in each watershed.  Now a value of -9999 will be reported for watersheds that don't contain any valid data.
* An early version of the monthly water yield model that was erroneously included in was in the installer; it was removed in this version.
* Python scripts necessary for running the ArcGIS version of Coastal Protection were missing.  They've since been added back to the distribution.
* Raster calculations are now processed by raster block sizes.  Improvements in raster reads and writes.
* Fixed an issue in the routing core where some wide DEMs would cause out of memory errors.
* Scenario generator marked as stable.
* Fixed bug in HRA where raster extents of shapefiles were not properly encapsulating the whole AOI.
* Fixed bug in HRA where any number of habitats over 4 would compress the output plots. Now extends the figure so that all plots are correctly scaled.
* Fixed a bug in HRA where the AOI attribute 'name' could not be an int. Should now accept any type.
* Fixed bug in HRA which re-wrote the labels if it was run immediately without closing the UI.
* Fixed nodata masking bug in Water Yield when raster extents were less than that covered by the watershed.
* Removed hydropower calibration parameter form water yield model.
* Models that had suffixes used to only allow alphanumeric characters.  Now all suffix types are allowed.
* A bug in the core platform that would occasionally cause routing errors on irregularly pixel sized rasters was fixed.  This often had the effect that the user would see broken streams and/or nodata values scattered through sediment or nutrient results.
* Wind Energy:
        * Added new framework for valuation component. Can now input a yearly price table that spans the lifetime of the wind farm. Also if no price table is made, can specify a price for energy and an annual rate of change.
        * Added new memory efficient distance transform functionality
        * Added ability to leave out 'landing points' in 'grid connection points' input. If not landing points are found, it will calculate wind farm directly to grid point distances
* Error message added in Wave Energy if clip shape has no intersection
* Fixed an issue where the data type of the nodata value in a raster might be different than the values in the raster.  This was common in the case of 64 bit floating point values as nodata when the underlying raster was 32 bit.  Now nodata values are cast to the underlying types which improves the reliability of many of the InVEST models.


3.0.1 (2014-05-19)
------------------
* Blue Carbon model released.

* HRA UI now properly reflects that the Resolution of Analysis is in meters, not meters squared, and thus will be applied as a side length for a raster pixel.

* HRA now accepts CSVs for ratings scoring that are semicolon separated as well as comma separated.

* Fixed a minor bug in InVEST's geoprocessing aggregate core that now consistently outputs correct zonal stats from the underlying pixel level hydro outputs which affects the water yield, sediment, and nutrient models.

* Added compression to InVEST output geotiff files.  In most cases this reduces output disk usage by a factor of 5.

* Fixed an issue where CSVs in the sediment model weren't open in universal line read mode.

* Fixed an issue where approximating whether pixel edges were the same size was not doing an approximately equal function.

* Fixed an issue that made the CV model crash when the coastline computed from the landmass didn't align perfectly with that defined in the geomorphology layer.

* Fixed an issue in the CV model where the intensity of local wave exposure was very low, and yielded zero local wave power for the majority of coastal segments.

* Fixed an issue where the CV model crashes if a coastal segment is at the edge of the shore exposure raster.

* Fixed the exposure of segments surrounded by land that appeared as exposed when their depth was zero.

* Fixed an issue in the CV model where the natural habitat values less than 5 were one unit too low, leading to negative habitat values in some cases.

* Fixed an exponent issue in the CV model where the coastal vulnerability index was raised to a power that was too high.

* Fixed a bug in the Scenic Quality model that prevented it from starting, as well as a number of other issues.

* Updated the pollination model to conform with the latest InVEST geoprocessing standards, resulting in an approximately 33% speedup.

* Improved the UI's ability to remember the last folder visited, and to have all file and folder selection dialogs have access to this information.

* Fixed an issue in Marine Water Quality where the UV points were supposed to be optional, but instead raised an exception when not passed in.

3.0.0 (2014-03-23)
------------------
The 3.0.0 release of InVEST represents a shift away from the ArcGIS to the InVEST standalone computational platform.  The only exception to this shift is the marine coastal protection tier 1 model which is still supported in an ArcGIS toolbox and has no InVEST 3.0 standalone at the moment.  Specific changes are detailed below

* A standalone version of the aesthetic quality model has been developed and packaged along with this release.  The standalone outperforms the ArcGIS equivalent and includes a valuation component.  See the user's guide for details.

* The core water routing algorithms for the sediment and nutrient models have been overhauled.  The routing algorithms now correctly adjust flow in plateau regions, address a bug that would sometimes not route large sections of a DEM, and has been optimized for both run time and memory performance.  In most cases the core d-infinity flow accumulation algorithm out performs TauDEM.  We have also packaged a simple interface to these algorithms in a standalone tool called RouteDEM; the functions can also be referenced from the scripting API in the invest_natcap.routing package.

* The sediment and nutrient models are now at a production level release.  We no longer support the ArcGIS equivalent of these models.

* The sediment model has had its outputs simplified with major changes including the removal of the 'pixel mean' outputs, a direct output of the pixel level export and retention maps, and a single output shapefile whose attribute table contains aggregations of sediment output values.  Additionally all inputs to the sediment biophysical table including p, c, and retention coefficients are now expressed as a proportion between 0 and 1; the ArcGIS model had previously required those inputs were integer values between 0 and 1000.  See the "Interpreting Results" section of sediment model for full details on the outputs.

* The nutrient model has had a similar overhaul to the sediment model including a simplified output structure with many key outputs contained in the attribute table of the shapefile.  Retention coefficients are also expressed in proportions between 0 and 1.  See the "Interpreting Results" section of nutrient model for full details on the outputs.

* Fixed a bug in Habitat Risk Assessment where the HRA module would incorrectly error if a criteria with a 0 score (meant to be removed from the assessment) had a 0 data quality or weight.

* Fixed a bug in Habitat Risk Assessment where the average E/C/Risk values across the given subregion were evaluating to negative numbers.

* Fixed a bug in Overlap Analysis where Human Use Hubs would error if run without inter-activity weighting, and Intra-Activity weighting would error if run without Human Use Hubs.

* The runtime performance of the hydropower water yield model has been improved.

* Released InVEST's implementation of the D-infinity flow algorithm in a tool called RouteDEM available from the start menu.

* Unstable version of blue carbon available.

* Unstable version of scenario generator available.

* Numerous other minor bug fixes and performance enhacnements.



2.6.0 (2013-12-16)
------------------
The 2.6.0 release of InVEST removes most of the old InVEST models from the Arc toolbox in favor of the new InVEST standalone models.  While we have been developing standalone equivalents for the InVEST Arc models since version 2.3.0, this is the first release in which we removed support for the deprecated ArcGIS versions after an internal review of correctness, performance, and stability on the standalones.  Additionally, this is one of the last milestones before the InVEST 3.0.0 release later next year which will transition InVEST models away from strict ArcGIS dependence to a standalone form.

Specifically, support for the following models have been moved from the ArcGIS toolbox to their Windows based standalones: (1) hydropower/water yield, (2) finfish aquaculture, (3) coastal protection tier 0/coastal vulnerability, (4) wave energy, (5) carbon, (6) habitat quality/biodiversity, (7) pollination, (8) timber, and (9) overlap analysis.  Additionally, documentation references to ArcGIS for those models have been replaced with instructions for launching standalone InVEST models from the Windows start menu.

This release also addresses minor bugs, documentation updates, performance tweaks, and new functionality to the toolset, including:

*  A Google doc to provide guidance for scripting the InVEST standalone models: https://docs.google.com/document/d/158WKiSHQ3dBX9C3Kc99HUBic0nzZ3MqW3CmwQgvAqGo/edit?usp=sharing

* Fixed a bug in the sample data that defined Kc as a number between 0 and 1000 instead of a number between 0 and 1.

* Link to report an issue now takes user to the online forums rather than an email address.

* Changed InVEST Sediment model standalone so that retention values are now between 0 and 1 instead of 0 and 100.

* Fixed a bug in Biodiversity where if no suffix were entered output filenames would have a trailing underscore (_) behind them.

* Added documentation to the water purification/nutrient retention model documentation about the standalone outputs since they differ from the ArcGIS version of the model.

* Fixed an issue where the model would try to move the logfile to the workspace after the model run was complete and Windows would erroneously report that the move failed.

* Removed the separation between marine and freshwater terrestrial models in the user's guide.  Now just a list of models.

* Changed the name of InVEST "Biodiversity" model to "Habitat Quality" in the module names, start menu, user's guide, and sample data folders.

* Minor bug fixes, performance enhancements, and better error reporting in the internal infrastructure.

* HRA risk in the unstable standalone is calculated differently from the last release. If there is no spatial overlap within a cell, there is automatically a risk of 0. This also applies to the E and C intermediate files for a given pairing. If there is no spatial overlap, E and C will be 0 where there is only habitat. However, we still create a recovery potential raster which has habitat- specific risk values, even without spatial overlap of a stressor. HRA shapefile outputs for high, medium, low risk areas are now calculated using a user-defined maximum number of overlapping stressors, rather than all potential stressors. In the HTML subregion averaged output, we now attribute what portion of risk to a habitat comes from each habitat-stressor pairing. Any pairings which don't overlap will have an automatic risk of 0.

* Major changes to Water Yield : Reservoir Hydropower Production. Changes include an alternative equation for calculating Actual Evapotranspiration (AET) for non-vegetated land cover types including wetlands. This allows for a more accurate representation of processes on land covers such as urban, water, wetlands, where root depth values aren't applicable. To differentiate between the two equations a column 'LULC_veg' has been added to the Biophysical table in Hydropower/input/biophysical_table.csv. In this column a 1 indicates vegetated and 0 indicates non-vegetated.

* The output structure and outputs have also change in Water Yield : Reservoir Hydropower Production. There is now a folder 'output' that contains all output files including a sub directory 'per_pixel' which has three pixel raster outputs. The subwatershed results are only calculated for the water yield portion and those results can be found as a shapefile, 'subwatershed_results.shp', and CSV file, 'subwatershed_results.csv'. The watershed results can be found in similar files: watershed_results.shp and watershed_results.csv. These two files for the watershed outputs will aggregate the Scarcity and Valuation results as well.

* The evapotranspiration coefficients for crops, Kc, has been changed to a decimal input value in the biophysical table. These values used to be multiplied by 1000 so that they were in integer format, that pre processing step is no longer necessary.

* Changing support from richsharp@stanford.edu to the user support forums at http://ncp-yamato.stanford.edu/natcapforums.

2.5.6 (2013-09-06)
------------------
The 2.5.6 release of InVEST that addresses minor bugs, performance
tweaks, and new functionality of the InVEST standalone models.
Including:

* Change the changed the Carbon biophysical table to use code field
  name from LULC to lucode so it is consistent with the InVEST water
  yield biophysical table.

* Added Monte Carlo uncertainty analysis and documentation to finfish
  aquaculture model.

* Replaced sample data in overlap analysis that was causing the model
  to crash.

* Updates to the overlap analysis user's guide.

* Added preprocessing toolkit available under
  C:\{InVEST install directory}\utils

* Biodiversity Model now exits gracefully if a threat raster is not
  found in the input folder.

* Wind Energy now uses linear (bilinear because its over 2D space?)
  interpolation.

* Wind Energy has been refactored to current API.

* Potential Evapotranspiration input has been properly named to
  Reference Evapotranspiration.

* PET_mn for Water Yield is now Ref Evapotranspiration times Kc
  (evapotranspiration coefficient).

* The soil depth field has been renamed 'depth to root restricting
  layer' in both the hydropower and nutrient retention models.

* ETK column in biophysical table for Water Yield is now Kc.

* Added help text to Timber model.

* Changed the behavior of nutrient retention to return nodata values
  when the mean runoff index is zero.

* Fixed an issue where the hydropower model didn't use the suffix
  inputs.

* Fixed a bug in Biodiversity that did not allow for numerals in the
  threat names and rasters.

* Updated routing algorithm to use a modern algorithm for plateau
  direction resolution.

* Fixed an issue in HRA where individual risk pixels weren't being
  calculated correctly.

* HRA will now properly detect in the preprocessed CSVs when criteria
  or entire habitat-stressor pairs are not desired within an
  assessment.

* Added an infrastructure feature so that temporary files are created
  in the user's workspace rather than at the system level
  folder.  This lets users work in a secondary workspace on a USB
  attached hard drive and use the space of that drive, rather than the
  primary operating system drive.

2.5.5 (2013-08-06)
------------------
The 2.5.5 release of InVEST that addresses minor bugs, performance
tweaks, and new functionality of the InVEST standalone models.  Including:

 * Production level release of the 3.0 Coastal Vulnerability model.
    - This upgrades the InVEST 2.5.4 version of the beta standalone CV
      to a full release with full users guide.  This version of the
      CV model should be used in all cases over its ArcGIS equivalent.

 * Production level release of the Habitat Risk Assessment model.
    - This release upgrades the InVEST 2.5.4 beta version of the
      standalone habitat risk assessment model. It should be used in
      all cases over its ArcGIS equivalent.

 * Uncertainty analysis in Carbon model (beta)
    - Added functionality to assess uncertainty in sequestration and
      emissions given known uncertainty in carbon pool stocks.  Users
      can now specify standard  deviations of carbon pools with
      normal distributions as well as desired uncertainty levels.
      New outputs include masks for regions which both sequester and
      emit carbon with a high probability of confidence.  Please see
      the "Uncertainty Analysis" section of the carbon user's guide
      chapter for more information.

 * REDD+ Scenario Analysis in Carbon model (beta)
    - Additional functionality to assist users evaluating REDD
      and REDD+ scenarios in the carbon model.  The uncertainty analysis
      functionality can also be used with these scenarios.
      Please see the "REDD Scenario Analysis" section of the
      carbon user's guide chapter for more information.

 * Uncertainty analysis in Finfish Aquaculture model (beta)
    - Additionally functionality to account for uncertainty in
      alpha and beta growth parameters as well as histogram
      plots showing the distribution of harvest weights and
      net present value.   Uncertainty analysis is performed
      through Monte Carlo runs that normally sample the
      growth parameters.

 * Streamlined Nutrient Retention model functionality
    - The nutrient retention module no longer requires users to explicitly
      run the water yield model.  The model now seamlessly runs water yield
      during execution.

 * Beta release of the recreation model
    - The recreation is available for beta use with limited documentation.

 * Full release of the wind energy model
    - Removing the 'beta' designation on the wind energy model.


Known Issues:

 * Flow routing in the standalone sediment and nutrient models has a
   bug that prevents routing in some (not all) landscapes.  This bug is
   related to resolving d-infinity flow directions across flat areas.
   We are implementing the solution in Garbrecht and Martx (1997).
   In the meanwhile the sediment and nutrient models are still marked
   as beta until this issue is resolved.

2.5.4 (2013-06-07)
------------------
This is a minor release of InVEST that addresses numerous minor bugs and performance tweaks in the InVEST 3.0 models.  Including:

 * Refactor of Wave Energy Model:
    - Combining the Biophysical and Valuation modules into one.
    - Adding new data for the North Sea and Australia
    - Fixed a bug where elevation values that were equal to or greater than zero
      were being used in calculations.
    - Fixed memory issues when dealing with large datasets.
    - Updated core functions to remove any use of depracated functions

 * Performance updates to the carbon model.

 * Nodata masking fix for rarity raster in Biodiversity Model.
    - When computing rarity from a base landuse raster and current or future
      landuse raster, the intersection of the two was not being properly taken.

 * Fixes to the flow routing algorithms in the sediment and nutrient
   retention models in cases where stream layers were burned in by ArcGIS
   hydro tools.  In those cases streams were at the same elevation and caused
   routing issues.

 * Fixed an issue that affected several InVEST models that occured
   when watershed polygons were too small to cover a pixel.  Excessively
   small watersheds are now handled correctly

 * Arc model deprecation.  We are deprecating the following ArcGIS versions
   of our InVEST models in the sense we recommend ALL users use the InVEST
   standalones over the ArcGIS versions, and the existing ArcGIS versions
   of these models will be removed entirely in the next release.

        * Timber
        * Carbon
        * Pollination
        * Biodiversity
        * Finfish Aquaculture

Known Issues:

 * Flow routing in the standalone sediment and nutrient models has a
   bug that prevents routing in several landscapes.  We're not
   certain of the nature of the bug at the moment, but we will fix by
   the next release.  Thus, sediment and nutrient models are marked
   as (beta) since in some cases the DEM routes correctly.

2.5.3 (2013-03-21)
------------------
This is a minor release of InVEST that fixes an issue with the HRA model that caused ArcGIS versions of the model to fail when calculating habitat maps for risk hotspots. This upgrade is strongly recommended for users of InVEST 2.5.1 or 2.5.2.

2.5.2 (2013-03-17)
------------------
This is a minor release of InVEST that fixes an issue with the HRA sample data that caused ArcGIS versions of the model to fail on the training data.  There is no need to upgrade for most users unless you are doing InVEST training.

2.5.1 (2013-03-12)
------------------
This is a minor release of InVEST that does not add any new models, but
does add additional functionality, stability, and increased performance to
one of the InVEST 3.0 standalones:

  - Pollination 3.0 Beta:
        - Fixed a bug where Windows users of InVEST could run the model, but
          most raster outputs were filled with nodata values.

Additionally, this minor release fixes a bug in the InVEST user interface where
collapsible containers became entirely non-interactive.

2.5.0 (2013-03-08)
------------------
This a major release of InVEST that includes new standalone versions (ArcGIS
is not required) our models as well as additional functionality, stability,
and increased performance to many of the existing models.  This release is
timed to support our group's annual training event at Stanford University.
We expect to release InVEST 2.5.1 a couple of weeks after to address any
software issues that arise during the training.  See the release notes
below for details of the release, and please contact richsharp@stanford.edu
for any issues relating to software:

  - *new* Sediment 3.0 Beta:
      - This is a standalone model that executes an order of magnitude faster
        than the original ArcGIS model, but may have memory issues with
	larger datasets. This fix is scheduled for the 2.5.1 release of InVEST.
      - Uses a d-infinity flow algorithm (ArcGIS version uses D8).
      - Includes a more accurate LS factor.
      - Outputs are now summarized by polygon rather than rasterized polygons.
        Users can view results directly as a table rather than sampling a
	GIS raster.
  - *new* Nutrient 3.0 Beta:
      - This is a standalone model that executes an order of magnitude faster
        than the original ArcGIS model, but may have memory issues with
	larger datasets. This fix is scheduled for the 2.5.1 release of InVEST.
      - Uses a d-infinity flow algorithm (ArcGIS version uses D8).
      - Includes a more accurate LS factor.
      - Outputs are now summarized by polygon rather than rasterized polygons.
        Users can view results directly as a table rather than sampling a
	GIS raster.
  - *new* Wind Energy:
      - A new offshore wind energy model.  This is a standalone-only model
        available under the windows start menu.
  - *new* Recreation Alpha:
      - This is a working demo of our soon to be released future land and near
        shore recreation model.  The model itself is incomplete and should only
	be used as a demo or by NatCap partners that know what they're doing.
  - *new* Habitat Risk Assessment 3.0 Alpha:
      - This is a working demo of our soon to be released 3.0 version of habitat
        risk assessment.  The model itself is incomplete and should only
	be used as a demo or by NatCap partners that know what they're doing.
	Users that need to use the habitat risk assessment should use the ArcGIS
	version of this model.

  - Improvements to the InVEST 2.x ArcGIS-based toolset:
      - Bug fixes to the ArcGIS based Coastal Protection toolset.

  - Removed support for the ArcGIS invest_VERSION.mxd map.  We expect to
    transition the InVEST toolset exclusive standalone tools in a few months.  In
    preparation of this we are starting to deprecate parts of our old ArcGIS
    toolset including this ArcMap document.  The InVEST ArcToolbox is still
    available in C:\InVEST_2_5_0\invest_250.tbx.

  - Known issues:

    - The InVEST 3.0 standalones generate open source GeoTiffs as
      outputs rather than the proprietary ESRI Grid format.  ArcGIS 9.3.1
      occasionally displays these rasters incorrectly.  We have found
      that these layers can be visualized in ArcGIS 9.3.1 by following
      convoluted steps: Right Click on the layer and select Properties; click on
      the Symbology tab; select Stretch, agree to calculate a histogram (this will
      create an .aux file that Arc can use for visualization), click "Ok", remove
      the raster from the layer list, then add it back. As an alternative, we
      suggest using an open source GIS Desktop Tool like Quantum GIS or ArcGIS
      version 10.0 or greater.

   - The InVEST 3.0 carbon model will generate inaccurate sequestration results
     if the extents of the current and future maps don't align.  This will be
     fixed in InVEST 2.5.1; in the meanwhile a workaround is to clip both LULCs
     so they have identical overlaps.

   - A user reported an unstable run of InVEST 3.0 water yield.  We are not
     certain what is causing the issue, but we do have a fix that will go out
     in InVEST 2.5.1.

   - At the moment the InVEST standalones do not run on Windows XP.  This appears
     to be related to an incompatibility between Windows XP and GDAL, the an open
     source gis library we use to create and read GIS data.  At the moment we are
     uncertain if we will be able to fix this bug in future releases, but will
     pass along more information in the future.

2.4.5 (2013-02-01)
------------------
This is a minor release of InVEST that does not add any new models, but
does add additional functionality, stability, and increased performance to
many of the InVEST 3.0 standalones:

  - Pollination 3.0 Beta:
      - Greatly improved memory efficiency over previous versions of this model.
      - 3.0 Beta Pollination Biophysical and Valuation have been merged into a
        single tool, run through a unified user interface.
      - Slightly improved runtime through the use of newer core InVEST GIS libraries.
      - Optional ability to weight different species individually.  This feature
        adds a column to the Guilds table that allows the user to specify a
        relative weight for each species, which will be used before combining all
        species supply rasters.
      - Optional ability to aggregate pollinator abundances at specific points
        provided by an optional points shapefile input.
      - Bugfix: non-agricultural pixels are set to a value of 0.0 to indicate no
        value on the farm value output raster.
      - Bugfix: sup_val_<beename>_<scenario>.tif rasters are now saved to the
        intermediate folder inside the user's workspace instead of the output
        folder.
  - Carbon Biophysical 3.0 Beta:
        * Tweaked the user interface to require the user to
          provide a future LULC raster when the 'Calculate Sequestration' checkbox
          is checked.
        * Fixed a bug that restricted naming of harvest layers.  Harvest layers are
          now selected simply by taking the first available layer.
  - Better memory efficiency in hydropower model.
  - Better support for unicode filepaths in all 3.0 Beta user interfaces.
  - Improved state saving and retrieval when loading up previous-run parameters
    in all 3.0 Beta user interfaces.
  - All 3.0 Beta tools now report elapsed time on completion of a model.
  - All 3.0 Beta tools now provide disk space usage reports on completion of a
    model.
  - All 3.0 Beta tools now report arguments at the top of each logfile.
  - Biodiversity 3.0 Beta: The half-saturation constant is now allowed to be a
    positive floating-point number.
  - Timber 3.0 Beta: Validation has been added to the user interface for this
    tool for all tabular and shapefile inputs.
  - Fixed some typos in Equation 1 in the Finfish Aquaculture user's guide.
  - Fixed a bug where start menu items were not getting deleted during an InVEST
    uninstall.
  - Added a feature so that if the user selects to download datasets but the
    datasets don't successfully download the installation alerts the user and
    continues normally.
  - Fixed a typo with tau in aquaculture guide, originally said 0.8, really 0.08.

  - Improvements to the InVEST 2.x ArcGIS-based toolset:
      - Minor bugfix to Coastal Vulnerability, where an internal unit of
        measurements was off by a couple digits in the Fetch Calculator.
      - Minor fixes to various helper tools used in InVEST 2.x models.
      - Outputs for Hargreaves are now saved as geoTIFFs.
      - Thornwaite allows more flexible entering of hours of sunlight.

2.4.4 (2012-10-24)
------------------
- Fixes memory errors experienced by some users in the Carbon Valuation 3.0 Beta model.
- Minor improvements to logging in the InVEST User Interface
- Fixes an issue importing packages for some officially-unreleased InVEST models.

2.4.3 (2012-10-19)
------------------
- Fixed a minor issue with hydropower output vaulation rasters whose statistics were not pre-calculated.  This would cause the range in ArcGIS to show ther rasters at -3e38 to 3e38.
- The InVEST installer now saves a log of the installation process to InVEST_<version>\install_log.txt
- Fixed an issue with Carbon 3.0 where carbon output values were incorrectly calculated.
- Added a feature to Carbon 3.0 were total carbon stored and sequestered is output as part of the running log.
- Fixed an issue in Carbon 3.0 that would occur when users had text representations of floating point numbers in the carbon pool dbf input file.
- Added a feature to all InVEST 3.0 models to list disk usage before and after each run and in most cases report a low free space error if relevant.

2.4.2 (2012-10-15)
------------------
- Fixed an issue with the ArcMap document where the paths to default data were not saved as relative paths.  This caused the default data in the document to not be found by ArcGIS.
- Introduced some more memory-efficient processing for Biodiversity 3.0 Beta.  This fixes an out-of-memory issue encountered by some users when using very large raster datasets as inputs.

2.4.1 (2012-10-08)
------------------
- Fixed a compatibility issue with ArcGIS 9.3 where the ArcMap and ArcToolbox were unable to be opened by Arc 9.3.

2.4.0 (2012-10-05)
------------------
Changes in InVEST 2.4.0

General:

This is a major release which releases two additional beta versions of the
InVEST models in the InVEST 3.0 framework.  Additionally, this release
introduces start menu shortcuts for all available InVEST 3.0 beta models.
Existing InVEST 2.x models can still be found in the included Arc toolbox.

Existing InVEST models migrated to the 3.0 framework in this release
include:

- Biodiversity 3.0 Beta
    - Minor bug fixes and usability enhancements
    - Runtime decreased by a factor of 210
- Overlap Analysis 3.0 Beta
    - In most cases runtime decreased by at least a factor of 15
    - Minor bug fixes and usability enhancements
    - Split into two separate tools:
        * Overlap Analysis outputs rasters with individually-weighted pixels
        * Overlap Analysis: Management Zones produces a shapefile output.
    - Updated table format for input activity CSVs
    - Removed the "grid the seascape" step

Updates to ArcGIS models:

- Coastal vulnerability
    - Removed the "structures" option
    - Minor bug fixes and usability enhancements
- Coastal protection (erosion protection)
    - Incorporated economic valuation option
    - Minor bug fixes and usability enhancements

Additionally there are a handful of minor fixes and feature
enhancements:

- InVEST 3.0 Beta standalones (identified by a new InVEST icon) may be run
  from the Start Menu (on windows navigate to
  Start Menu -> All Programs -> InVEST 2.4.0
- Bug fixes for the calculation of raster statistics.
- InVEST 3.0 wave energy no longer requires an AOI for global runs, but
  encounters memory issues on machines with less than 4GB of RAM.  This
  is a known issue that will be fixed in a minor release.
- Minor fixes to several chapters in the user's guide.
- Minor bug fix to the 3.0 Carbon model: harvest maps are no longer required
  inputs.
- Other minor bug fixes and runtime performance tweaks in the 3.0 framework.
- Improved installer allows users to remove InVEST from the Windows Add/Remove
  programs menu.
- Fixed a visualization bug with wave energy where output rasters did not have the min/max/stdev calculations on them.  This made the default visualization in arc be a gray blob.

2.3.0 (2012-08-02)
------------------
Changes in InVEST 2.3.0

General:

This is a major release which releases several beta versions of the
InVEST models in the InVEST 3.0 framework.  These models run as
standalones, but a GIS platform is needed to edit and view the data
inputs and outputs.  Until InVEST 3.0 is released the original ArcGIS
based versions of these tools will remain the release.

Existing InVEST models migrated to the 3.0 framework in this release
include:

- Reservoir Hydropower Production 3.0 beta
    - Minor bug fixes.
- Finfish Aquaculture
    - Minor bug fixes and usability enhancements.
- Wave Energy 3.0 beta
    - Runtimes for non-global runs decreased by a factor of 7
    - Minor bugs in interpolation that exist in the 2.x model is fixed in
      3.0 beta.
- Crop Pollination 3.0 beta
    - Runtimes decreased by a factor of over 10,000

This release also includes the new models which only exist in the 3.0
framework:

- Marine Water Quality 3.0 alpha with a preliminary  user's guide.

InVEST models in the 3.0 framework from previous releases that now
have a standalone executable include:

- Managed Timber Production Model
- Carbon Storage and Sequestration

Additionally there are a handful of other minor fixes and feature
enhancements since the previous release:

- Minor bug fix to 2.x sedimentation model that now correctly
  calculates slope exponentials.
- Minor fixes to several chapters in the user's guide.
- The 3.0 version of the Carbon model now can value the price of carbon
  in metric tons of C or CO2.
- Other minor bug fixes and runtime performance tweaks in the 3.0 framework.

2.2.2 (2012-03-03)
------------------
Changes in InVEST 2.2.2

General:

This is a minor release which fixes the following defects:

-Fixed an issue with sediment retention model where large watersheds
 allowed loading per cell was incorrectly rounded to integer values.

-Fixed bug where changing the threshold didn't affect the retention output
 because function was incorrectly rounded to integer values.

-Added total water yield in meters cubed to to output table by watershed.

-Fixed bug where smaller than default (2000) resolutions threw an error about
 not being able to find the field in "unitynew".  With non-default resolution,
 "unitynew" was created without an attribute table, so one was created by
 force.

-Removed mention of beta state and ecoinformatics from header of software
 license.

-Modified overlap analysis toolbox so it reports an error directly in the
 toolbox if the workspace name is too long.

2.2.1 (2012-01-26)
------------------
Changes in InVEST 2.2.1

General:

This is a minor release which fixes the following defects:

-A variety of miscellaneous bugs were fixed that were causing crashes of the Coastal Protection model in Arc 9.3.
-Fixed an issue in the Pollination model that was looking for an InVEST1005 directory.
-The InVEST "models only" release had an entry for the InVEST 3.0 Beta tools, but was missing the underlying runtime.  This has been added to the models only 2.2.1 release at the cost of a larger installer.
-The default InVEST ArcMap document wouldn't open in ArcGIS 9.3.  It can now be opened by Arc 9.3 and above.
-Minor updates to the Coastal Protection user's guide.

2.2.0 (2011-12-22)
------------------
In this release we include updates to the habitat risk assessment
model, updates to Coastal Vulnerability Tier 0 (previously named
Coastal Protection), and a new tier 1 Coastal Vulnerability tool.
Additionally, we are releasing a beta version of our 3.0 platform that
includes the terrestrial timber and carbon models.

See the "Marine Models" and "InVEST 3.0 Beta" sections below for more details.

**Marine Models**

1. Marine Python Extension Check

   This tool has been updated to include extension requirements for the new
   Coastal Protection T1 model.  It also reflects changes to the Habitat Risk
   Assessment and Coastal Protection T0 models, as they no longer require the
   PythonWin extension.

2. Habitat Risk Assessment (HRA)

   This model has been updated and is now part of three-step toolset.  The
   first step is a new Ratings Survey Tool which eliminates the need for
   Microsoft Excel when users are providing habitat-stressor ratings.  This
   Survey Tool now allows users to up- and down-weight the importance of
   various criteria.  For step 2, a copy of the Grid the Seascape tool has been
   placed in the HRA toolset.  In the last step, users will run the HRA model
   which includes the following updates:

   - New habitat outputs classifying risk as low, medium, and high
   - Model run status updates (% complete) in the message window
   - Improved habitat risk plots embedded in the output HTML

3. Coastal Protection

   This module is now split into sub-models, each with two parts.  The first
   sub-model is Coastal Vulnerability (Tier 0) and the new addition is Coastal
   Protection (Tier 1).

   Coastal Vulnerability (T0)
   Step 1) Fetch Calculator - there are no updates to this tool.
   Step 2) Vulnerability Index

   - Wave Exposure: In this version of the model, we define wave exposure for
     sites facing the open ocean as the maximum of the weighted average of
     wave's power coming from the ocean or generated by local winds.  We
     weight wave power coming from each of the 16 equiangular sector by the
     percent of time that waves occur in that sector, and based on whether or
     not fetch in that sector exceeds 20km.  For sites that are sheltered, wave
     exposure is the average of wave power generated by the local storm winds
     weighted by the percent occurrence of those winds in each sector.  This
     new method takes into account the seasonality of wind and wave patterns
     (storm waves generally come from a preferential direction), and helps
     identify regions that are not exposed to powerful waves although they are
     open to the ocean (e.g. the leeside of islands).

   - Natural Habitats: The ranking is now computed using the rank of all
     natural habitats present in front of a segment, and we weight the lowest
     ranking habitat 50% more than all other habitats.  Also, rankings and
     protective distance information are to be provided by CSV file instead of
     Excel.  With this new method, shoreline segments that have more habitats
     than others will have a lower risk of inundation and/or erosion during
     storms.

   - Structures: The model has been updated to now incorporate the presence of
     structures by decreasing the ranking of shoreline segments that adjoin
     structures.

   Coastal Protection (T1) - This is a new model which plots the amount of
   sandy beach erosion or consolidated bed scour that backshore regions
   experience in the presence or absence of natural habitats.  It is composed
   of two steps: a Profile Generator and Nearshore Waves and Erosion.  It is
   recommended to run the Profile Generator before the Nearshore Waves and
   Erosion model.

   Step 1) Profile Generator:  This tool helps the user generate a 1-dimensional
   bathymetric and topographic profile perpendicular to the shoreline at the
   user-defined location.  This model provides plenty of guidance for building
   backshore profiles for beaches, marshes and mangroves.  It will help users
   modify bathymetry profiles that they already have, or can generate profiles
   for sandy beaches if the user has not bathymetric data.  Also, the model
   estimates and maps the location of natural habitats present in front of the
   region of interest.  Finally, it provides sample wave and wind data that
   can be later used in the Nearshore Waves and Erosion model, based on
   computed fetch values and default Wave Watch III data.

   Step 2) Nearshore Waves and Erosion: This model estimates profiles of beach
   erosion or values of rates of consolidated bed scour at a site as a function
   of the type of habitats present in the area of interest.  The model takes
   into account the protective effects of vegetation, coral and oyster reefs,
   and sand dunes.  It also shows the difference of protection provided when
   those habitats are present, degraded, or gone.

4. Aesthetic Quality

   This model no longer requires users to provide a projection for Overlap
   Analysis.  Instead, it uses the projection from the user-specified Area of
   Interest (AOI) polygon.  Additionally, the population estimates for this
   model have been fixed.

**InVEST 3.0 Beta**

The 2.2.0 release includes a preliminary version of our InVEST 3.0 beta
platform.  It is included as a toolset named "InVEST 3.0 Beta" in the
InVEST220.tbx.  It is currently only supported with ArcGIS 10.  To launch
an InVEST 3.0 beta tool, double click on the desired tool in the InVEST 3.0
toolset then click "Ok" on the Arc toolbox screen that opens. The InVEST 3.0
tool panel has inputs very similar to the InVEST 2.2.0 versions of the tools
with the following modifications:

InVEST 3.0 Carbon:
  * Fixes a minor bug in the 2.2 version that ignored floating point values
    in carbon pool inputs.
  * Separation of carbon model into a biophysical and valuation model.
  * Calculates carbon storage and sequestration at the minimum resolution of
    the input maps.
  * Runtime efficiency improved by an order of magnitude.
  * User interface streamlined including dynamic activation of inputs based
    on user preference, direct link to documentation, and recall of inputs
    based on user's previous run.

InVEST 3.0 Timber:
  * User interface streamlined including dynamic activation of inputs based
    on user preference, direct link to documentation, and recall of inputs
    based on user's previous run.


2.1.1 (2011-10-17)
------------------
Changes in InVEST 2.1.1

General:

This is a minor release which fixes the following defects:

-A truncation error was fixed on nutrient retention and sedimentation model that involved division by the number of cells in a watershed.  Now correctly calculates floating point division.
-Minor typos were fixed across the user's guide.

2.1 Beta (2011-05-11)
---------------------
Updates to InVEST Beta

InVEST 2.1 . Beta

Changes in InVEST 2.1

General:

1.	InVEST versioning
We have altered our versioning scheme.  Integer changes will reflect major changes (e.g. the addition of marine models warranted moving from 1.x to 2.0).  An increment in the digit after the primary decimal indicates major new features (e.g the addition of a new model) or major revisions.  For example, this release is numbered InVEST 2.1 because two new models are included).  We will add another decimal to reflect minor feature revisions or bug fixes.  For example, InVEST 2.1.1 will likely be out soon as we are continually working to improve our tool.
2.	HTML guide
With this release, we have migrated the entire InVEST users. guide to an HTML format.  The HTML version will output a pdf version for use off-line, printing, etc.


**MARINE MODELS**

1.Marine Python Extension Check

-This tool has been updated to allow users to select the marine models they intend to run.  Based on this selection, it will provide a summary of which Python and ArcGIS extensions are necessary and if the Python extensions have been successfully installed on the user.s machine.

2.Grid the Seascape (GS)

-This tool has been created to allow marine model users to generate an seascape analysis grid within a specified area of interest (AOI).

-It only requires an AOI and cell size (in meters) as inputs, and produces a polygon grid which can be used as inputs for the Habitat Risk Assessment and Overlap Analysis models.

3. Coastal Protection

- This is now a two-part model for assessing Coastal Vulnerability.  The first part is a tool for calculating fetch and the second maps the value of a Vulnerability Index, which differentiates areas with relatively high or low exposure to erosion and inundation during storms.

- The model has been updated to now incorporate coastal relief and the protective influence of up to eight natural habitat input layers.

- A global Wave Watch 3 dataset is also provided to allow users to quickly generate rankings for wind and wave exposure worldwide.

4. Habitat Risk Assessment (HRA)

This new model allows users to assess the risk posed to coastal and marine habitats by human activities and the potential consequences of exposure for the delivery of ecosystem services and biodiversity.  The HRA model is suited to screening the risk of current and future human activities in order to prioritize management strategies that best mitigate risk.

5. Overlap Analysis

This new model maps current human uses in and around the seascape and summarizes the relative importance of various regions for particular activities.  The model was designed to produce maps that can be used to identify marine and coastal areas that are most important for human use, in particular recreation and fisheries, but also other activities.

**FRESHWATER MODELS**

All Freshwater models now support ArcMap 10.


Sample data:

1. Bug fix for error in Water_Tables.mdb Biophysical table where many field values were shifted over one column relative to the correct field name.

2. Bug fix for incorrect units in erosivity layer.


Hydropower:

1.In Water Yield, new output tables have been added containing mean biophysical outputs (precipitation, actual and potential evapotranspiration, water yield)  for each watershed and sub-watershed.


Water Purification:

1. The Water Purification Threshold table now allows users to specify separate thresholds for nitrogen and phosphorus.   Field names thresh_n and thresh_p replace the old ann_load.

2. The Nutrient Retention output tables nutrient_watershed.dbf and nutrient_subwatershed.dbf now include a column for nutrient retention per watershed/sub-watershed.

3. In Nutrient Retention, some output file names have changed.

4. The user's guide has been updated to explain more accurately the inclusion of thresholds in the biophysical service estimates.


Sedimentation:

1. The Soil Loss output tables sediment_watershed.dbf and sediment_subwatershed.dbf now include a column for sediment retention per watershed/sub-watershed.

2. In Soil Loss, some output file names have changed.

3. The default input value for Slope Threshold is now 75.

4. The user's guide has been updated to explain more accurately the inclusion of thresholds in the biophysical service estimates.

5. Valuation: Bug fix where the present value was not being applied correctly.





2.0 Beta (2011-02-14)
---------------------
Changes in InVEST 2.0

InVEST 1.005 is a minor release with the following modification:

1. Aesthetic Quality

    This new model allows users to determine the locations from which new nearshore or offshore features can be seen.  It generates viewshed maps that can be used to identify the visual footprint of new offshore development.


2. Coastal Vulnerability

    This new model produces maps of coastal human populations and a coastal exposure to erosion and inundation index map.  These outputs can be used to understand the relative contributions of different variables to coastal exposure and to highlight the protective services offered by natural habitats.


3. Aquaculture

    This new model is used to evaluate how human activities (e.g., addition or removal of farms, changes in harvest management practices) and climate change (e.g., change in sea surface temperature) may affect the production and economic value of aquacultured Atlantic salmon.


4. Wave Energy

    This new model provides spatially explicit information, showing potential areas for siting Wave Energy conversion (WEC) facilities with the greatest energy production and value.  This site- and device-specific information for the WEC facilities can then be used to identify and quantify potential trade-offs that may arise when siting WEC facilities.


5. Avoided Reservoir Sedimentation

    - The name of this model has been changed to the Sediment Retention model.

    - We have added a water quality valuation model for sediment retention. The user now has the option to select avoided dredge cost analysis, avoided water treatment cost analysis or both.  The water quality valuation approach is the same as that used in the Water Purification: Nutrient Retention model.

    - The threshold information for allowed sediment loads (TMDL, dead volume, etc.) are now input in a stand alone table instead of being included in the valuation table. This adjusts the biophysical service output for any social allowance of pollution. Previously, the adjustment was only done in the valuation model.

    - The watersheds and sub-watershed layers are now input as shapefiles instead of rasters.

    - Final outputs are now aggregated to the sub-basin scale. The user must input a sub-basin shapefile. We provide the Hydro 1K dataset as a starting option. See users guide for changes to many file output names.

    - Users are strongly advised not to interpret pixel-scale outputs for hydrological understanding or decision-making of any kind. Pixel outputs should only be used for calibration/validation or model checking.


6. Hydropower Production

    - The watersheds and sub-watershed layers are now input as shapefiles instead of rasters.

    - Final outputs are now aggregated to the sub-basin scale. The user must input a sub-basin shapefile. We provide the Hydro 1K dataset as a starting option. See users guide for changes to many file output names.

    - Users are strongly advised not to interpret pixel-scale outputs for hydrological understanding or decision-making of any kind. Pixel outputs should only be used for calibration/validation or model checking.

    - The calibration constant for each watershed is now input in a stand-alone table instead of being included in the valuation table. This makes running the water scarcity model simpler.


7. Water Purification: Nutrient Retention

    - The threshold information for allowed pollutant levels (TMDL, etc.) are now input in a stand alone table instead of being included in the valuation table. This adjusts the biophysical service output for any social allowance of pollution. Previously, the adjustment was only done in the valuation model.

    - The watersheds and sub-watershed layers are now input as shapefiles instead of rasters.

    - Final outputs are now aggregated to the sub-basin scale. The user must input a sub-basin shapefile. We provide the Hydro 1K dataset as a starting option. See users guide for changes to many file output names.

    - Users are strongly advised not to interpret pixel-scale outputs for hydrological understanding or decision-making of any kind. Pixel outputs should only be used for calibration/validation or model checking.


8. Carbon Storage and Sequestration

    The model now outputs an aggregate sum of the carbon storage.


9. Habitat Quality and Rarity

    This model had an error while running ReclassByACII if the land cover codes were not sorted alphabetically.  This has now been corrected and it sorts the reclass file before running the reclassification

    The model now outputs an aggregate sum of the habitat quality.

10. Pollination

    In this version, the pollination model accepts an additional parameter which indicated the proportion of a crops yield that is attributed to wild pollinators.

<|MERGE_RESOLUTION|>--- conflicted
+++ resolved
@@ -5,12 +5,9 @@
 ------------------
 * InVEST now requires GDAL 2.0.0 and has been tested up to GDAL 2.2.3. Any API users of InVEST will need to use GDAL version >= 2.0. When upgrading GDAL we noticed slight numerical differences in our test suite in both numerical raster differences, geometry transforms, and occasionally a single pixel difference when using `gdal.RasterizeLayer`. Each of these differences in the InVEST test suite is within a reasonable numerical tolerance and we have updated our regression test suite appropriately. Users comparing runs between previous versions of InVEST may also notice reasonable numerical differences between runs.
 * Added a UI keyboard shortcut for showing documentation. On Mac OSX, this will be Command-?. On Windows, GNOME and KDE, this will be F1.
-<<<<<<< HEAD
+* Patching an issue in NDR that was using the nitrogen subsurface retention efficiency for both nitrogen and phosphorous.
 * Fixed an issue with the Seasonal Water Yield model that incorrectly required a rain events table when the climate zone mode was in use.
 * Fixed a broken link to local and online user documentation from the Seasonal Water Yield model from the model's user interface.
-=======
-* Patching an issue in NDR that was using the nitrogen subsurface retention efficiency for both nitrogen and phosphorous.
->>>>>>> 234d8ea2
 
 3.4.2 (2017-12-15)
 ------------------
