--- conflicted
+++ resolved
@@ -2,14 +2,12 @@
 
 Unreleased Changes
 ------------------
-<<<<<<< HEAD
 * All InVEST models now have an ``ARGS_SPEC`` object that contains metadata
   about the model and describes the model's arguments.  Validation has been
   reimplemented across all models to use these ``ARGS_SPEC`` objects.
 * The results suffix key for the Wave Energy and Wind Energy models has been
   renamed ``results_suffix`` (was previously ``suffix``).  This is for
   consistency across InVEST models.
-=======
 * Removed a constraint in Coastal Vulnerability so the AOI polygon no longer
   needs to intersect the continental shelf contour line. So the AOI can now be
   used exclusively to delineate the coastal area of interest.
@@ -18,7 +16,6 @@
   of the User Guide. Also minor updates to fields in intermediate outputs, 
   notably a 'shore_id' field is now the unique ID for joining tables and 
   FIDs are no longer used.
->>>>>>> 80a09c3e
 * Added a status message to the UI if a datastack file fails to load,
   instead of staying silent.
 * Correcting an issue with repository fetching in the InVEST ``Makefile``.
