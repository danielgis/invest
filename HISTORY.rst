--- conflicted
+++ resolved
@@ -2,7 +2,13 @@
 
 Unreleased Changes
 ------------------
-<<<<<<< HEAD
+* InVEST Coastal Blue Carbon model now writes out a net present value
+  raster for the year of the current landcover, each transition year,
+  and the final analysis year (if provided).
+* Correcting an issue with InVEST Coastal Blue Carbon where incorrect
+  configuration of a nodata value would result in ``-inf`` values in
+  output rasters.  Now, any values without a defined reclassification
+  rule that make it past validation will be written out as nodata.
 * Fixed a bug in Recreation Model that was causing server-side code
   to execute twice for every client-side call.
 * Fixed a bug in Recreation model that did not apply ``results_suffix`` to
@@ -10,17 +16,8 @@
 * Various fixes in Coastal Vulnerability Model. CSV output files now
   have FID column for joining to vector outputs. ``results_suffix`` can be
   used without triggering task re-execution. Raster processing maintains original
-  resolution of the input raster so long as it is projected. Otherwise resamples 
+  resolution of the input raster so long as it is projected. Otherwise resamples
   to ``model_resolution``.
-=======
-* InVEST Coastal Blue Carbon model now writes out a net present value
-  raster for the year of the current landcover, each transition year,
-  and the final analysis year (if provided).
-* Correcting an issue with InVEST Coastal Blue Carbon where incorrect
-  configuration of a nodata value would result in ``-inf`` values in
-  output rasters.  Now, any values without a defined reclassification
-  rule that make it past validation will be written out as nodata.
->>>>>>> e7e32d90
 * Fixed a bug in Coastal Vulnerability model's task graph that sometimes
   caused an early task to re-execute when it should be deemed pre-calculated.
 * Fixed a bug in the pollination model that would cause outputs to be all 0
