.. :changelog:

Unreleased Changes
------------------
* Corrected an issue with the ``Fisheries_Inputs.csv`` sample table used by Overlap Analysis.  (issue #3548)
* Major modifications to Terrestrial Carbon model to include removing the harvested wood product pool, uncertainty analysis, and updated efficient raster calculations for performance.
* Fixed an issue in GLOBIO that would cause model runs to crash if the AOI marked as optional was not present.
* Removed the deprecated and incomplete Nearshore Wave and Erosion model (``natcap.invest.nearshore_wave_and_erosion``).
* Removed the deprecated Timber model (``natcap.invest.timber``).
* Fixed an issue where seasonal water yield would raise a divide by zero error if a watershed polygon didn't cover a valid data region.  Now sets aggregation quantity to zero and reports a warning in the log.
<<<<<<< HEAD
* Fixed issues in NDR that would indicate invalid values were being processed during runtimes by skipping the invalid calculations in the first place rather than calculating them and discarding after the fact.
* Complete code coverage tests for NDR model.
* Minor (~10% speedup) performance improvements to NDR.
* Added functionality to recreation model so that the `monthly_table.csv` file now receives a file suffix if one is provided by the user.
=======
* ``natcap.invest.utils.build_file_registry`` now raises a ``ValueError`` if a path is not a string or list of strings.
>>>>>>> 65ffae14
* Fixed an issue in SDR where the m exponent was calculated incorrectly in many situations resulting in an error of about 1% in total export.
* Fixed an issue in SDR that reported runtime overflow errors during normal processing even though the model completed without other errors.

3.3.1 (2016-06-13)
------------------
* Refactored API documentation for readability, organization by relevant topics, and to allow docs to build on `invest.readthedocs.io <http://invest.readthedocs.io>`_,
* Installation of ``natcap.invest`` now requires ``natcap.versioner``.  If this is not available on the system at runtime, setuptools will make it available at runtime.
* InVEST Windows installer now includes HISTORY.rst as the changelog instead of the old ``InVEST_Updates_<version>`` files.
* Habitat suitability model is generalized and released as an API only accessible model.  It can be found at ``natcap.invest.habitat_suitability.execute``.  This model replaces the oyster habitat suitability model.
    * The refactor of this model requires an upgrade to ``numpy >= 1.11.0``.
* Fixed a crash in the InVEST CLI where calling ``invest`` without a parameter would raise an exception on linux-based systems.  (Issue `#3528 <https://bitbucket.org/natcap/invest/issues/3515>`_)
* Patched an issue in Seasonal Water Yield model where a nodata value in the landcover map that was equal to ``MAX_INT`` would cause an overflow error/crash.
* InVEST NSIS installer will now optionally install the Microsoft Visual C++ 2008 redistributable on Windows 7 or earlier.  This addresses a known issue on Windows 7 systems when importing GDAL binaries (Issue `#3515 <https://bitbucket.org/natcap/invest/issues/3515>`_).  Users opting to install this redistributable agree to abide by the terms and conditions therein.
* Removed the deprecated subpackage ``natcap.invest.optimization``.
* Updated the InVEST license to legally define the Natural Capital Project.
* Corrected an issue in Coastal Vulnerability where an output shapefile was being recreated for each row, and where field values were not being stored correctly.
* Updated Scenario Generator model to add basic testing, file registry support, PEP8 and PEP257 compliance, and to fix several bugs.
* Updated Crop Production model to add a simplified UI, faster runtime, and more testing.

3.3.0 (2016-03-14)
------------------
* Refactored Wind Energy model to use a CSV input for wind data instead of a Binary file.
* Redesigned InVEST recreation model for a single input streamlined interface, advanced analytics, and refactored outputs.  While the model is still based on "photo user days" old model runs are not backward compatable with the new model or interface. See the Recreation Model user's guide chapter for details.
    * The refactor of this model requires an upgrade to ``GDAL >=1.11.0 <2.0`` and ``numpy >= 1.10.2``.
* Removed nutrient retention (water purification) model from InVEST suite and replaced it with the nutrient delivery ratio (NDR) model.  NDR has been available in development relseases, but has now officially been added to the set of Windows Start Menu models and the "under development" tag in its users guide has been removed.  See the InVEST user's guide for details between the differences and advantages of NDR over the old nutrient model.
* Modified NDR by adding a required "Runoff Proxy" raster to the inputs.  This allows the model to vary the relative intensity of nutrient runoff based on varying precipitation variability.
* Fixed a bug in the Area Change rule of the Rule-Based Scenario Generator, where units were being converted incorrectly. (Issue `#3472 <https://bitbucket.org/natcap/invest/issues/3472>`_) Thanks to Fosco Vesely for this fix.
* InVEST Seasonal Water Yield model released.
* InVEST Forest Carbon Edge Effect model released.
* InVEST Scenario Generator: Proximity Based model released and renamed the previous "Scenario Generator" to "Scenario Generator: Rule Based".
* Implemented a blockwise exponential decay kernel generation function, which is now used in the Pollination and Habitat Quality models.
* GLOBIO now uses an intensification parameter and not a map to average all agriculture across the GLOBIO 8 and 9 classes.
* GLOBIO outputs modified so core outputs are in workspace and intermediate outputs are in a subdirectory called 'intermediate_outputs'.
* Fixed a crash with the NDR model that could occur if the DEM and landcover maps were different resolutions.
* Refactored all the InVEST model user interfaces so that Workspace defaults to the user's home "Documents" directory.
* Fixed an HRA bug where stessors with a buffer of zero were being buffered by 1 pixel
* HRA enhancement which creates a common raster to burn all input shapefiles onto, ensuring consistent alignment.
* Fixed an issue in SDR model where a landcover map that was smaller than the DEM would create extraneous "0" valued cells.
* New HRA feature which allows for "NA" values to be entered into the "Ratings" column for a habitat / stressor pair in the Criteria Ratings CSV. If ALL ratings are set to NA, the habitat / stressor will be treated as having no interaction. This means in the model, that there will be no overlap between the two sources. All rows parameters with an NA rating will not be used in calculating results.
* Refactored Coastal Blue Carbon model for greater speed, maintainability and clearer documentation.
* Habitat Quality bug fix when given land cover rasters with different pixel sizes than threat rasters. Model would use the wrong pixel distance for the convolution kernel.
* Light refactor of Timber model. Now using CSV input attribute file instead of DBF file.
* Fixed clipping bug in Wave Energy model that was not properly clipping polygons correctly. Found when using global data.
* Made the following changes / updates to the coastal vulnerability model:
    * Fixed a bug in the model where the geomorphology ranks were not always being used correctly.
    * Removed the HTML summary results output and replaced with a link to a dashboard that helps visualize and interpret CV results.
    * Added a point shapefile output: 'outputs/coastal_exposure.shp' that is a shapefile representation of the corresponding CSV table.
    * The model UI now requires the 'Relief' input. No longer optional.
    * CSV outputs and Shapefile outputs based on rasters now have x, y coorinates of the center of the pixel instead of top left of the pixel.
* Turning setuptools' zip_safe to False for consistency across the Natcap Namespace.
* GLOBIO no longer requires user to specify a keyfield in the AOI.
* New feature to GLOBIO to summarize MSA by AOI.
* New feature to GLOBIO to use a user defined MSA parameter table to do the MSA thresholds for infrastructure, connectivity, and landuse type
* Documentation to the GLOBIO code base including the large docstring for 'execute'.

3.2.0 (2015-05-31)
------------------
InVEST 3.2.0 is a major release with the addition of several experimental models and tools as well as an upgrade to the PyGeoprocessing core:

* Upgrade to PyGeoprocessing v0.3.0a1 for miscelaneous performance improvements to InVEST's core geoprocessing routines.
* An alpha unstable build of the InVEST crop production model is released with partial documentation and sample data.
* A beta build of the InVEST fisheries model is released with documentation and sample data.
* An alpha unstable build of the nutrient delivery ratio (NDR) model is available directly under InVEST's instalation directory at  ``invest-x86/invest_ndr.exe``; eventually this model will replace InVEST's current "Nutrient" model.  It is currently undocumented and unsupported but inputs are similar to that of InVEST's SDR model.
* An alpha unstable build of InVEST's implementation of GLOBIO is available directly under InVEST's instalation directory at ``invest-x86/invest_globio.exe``.  It is currently undocumented but sample data are provided.
* DelinateIT, a watershed delination tool based on PyGeoprocessing's d-infinity flow algorithm is released as a standalone tool in the InVEST repository with documentation and sample data.
* Miscelaneous performance patches and bug fixes.

3.1.3 (2015-04-23)
------------------
InVEST 3.1.3 is a hotfix release patching a memory blocking issue resolved in PyGeoprocessing version 0.2.1.  Users might have experienced slow runtimes on SDR or other routed models.

3.1.2 (2015-04-15)
------------------
InVEST 3.1.2 is a minor release patching issues mostly related to the freshwater routing models and signed GDAL Byte datasets.

* Patching an issue where some projections were not regognized and InVEST reported an UnprojectedError.
* Updates to logging that make it easier to capture logging messages when scripting InVEST.
* Shortened water yield user interface height so it doesn't waste whitespace.
* Update PyGeoprocessing dependency to version 0.2.0.
* Fixed an InVEST wide issue related to bugs stemming from the use of signed byte raster inputs that resulted in nonsensical outputs or KeyErrors.
* Minor performance updates to carbon model.
* Fixed an issue where DEMS with 32 bit ints and INT_MAX as the nodata value nodata value incorrectly treated the nodata value in the raster as a very large DEM value ultimately resulting in rasters that did not drain correctly and empty flow accumulation rasters.
* Fixed an issue where some reservoirs whose edges were clipped to the edge of the watershed created large plateaus with no drain except off the edge of the defined raster.  Added a second pass in the plateau drainage algorithm to test for these cases and drains them to an adjacent nodata area if they occur.
* Fixed an issue in the Fisheries model where the Results Suffix input was invariably initializing to an empty string.
* Fixed an issue in the Blue Carbon model that prevented the report from being generated in the outputs file.

3.1.1 (2015-03-13)
------------------
InVEST 3.1.1 is a major performance and memory bug patch to the InVEST toolsuite.  We recommend all users upgrade to this version.

* Fixed an issue surrounding reports of SDR or Nutrient model outputs of zero values, nodata holes, excessive runtimes, or out of memory errors.  Some of those problems happened to be related to interesting DEMs that would break the flat drainage algorithm we have inside RouteDEM that adjusted the heights of those regions to drain away from higher edges and toward lower edges, and then pass the height adjusted dem to the InVEST model to do all its model specific calculations.  Unfortunately this solution was not amenable to some degenerate DEM cases and we have now adjusted the algorithm to treat each plateau in the DEM as its own separate region that is processed independently from the other regions. This decreases memory use so we never effectively run out of memory at a minor hit to overall runtime.  We also now adjust the flow direction directly instead of adjust the dem itself.  This saves us from having to modify the DEM and potentially get it into a state where a drained plateau would be higher than its original pixel neighbors that used to drain into it.

There are side effects that result in sometimes large changes to un calibrated runs of SDR or nutrient.  These are related to slightly different flow directions across the landscape and a bug fix on the distance to stream calculation.

* InVEST geoprocessing now uses the PyGeoprocessing package (v0.1.4) rather than the built in functionality that used to be in InVEST.  This will not affect end users of InVEST but may be of interest to users who script InVEST calls who want a standalone Python processing package for raster stack math and hydrological routing.  The project is hosted at https://bitbucket.org/richpsharp/pygeoprocessing.

* Fixed an marine water quality issue where users could input AOIs that were unprojected, but output pixel sizes were specified in meters.  Really the output pixel size should be in the units of the polygon and are now specified as such.  Additionally an exception is raised if the pixel size is too small to generate a numerical solution that is no longer a deep scipy error.

* Added a suffix parameter to the timber and marine water quality models that append a user defined string to the output files; consistent with most of the other InVEST models.

* Fixed a user interface issue where sometimes the InVEST model run would not open a windows explorer to the user's workspace.  Instead it would open to C:\User[..]\My Documents.  This would often happen if there were spaces in the the workspace name or "/" characters in the path.

* Fixed an error across all InVEST models where a specific combination of rasters of different cell sizes and alignments and unsigned data types could create errors in internal interpolation of the raster stacks.  Often these would appear as 'KeyError: 0' across a variety of contexts.  Usually the '0' was an erroneous value introduced by a faulty interpolation scheme.

* Fixed a MemoryError that could occur in the pollination and habitat quality models when the the base landcover map was large and the biophysical properties table allowed the effect to be on the order of that map.  Now can use any raster or range values with only a minor hit to runtime performance.

* Fixed a serious bug in the plateau resolution algorithm that occurred on DEMs with large plateau areas greater than 10x10 in size.  The underlying 32 bit floating point value used to record small height offsets did not have a large enough precision to differentiate between some offsets thus creating an undefined flow direction and holes in the flow accumulation algorithm.

* Minor performance improvements in the routing core, in some cases decreasing runtimes by 30%.

* Fixed a minor issue in DEM resolution that occurred when a perfect plateau was encountered.  Rather that offset the height so the plateau would drain, it kept the plateau at the original height.  This occurred because the uphill offset was nonexistent so the algorithm assumed no plateau resolution was needed.  Perfect plateaus now drain correctly.  In practice this kind of DEM was encountered in areas with large bodies of water where the remote sensing algorithm would classify the center of a lake 1 meter higher than the rest of the lake.

* Fixed a serious routing issue where divergent flow directions were not getting accumulated 50% of the time. Related to a division speed optimization that fell back on C-style modulus which differs from Python.

* InVEST SDR model thresholded slopes in terms of radians, not percent thus clipping the slope tightly between 0.001 and 1%.  The model now only has a lower threshold of 0.00005% for the IC_0 factor, and no other thresholds.  We believe this was an artifact left over from an earlier design of the model.


* Fixed a potential memory inefficiency in Wave Energy Model when computing the percentile rasters. Implemented a new memory efficient percentile algorithm and updated the outputs to reflect the new open source framework of the model. Now outputting csv files that describe the ranges and meaning of the percentile raster outputs.

* Fixed a bug in Habitat Quality where the future output "quality_out_f.tif" was not reflecting the habitat value given in the sensitivity table for the specified landcover types.


3.1.0 (2014-11-19)
------------------
InVEST 3.1.0 (http://www.naturalcapitalproject.org/download.html) is a major software and science milestone that includes an overhauled sedimentation model, long awaited fixes to exponential decay routines in habitat quality and pollination, and a massive update to the underlying hydrological routing routines.  The updated sediment model, called SDR (sediment delivery ratio), is part of our continuing effort to improve the science and capabilities of the InVEST tool suite.  The SDR model inputs are backwards comparable with the InVEST 3.0.1 sediment model with two additional global calibration parameters and removed the need for the retention efficiency parameter in the biophysical table; most users can run SDR directly with the data they have prepared for previous versions.  The biophysical differences between the models are described in a section within the SDR user's guide and represent a superior representation of the hydrological connectivity of the watershed, biophysical parameters that are independent of cell size, and a more accurate representation of sediment retention on the landscape.  Other InVEST improvements to include standard bug fixes, performance improvements, and usability features which in part are described below:

* InVEST Sediment Model has been replaced with the InVEST Sediment Delivery Ratio model.  See the SDR user's guide chapter for the difference between the two.
* Fixed an issue in the pollination model where the exponential decay function decreased too quickly.
* Fixed an issue in the habitat quality model where the exponential decay function decreased too quickly and added back linear decay as an option.
* Fixed an InVEST wide issue where some input rasters that were signed bytes did not correctly map to their negative nodata values.
* Hydropower input rasters have been normalized to the LULC size so sampling error is the same for all the input watersheds.
* Adding a check to make sure that input biophysical parameters to the water yield model do not exceed invalid scientific ranges.
* Added a check on nutrient retention in case the upstream water yield was less than 1 so that the log value did not go negative.  In that case we clamp upstream water yield to 0.
* A KeyError issue in hydropower was resolved that occurred when the input rasters were at such a coarse resolution that at least one pixel was completely contained in each watershed.  Now a value of -9999 will be reported for watersheds that don't contain any valid data.
* An early version of the monthly water yield model that was erroneously included in was in the installer; it was removed in this version.
* Python scripts necessary for running the ArcGIS version of Coastal Protection were missing.  They've since been added back to the distribution.
* Raster calculations are now processed by raster block sizes.  Improvements in raster reads and writes.
* Fixed an issue in the routing core where some wide DEMs would cause out of memory errors.
* Scenario generator marked as stable.
* Fixed bug in HRA where raster extents of shapefiles were not properly encapsulating the whole AOI.
* Fixed bug in HRA where any number of habitats over 4 would compress the output plots. Now extends the figure so that all plots are correctly scaled.
* Fixed a bug in HRA where the AOI attribute 'name' could not be an int. Should now accept any type.
* Fixed bug in HRA which re-wrote the labels if it was run immediately without closing the UI.
* Fixed nodata masking bug in Water Yield when raster extents were less than that covered by the watershed.
* Removed hydropower calibration parameter form water yield model.
* Models that had suffixes used to only allow alphanumeric characters.  Now all suffix types are allowed.
* A bug in the core platform that would occasionally cause routing errors on irregularly pixel sized rasters was fixed.  This often had the effect that the user would see broken streams and/or nodata values scattered through sediment or nutrient results.
* Wind Energy:
        * Added new framework for valuation component. Can now input a yearly price table that spans the lifetime of the wind farm. Also if no price table is made, can specify a price for energy and an annual rate of change.
        * Added new memory efficient distance transform functionality
        * Added ability to leave out 'landing points' in 'grid connection points' input. If not landing points are found, it will calculate wind farm directly to grid point distances
* Error message added in Wave Energy if clip shape has no intersection
* Fixed an issue where the data type of the nodata value in a raster might be different than the values in the raster.  This was common in the case of 64 bit floating point values as nodata when the underlying raster was 32 bit.  Now nodata values are cast to the underlying types which improves the reliability of many of the InVEST models.


3.0.1 (2014-05-19)
------------------
* Blue Carbon model released.

* HRA UI now properly reflects that the Resolution of Analysis is in meters, not meters squared, and thus will be applied as a side length for a raster pixel.

* HRA now accepts CSVs for ratings scoring that are semicolon separated as well as comma separated.

* Fixed a minor bug in InVEST's geoprocessing aggregate core that now consistently outputs correct zonal stats from the underlying pixel level hydro outputs which affects the water yield, sediment, and nutrient models.

* Added compression to InVEST output geotiff files.  In most cases this reduces output disk usage by a factor of 5.

* Fixed an issue where CSVs in the sediment model weren't open in universal line read mode.

* Fixed an issue where approximating whether pixel edges were the same size was not doing an approximately equal function.

* Fixed an issue that made the CV model crash when the coastline computed from the landmass didn't align perfectly with that defined in the geomorphology layer.

* Fixed an issue in the CV model where the intensity of local wave exposure was very low, and yielded zero local wave power for the majority of coastal segments.

* Fixed an issue where the CV model crashes if a coastal segment is at the edge of the shore exposure raster.

* Fixed the exposure of segments surrounded by land that appeared as exposed when their depth was zero.

* Fixed an issue in the CV model where the natural habitat values less than 5 were one unit too low, leading to negative habitat values in some cases.

* Fixed an exponent issue in the CV model where the coastal vulnerability index was raised to a power that was too high.

* Fixed a bug in the Scenic Quality model that prevented it from starting, as well as a number of other issues.

* Updated the pollination model to conform with the latest InVEST geoprocessing standards, resulting in an approximately 33% speedup.

* Improved the UI's ability to remember the last folder visited, and to have all file and folder selection dialogs have access to this information.

* Fixed an issue in Marine Water Quality where the UV points were supposed to be optional, but instead raised an exception when not passed in.

3.0.0 (2014-03-23)
------------------
The 3.0.0 release of InVEST represents a shift away from the ArcGIS to the InVEST standalone computational platform.  The only exception to this shift is the marine coastal protection tier 1 model which is still supported in an ArcGIS toolbox and has no InVEST 3.0 standalone at the moment.  Specific changes are detailed below

* A standalone version of the aesthetic quality model has been developed and packaged along with this release.  The standalone outperforms the ArcGIS equivalent and includes a valuation component.  See the user's guide for details.

* The core water routing algorithms for the sediment and nutrient models have been overhauled.  The routing algorithms now correctly adjust flow in plateau regions, address a bug that would sometimes not route large sections of a DEM, and has been optimized for both run time and memory performance.  In most cases the core d-infinity flow accumulation algorithm out performs TauDEM.  We have also packaged a simple interface to these algorithms in a standalone tool called RouteDEM; the functions can also be referenced from the scripting API in the invest_natcap.routing package.

* The sediment and nutrient models are now at a production level release.  We no longer support the ArcGIS equivalent of these models.

* The sediment model has had its outputs simplified with major changes including the removal of the 'pixel mean' outputs, a direct output of the pixel level export and retention maps, and a single output shapefile whose attribute table contains aggregations of sediment output values.  Additionally all inputs to the sediment biophysical table including p, c, and retention coefficients are now expressed as a proportion between 0 and 1; the ArcGIS model had previously required those inputs were integer values between 0 and 1000.  See the "Interpreting Results" section of sediment model for full details on the outputs.

* The nutrient model has had a similar overhaul to the sediment model including a simplified output structure with many key outputs contained in the attribute table of the shapefile.  Retention coefficients are also expressed in proportions between 0 and 1.  See the "Interpreting Results" section of nutrient model for full details on the outputs.

* Fixed a bug in Habitat Risk Assessment where the HRA module would incorrectly error if a criteria with a 0 score (meant to be removed from the assessment) had a 0 data quality or weight.

* Fixed a bug in Habitat Risk Assessment where the average E/C/Risk values across the given subregion were evaluating to negative numbers.

* Fixed a bug in Overlap Analysis where Human Use Hubs would error if run without inter-activity weighting, and Intra-Activity weighting would error if run without Human Use Hubs.

* The runtime performance of the hydropower water yield model has been improved.

* Released InVEST's implementation of the D-infinity flow algorithm in a tool called RouteDEM available from the start menu.

* Unstable version of blue carbon available.

* Unstable version of scenario generator available.

* Numerous other minor bug fixes and performance enhacnements.



2.6.0 (2013-12-16)
------------------
The 2.6.0 release of InVEST removes most of the old InVEST models from the Arc toolbox in favor of the new InVEST standalone models.  While we have been developing standalone equivalents for the InVEST Arc models since version 2.3.0, this is the first release in which we removed support for the deprecated ArcGIS versions after an internal review of correctness, performance, and stability on the standalones.  Additionally, this is one of the last milestones before the InVEST 3.0.0 release later next year which will transition InVEST models away from strict ArcGIS dependence to a standalone form.

Specifically, support for the following models have been moved from the ArcGIS toolbox to their Windows based standalones: (1) hydropower/water yield, (2) finfish aquaculture, (3) coastal protection tier 0/coastal vulnerability, (4) wave energy, (5) carbon, (6) habitat quality/biodiversity, (7) pollination, (8) timber, and (9) overlap analysis.  Additionally, documentation references to ArcGIS for those models have been replaced with instructions for launching standalone InVEST models from the Windows start menu.

This release also addresses minor bugs, documentation updates, performance tweaks, and new functionality to the toolset, including:

*  A Google doc to provide guidance for scripting the InVEST standalone models: https://docs.google.com/document/d/158WKiSHQ3dBX9C3Kc99HUBic0nzZ3MqW3CmwQgvAqGo/edit?usp=sharing

* Fixed a bug in the sample data that defined Kc as a number between 0 and 1000 instead of a number between 0 and 1.

* Link to report an issue now takes user to the online forums rather than an email address.

* Changed InVEST Sediment model standalone so that retention values are now between 0 and 1 instead of 0 and 100.

* Fixed a bug in Biodiversity where if no suffix were entered output filenames would have a trailing underscore (_) behind them.

* Added documentation to the water purification/nutrient retention model documentation about the standalone outputs since they differ from the ArcGIS version of the model.

* Fixed an issue where the model would try to move the logfile to the workspace after the model run was complete and Windows would erroneously report that the move failed.

* Removed the separation between marine and freshwater terrestrial models in the user's guide.  Now just a list of models.

* Changed the name of InVEST "Biodiversity" model to "Habitat Quality" in the module names, start menu, user's guide, and sample data folders.

* Minor bug fixes, performance enhancements, and better error reporting in the internal infrastructure.

* HRA risk in the unstable standalone is calculated differently from the last release. If there is no spatial overlap within a cell, there is automatically a risk of 0. This also applies to the E and C intermediate files for a given pairing. If there is no spatial overlap, E and C will be 0 where there is only habitat. However, we still create a recovery potential raster which has habitat- specific risk values, even without spatial overlap of a stressor. HRA shapefile outputs for high, medium, low risk areas are now calculated using a user-defined maximum number of overlapping stressors, rather than all potential stressors. In the HTML subregion averaged output, we now attribute what portion of risk to a habitat comes from each habitat-stressor pairing. Any pairings which don't overlap will have an automatic risk of 0.

* Major changes to Water Yield : Reservoir Hydropower Production. Changes include an alternative equation for calculating Actual Evapotranspiration (AET) for non-vegetated land cover types including wetlands. This allows for a more accurate representation of processes on land covers such as urban, water, wetlands, where root depth values aren't applicable. To differentiate between the two equations a column 'LULC_veg' has been added to the Biophysical table in Hydropower/input/biophysical_table.csv. In this column a 1 indicates vegetated and 0 indicates non-vegetated.

* The output structure and outputs have also change in Water Yield : Reservoir Hydropower Production. There is now a folder 'output' that contains all output files including a sub directory 'per_pixel' which has three pixel raster outputs. The subwatershed results are only calculated for the water yield portion and those results can be found as a shapefile, 'subwatershed_results.shp', and CSV file, 'subwatershed_results.csv'. The watershed results can be found in similar files: watershed_results.shp and watershed_results.csv. These two files for the watershed outputs will aggregate the Scarcity and Valuation results as well.

* The evapotranspiration coefficients for crops, Kc, has been changed to a decimal input value in the biophysical table. These values used to be multiplied by 1000 so that they were in integer format, that pre processing step is no longer necessary.

* Changing support from richsharp@stanford.edu to the user support forums at http://ncp-yamato.stanford.edu/natcapforums.

2.5.6 (2013-09-06)
------------------
The 2.5.6 release of InVEST that addresses minor bugs, performance
tweaks, and new functionality of the InVEST standalone models.
Including:

* Change the changed the Carbon biophysical table to use code field
  name from LULC to lucode so it is consistent with the InVEST water
  yield biophysical table.

* Added Monte Carlo uncertainty analysis and documentation to finfish
  aquaculture model.

* Replaced sample data in overlap analysis that was causing the model
  to crash.

* Updates to the overlap analysis user's guide.

* Added preprocessing toolkit available under
  C:\{InVEST install directory}\utils

* Biodiversity Model now exits gracefully if a threat raster is not
  found in the input folder.

* Wind Energy now uses linear (bilinear because its over 2D space?)
  interpolation.

* Wind Energy has been refactored to current API.

* Potential Evapotranspiration input has been properly named to
  Reference Evapotranspiration.

* PET_mn for Water Yield is now Ref Evapotranspiration times Kc
  (evapotranspiration coefficient).

* The soil depth field has been renamed 'depth to root restricting
  layer' in both the hydropower and nutrient retention models.

* ETK column in biophysical table for Water Yield is now Kc.

* Added help text to Timber model.

* Changed the behavior of nutrient retention to return nodata values
  when the mean runoff index is zero.

* Fixed an issue where the hydropower model didn't use the suffix
  inputs.

* Fixed a bug in Biodiversity that did not allow for numerals in the
  threat names and rasters.

* Updated routing algorithm to use a modern algorithm for plateau
  direction resolution.

* Fixed an issue in HRA where individual risk pixels weren't being
  calculated correctly.

* HRA will now properly detect in the preprocessed CSVs when criteria
  or entire habitat-stressor pairs are not desired within an
  assessment.

* Added an infrastructure feature so that temporary files are created
  in the user's workspace rather than at the system level
  folder.  This lets users work in a secondary workspace on a USB
  attached hard drive and use the space of that drive, rather than the
  primary operating system drive.

2.5.5 (2013-08-06)
------------------
The 2.5.5 release of InVEST that addresses minor bugs, performance
tweaks, and new functionality of the InVEST standalone models.  Including:

 * Production level release of the 3.0 Coastal Vulnerability model.
    - This upgrades the InVEST 2.5.4 version of the beta standalone CV
      to a full release with full users guide.  This version of the
      CV model should be used in all cases over its ArcGIS equivalent.

 * Production level release of the Habitat Risk Assessment model.
    - This release upgrades the InVEST 2.5.4 beta version of the
      standalone habitat risk assessment model. It should be used in
      all cases over its ArcGIS equivalent.

 * Uncertainty analysis in Carbon model (beta)
    - Added functionality to assess uncertainty in sequestration and
      emissions given known uncertainty in carbon pool stocks.  Users
      can now specify standard  deviations of carbon pools with
      normal distributions as well as desired uncertainty levels.
      New outputs include masks for regions which both sequester and
      emit carbon with a high probability of confidence.  Please see
      the "Uncertainty Analysis" section of the carbon user's guide
      chapter for more information.

 * REDD+ Scenario Analysis in Carbon model (beta)
    - Additional functionality to assist users evaluating REDD
      and REDD+ scenarios in the carbon model.  The uncertainty analysis
      functionality can also be used with these scenarios.
      Please see the "REDD Scenario Analysis" section of the
      carbon user's guide chapter for more information.

 * Uncertainty analysis in Finfish Aquaculture model (beta)
    - Additionally functionality to account for uncertainty in
      alpha and beta growth parameters as well as histogram
      plots showing the distribution of harvest weights and
      net present value.   Uncertainty analysis is performed
      through Monte Carlo runs that normally sample the
      growth parameters.

 * Streamlined Nutrient Retention model functionality
    - The nutrient retention module no longer requires users to explicitly
      run the water yield model.  The model now seamlessly runs water yield
      during execution.

 * Beta release of the recreation model
    - The recreation is available for beta use with limited documentation.

 * Full release of the wind energy model
    - Removing the 'beta' designation on the wind energy model.


Known Issues:

 * Flow routing in the standalone sediment and nutrient models has a
   bug that prevents routing in some (not all) landscapes.  This bug is
   related to resolving d-infinity flow directions across flat areas.
   We are implementing the solution in Garbrecht and Martx (1997).
   In the meanwhile the sediment and nutrient models are still marked
   as beta until this issue is resolved.

2.5.4 (2013-06-07)
------------------
This is a minor release of InVEST that addresses numerous minor bugs and performance tweaks in the InVEST 3.0 models.  Including:

 * Refactor of Wave Energy Model:
    - Combining the Biophysical and Valuation modules into one.
    - Adding new data for the North Sea and Australia
    - Fixed a bug where elevation values that were equal to or greater than zero
      were being used in calculations.
    - Fixed memory issues when dealing with large datasets.
    - Updated core functions to remove any use of depracated functions

 * Performance updates to the carbon model.

 * Nodata masking fix for rarity raster in Biodiversity Model.
    - When computing rarity from a base landuse raster and current or future
      landuse raster, the intersection of the two was not being properly taken.

 * Fixes to the flow routing algorithms in the sediment and nutrient
   retention models in cases where stream layers were burned in by ArcGIS
   hydro tools.  In those cases streams were at the same elevation and caused
   routing issues.

 * Fixed an issue that affected several InVEST models that occured
   when watershed polygons were too small to cover a pixel.  Excessively
   small watersheds are now handled correctly

 * Arc model deprecation.  We are deprecating the following ArcGIS versions
   of our InVEST models in the sense we recommend ALL users use the InVEST
   standalones over the ArcGIS versions, and the existing ArcGIS versions
   of these models will be removed entirely in the next release.

        * Timber
        * Carbon
        * Pollination
        * Biodiversity
        * Finfish Aquaculture

Known Issues:

 * Flow routing in the standalone sediment and nutrient models has a
   bug that prevents routing in several landscapes.  We're not
   certain of the nature of the bug at the moment, but we will fix by
   the next release.  Thus, sediment and nutrient models are marked
   as (beta) since in some cases the DEM routes correctly.

2.5.3 (2013-03-21)
------------------
This is a minor release of InVEST that fixes an issue with the HRA model that caused ArcGIS versions of the model to fail when calculating habitat maps for risk hotspots. This upgrade is strongly recommended for users of InVEST 2.5.1 or 2.5.2.

2.5.2 (2013-03-17)
------------------
This is a minor release of InVEST that fixes an issue with the HRA sample data that caused ArcGIS versions of the model to fail on the training data.  There is no need to upgrade for most users unless you are doing InVEST training.

2.5.1 (2013-03-12)
------------------
This is a minor release of InVEST that does not add any new models, but
does add additional functionality, stability, and increased performance to
one of the InVEST 3.0 standalones:

  - Pollination 3.0 Beta:
        - Fixed a bug where Windows users of InVEST could run the model, but
          most raster outputs were filled with nodata values.

Additionally, this minor release fixes a bug in the InVEST user interface where
collapsible containers became entirely non-interactive.

2.5.0 (2013-03-08)
------------------
This a major release of InVEST that includes new standalone versions (ArcGIS
is not required) our models as well as additional functionality, stability,
and increased performance to many of the existing models.  This release is
timed to support our group's annual training event at Stanford University.
We expect to release InVEST 2.5.1 a couple of weeks after to address any
software issues that arise during the training.  See the release notes
below for details of the release, and please contact richsharp@stanford.edu
for any issues relating to software:

  - *new* Sediment 3.0 Beta:
      - This is a standalone model that executes an order of magnitude faster
        than the original ArcGIS model, but may have memory issues with
	larger datasets. This fix is scheduled for the 2.5.1 release of InVEST.
      - Uses a d-infinity flow algorithm (ArcGIS version uses D8).
      - Includes a more accurate LS factor.
      - Outputs are now summarized by polygon rather than rasterized polygons.
        Users can view results directly as a table rather than sampling a
	GIS raster.
  - *new* Nutrient 3.0 Beta:
      - This is a standalone model that executes an order of magnitude faster
        than the original ArcGIS model, but may have memory issues with
	larger datasets. This fix is scheduled for the 2.5.1 release of InVEST.
      - Uses a d-infinity flow algorithm (ArcGIS version uses D8).
      - Includes a more accurate LS factor.
      - Outputs are now summarized by polygon rather than rasterized polygons.
        Users can view results directly as a table rather than sampling a
	GIS raster.
  - *new* Wind Energy:
      - A new offshore wind energy model.  This is a standalone-only model
        available under the windows start menu.
  - *new* Recreation Alpha:
      - This is a working demo of our soon to be released future land and near
        shore recreation model.  The model itself is incomplete and should only
	be used as a demo or by NatCap partners that know what they're doing.
  - *new* Habitat Risk Assessment 3.0 Alpha:
      - This is a working demo of our soon to be released 3.0 version of habitat
        risk assessment.  The model itself is incomplete and should only
	be used as a demo or by NatCap partners that know what they're doing.
	Users that need to use the habitat risk assessment should use the ArcGIS
	version of this model.

  - Improvements to the InVEST 2.x ArcGIS-based toolset:
      - Bug fixes to the ArcGIS based Coastal Protection toolset.

  - Removed support for the ArcGIS invest_VERSION.mxd map.  We expect to
    transition the InVEST toolset exclusive standalone tools in a few months.  In
    preparation of this we are starting to deprecate parts of our old ArcGIS
    toolset including this ArcMap document.  The InVEST ArcToolbox is still
    available in C:\InVEST_2_5_0\invest_250.tbx.

  - Known issues:

    - The InVEST 3.0 standalones generate open source GeoTiffs as
      outputs rather than the proprietary ESRI Grid format.  ArcGIS 9.3.1
      occasionally displays these rasters incorrectly.  We have found
      that these layers can be visualized in ArcGIS 9.3.1 by following
      convoluted steps: Right Click on the layer and select Properties; click on
      the Symbology tab; select Stretch, agree to calculate a histogram (this will
      create an .aux file that Arc can use for visualization), click "Ok", remove
      the raster from the layer list, then add it back. As an alternative, we
      suggest using an open source GIS Desktop Tool like Quantum GIS or ArcGIS
      version 10.0 or greater.

   - The InVEST 3.0 carbon model will generate inaccurate sequestration results
     if the extents of the current and future maps don't align.  This will be
     fixed in InVEST 2.5.1; in the meanwhile a workaround is to clip both LULCs
     so they have identical overlaps.

   - A user reported an unstable run of InVEST 3.0 water yield.  We are not
     certain what is causing the issue, but we do have a fix that will go out
     in InVEST 2.5.1.

   - At the moment the InVEST standalones do not run on Windows XP.  This appears
     to be related to an incompatibility between Windows XP and GDAL, the an open
     source gis library we use to create and read GIS data.  At the moment we are
     uncertain if we will be able to fix this bug in future releases, but will
     pass along more information in the future.

2.4.5 (2013-02-01)
------------------
This is a minor release of InVEST that does not add any new models, but
does add additional functionality, stability, and increased performance to
many of the InVEST 3.0 standalones:

  - Pollination 3.0 Beta:
      - Greatly improved memory efficiency over previous versions of this model.
      - 3.0 Beta Pollination Biophysical and Valuation have been merged into a
        single tool, run through a unified user interface.
      - Slightly improved runtime through the use of newer core InVEST GIS libraries.
      - Optional ability to weight different species individually.  This feature
        adds a column to the Guilds table that allows the user to specify a
        relative weight for each species, which will be used before combining all
        species supply rasters.
      - Optional ability to aggregate pollinator abundances at specific points
        provided by an optional points shapefile input.
      - Bugfix: non-agricultural pixels are set to a value of 0.0 to indicate no
        value on the farm value output raster.
      - Bugfix: sup_val_<beename>_<scenario>.tif rasters are now saved to the
        intermediate folder inside the user's workspace instead of the output
        folder.
  - Carbon Biophysical 3.0 Beta:
        * Tweaked the user interface to require the user to
          provide a future LULC raster when the 'Calculate Sequestration' checkbox
          is checked.
        * Fixed a bug that restricted naming of harvest layers.  Harvest layers are
          now selected simply by taking the first available layer.
  - Better memory efficiency in hydropower model.
  - Better support for unicode filepaths in all 3.0 Beta user interfaces.
  - Improved state saving and retrieval when loading up previous-run parameters
    in all 3.0 Beta user interfaces.
  - All 3.0 Beta tools now report elapsed time on completion of a model.
  - All 3.0 Beta tools now provide disk space usage reports on completion of a
    model.
  - All 3.0 Beta tools now report arguments at the top of each logfile.
  - Biodiversity 3.0 Beta: The half-saturation constant is now allowed to be a
    positive floating-point number.
  - Timber 3.0 Beta: Validation has been added to the user interface for this
    tool for all tabular and shapefile inputs.
  - Fixed some typos in Equation 1 in the Finfish Aquaculture user's guide.
  - Fixed a bug where start menu items were not getting deleted during an InVEST
    uninstall.
  - Added a feature so that if the user selects to download datasets but the
    datasets don't successfully download the installation alerts the user and
    continues normally.
  - Fixed a typo with tau in aquaculture guide, originally said 0.8, really 0.08.

  - Improvements to the InVEST 2.x ArcGIS-based toolset:
      - Minor bugfix to Coastal Vulnerability, where an internal unit of
        measurements was off by a couple digits in the Fetch Calculator.
      - Minor fixes to various helper tools used in InVEST 2.x models.
      - Outputs for Hargreaves are now saved as geoTIFFs.
      - Thornwaite allows more flexible entering of hours of sunlight.

2.4.4 (2012-10-24)
------------------
- Fixes memory errors experienced by some users in the Carbon Valuation 3.0 Beta model.
- Minor improvements to logging in the InVEST User Interface
- Fixes an issue importing packages for some officially-unreleased InVEST models.

2.4.3 (2012-10-19)
------------------
- Fixed a minor issue with hydropower output vaulation rasters whose statistics were not pre-calculated.  This would cause the range in ArcGIS to show ther rasters at -3e38 to 3e38.
- The InVEST installer now saves a log of the installation process to InVEST_<version>\install_log.txt
- Fixed an issue with Carbon 3.0 where carbon output values were incorrectly calculated.
- Added a feature to Carbon 3.0 were total carbon stored and sequestered is output as part of the running log.
- Fixed an issue in Carbon 3.0 that would occur when users had text representations of floating point numbers in the carbon pool dbf input file.
- Added a feature to all InVEST 3.0 models to list disk usage before and after each run and in most cases report a low free space error if relevant.

2.4.2 (2012-10-15)
------------------
- Fixed an issue with the ArcMap document where the paths to default data were not saved as relative paths.  This caused the default data in the document to not be found by ArcGIS.
- Introduced some more memory-efficient processing for Biodiversity 3.0 Beta.  This fixes an out-of-memory issue encountered by some users when using very large raster datasets as inputs.

2.4.1 (2012-10-08)
------------------
- Fixed a compatibility issue with ArcGIS 9.3 where the ArcMap and ArcToolbox were unable to be opened by Arc 9.3.

2.4.0 (2012-10-05)
------------------
Changes in InVEST 2.4.0

General:

This is a major release which releases two additional beta versions of the
InVEST models in the InVEST 3.0 framework.  Additionally, this release
introduces start menu shortcuts for all available InVEST 3.0 beta models.
Existing InVEST 2.x models can still be found in the included Arc toolbox.

Existing InVEST models migrated to the 3.0 framework in this release
include:

- Biodiversity 3.0 Beta
    - Minor bug fixes and usability enhancements
    - Runtime decreased by a factor of 210
- Overlap Analysis 3.0 Beta
    - In most cases runtime decreased by at least a factor of 15
    - Minor bug fixes and usability enhancements
    - Split into two separate tools:
        * Overlap Analysis outputs rasters with individually-weighted pixels
        * Overlap Analysis: Management Zones produces a shapefile output.
    - Updated table format for input activity CSVs
    - Removed the "grid the seascape" step

Updates to ArcGIS models:

- Coastal vulnerability
    - Removed the "structures" option
    - Minor bug fixes and usability enhancements
- Coastal protection (erosion protection)
    - Incorporated economic valuation option
    - Minor bug fixes and usability enhancements

Additionally there are a handful of minor fixes and feature
enhancements:

- InVEST 3.0 Beta standalones (identified by a new InVEST icon) may be run
  from the Start Menu (on windows navigate to
  Start Menu -> All Programs -> InVEST 2.4.0
- Bug fixes for the calculation of raster statistics.
- InVEST 3.0 wave energy no longer requires an AOI for global runs, but
  encounters memory issues on machines with less than 4GB of RAM.  This
  is a known issue that will be fixed in a minor release.
- Minor fixes to several chapters in the user's guide.
- Minor bug fix to the 3.0 Carbon model: harvest maps are no longer required
  inputs.
- Other minor bug fixes and runtime performance tweaks in the 3.0 framework.
- Improved installer allows users to remove InVEST from the Windows Add/Remove
  programs menu.
- Fixed a visualization bug with wave energy where output rasters did not have the min/max/stdev calculations on them.  This made the default visualization in arc be a gray blob.

2.3.0 (2012-08-02)
------------------
Changes in InVEST 2.3.0

General:

This is a major release which releases several beta versions of the
InVEST models in the InVEST 3.0 framework.  These models run as
standalones, but a GIS platform is needed to edit and view the data
inputs and outputs.  Until InVEST 3.0 is released the original ArcGIS
based versions of these tools will remain the release.

Existing InVEST models migrated to the 3.0 framework in this release
include:

- Reservoir Hydropower Production 3.0 beta
    - Minor bug fixes.
- Finfish Aquaculture
    - Minor bug fixes and usability enhancements.
- Wave Energy 3.0 beta
    - Runtimes for non-global runs decreased by a factor of 7
    - Minor bugs in interpolation that exist in the 2.x model is fixed in
      3.0 beta.
- Crop Pollination 3.0 beta
    - Runtimes decreased by a factor of over 10,000

This release also includes the new models which only exist in the 3.0
framework:

- Marine Water Quality 3.0 alpha with a preliminary  user's guide.

InVEST models in the 3.0 framework from previous releases that now
have a standalone executable include:

- Managed Timber Production Model
- Carbon Storage and Sequestration

Additionally there are a handful of other minor fixes and feature
enhancements since the previous release:

- Minor bug fix to 2.x sedimentation model that now correctly
  calculates slope exponentials.
- Minor fixes to several chapters in the user's guide.
- The 3.0 version of the Carbon model now can value the price of carbon
  in metric tons of C or CO2.
- Other minor bug fixes and runtime performance tweaks in the 3.0 framework.

2.2.2 (2012-03-03)
------------------
Changes in InVEST 2.2.2

General:

This is a minor release which fixes the following defects:

-Fixed an issue with sediment retention model where large watersheds
 allowed loading per cell was incorrectly rounded to integer values.

-Fixed bug where changing the threshold didn't affect the retention output
 because function was incorrectly rounded to integer values.

-Added total water yield in meters cubed to to output table by watershed.

-Fixed bug where smaller than default (2000) resolutions threw an error about
 not being able to find the field in "unitynew".  With non-default resolution,
 "unitynew" was created without an attribute table, so one was created by
 force.

-Removed mention of beta state and ecoinformatics from header of software
 license.

-Modified overlap analysis toolbox so it reports an error directly in the
 toolbox if the workspace name is too long.

2.2.1 (2012-01-26)
------------------
Changes in InVEST 2.2.1

General:

This is a minor release which fixes the following defects:

-A variety of miscellaneous bugs were fixed that were causing crashes of the Coastal Protection model in Arc 9.3.
-Fixed an issue in the Pollination model that was looking for an InVEST1005 directory.
-The InVEST "models only" release had an entry for the InVEST 3.0 Beta tools, but was missing the underlying runtime.  This has been added to the models only 2.2.1 release at the cost of a larger installer.
-The default InVEST ArcMap document wouldn't open in ArcGIS 9.3.  It can now be opened by Arc 9.3 and above.
-Minor updates to the Coastal Protection user's guide.

2.2.0 (2011-12-22)
------------------
In this release we include updates to the habitat risk assessment
model, updates to Coastal Vulnerability Tier 0 (previously named
Coastal Protection), and a new tier 1 Coastal Vulnerability tool.
Additionally, we are releasing a beta version of our 3.0 platform that
includes the terrestrial timber and carbon models.

See the "Marine Models" and "InVEST 3.0 Beta" sections below for more details.

**Marine Models**

1. Marine Python Extension Check

   This tool has been updated to include extension requirements for the new
   Coastal Protection T1 model.  It also reflects changes to the Habitat Risk
   Assessment and Coastal Protection T0 models, as they no longer require the
   PythonWin extension.

2. Habitat Risk Assessment (HRA)

   This model has been updated and is now part of three-step toolset.  The
   first step is a new Ratings Survey Tool which eliminates the need for
   Microsoft Excel when users are providing habitat-stressor ratings.  This
   Survey Tool now allows users to up- and down-weight the importance of
   various criteria.  For step 2, a copy of the Grid the Seascape tool has been
   placed in the HRA toolset.  In the last step, users will run the HRA model
   which includes the following updates:

   - New habitat outputs classifying risk as low, medium, and high
   - Model run status updates (% complete) in the message window
   - Improved habitat risk plots embedded in the output HTML

3. Coastal Protection

   This module is now split into sub-models, each with two parts.  The first
   sub-model is Coastal Vulnerability (Tier 0) and the new addition is Coastal
   Protection (Tier 1).

   Coastal Vulnerability (T0)
   Step 1) Fetch Calculator - there are no updates to this tool.
   Step 2) Vulnerability Index

   - Wave Exposure: In this version of the model, we define wave exposure for
     sites facing the open ocean as the maximum of the weighted average of
     wave's power coming from the ocean or generated by local winds.  We
     weight wave power coming from each of the 16 equiangular sector by the
     percent of time that waves occur in that sector, and based on whether or
     not fetch in that sector exceeds 20km.  For sites that are sheltered, wave
     exposure is the average of wave power generated by the local storm winds
     weighted by the percent occurrence of those winds in each sector.  This
     new method takes into account the seasonality of wind and wave patterns
     (storm waves generally come from a preferential direction), and helps
     identify regions that are not exposed to powerful waves although they are
     open to the ocean (e.g. the leeside of islands).

   - Natural Habitats: The ranking is now computed using the rank of all
     natural habitats present in front of a segment, and we weight the lowest
     ranking habitat 50% more than all other habitats.  Also, rankings and
     protective distance information are to be provided by CSV file instead of
     Excel.  With this new method, shoreline segments that have more habitats
     than others will have a lower risk of inundation and/or erosion during
     storms.

   - Structures: The model has been updated to now incorporate the presence of
     structures by decreasing the ranking of shoreline segments that adjoin
     structures.

   Coastal Protection (T1) - This is a new model which plots the amount of
   sandy beach erosion or consolidated bed scour that backshore regions
   experience in the presence or absence of natural habitats.  It is composed
   of two steps: a Profile Generator and Nearshore Waves and Erosion.  It is
   recommended to run the Profile Generator before the Nearshore Waves and
   Erosion model.

   Step 1) Profile Generator:  This tool helps the user generate a 1-dimensional
   bathymetric and topographic profile perpendicular to the shoreline at the
   user-defined location.  This model provides plenty of guidance for building
   backshore profiles for beaches, marshes and mangroves.  It will help users
   modify bathymetry profiles that they already have, or can generate profiles
   for sandy beaches if the user has not bathymetric data.  Also, the model
   estimates and maps the location of natural habitats present in front of the
   region of interest.  Finally, it provides sample wave and wind data that
   can be later used in the Nearshore Waves and Erosion model, based on
   computed fetch values and default Wave Watch III data.

   Step 2) Nearshore Waves and Erosion: This model estimates profiles of beach
   erosion or values of rates of consolidated bed scour at a site as a function
   of the type of habitats present in the area of interest.  The model takes
   into account the protective effects of vegetation, coral and oyster reefs,
   and sand dunes.  It also shows the difference of protection provided when
   those habitats are present, degraded, or gone.

4. Aesthetic Quality

   This model no longer requires users to provide a projection for Overlap
   Analysis.  Instead, it uses the projection from the user-specified Area of
   Interest (AOI) polygon.  Additionally, the population estimates for this
   model have been fixed.

**InVEST 3.0 Beta**

The 2.2.0 release includes a preliminary version of our InVEST 3.0 beta
platform.  It is included as a toolset named "InVEST 3.0 Beta" in the
InVEST220.tbx.  It is currently only supported with ArcGIS 10.  To launch
an InVEST 3.0 beta tool, double click on the desired tool in the InVEST 3.0
toolset then click "Ok" on the Arc toolbox screen that opens. The InVEST 3.0
tool panel has inputs very similar to the InVEST 2.2.0 versions of the tools
with the following modifications:

InVEST 3.0 Carbon:
  * Fixes a minor bug in the 2.2 version that ignored floating point values
    in carbon pool inputs.
  * Separation of carbon model into a biophysical and valuation model.
  * Calculates carbon storage and sequestration at the minimum resolution of
    the input maps.
  * Runtime efficiency improved by an order of magnitude.
  * User interface streamlined including dynamic activation of inputs based
    on user preference, direct link to documentation, and recall of inputs
    based on user's previous run.

InVEST 3.0 Timber:
  * User interface streamlined including dynamic activation of inputs based
    on user preference, direct link to documentation, and recall of inputs
    based on user's previous run.


2.1.1 (2011-10-17)
------------------
Changes in InVEST 2.1.1

General:

This is a minor release which fixes the following defects:

-A truncation error was fixed on nutrient retention and sedimentation model that involved division by the number of cells in a watershed.  Now correctly calculates floating point division.
-Minor typos were fixed across the user's guide.

2.1 Beta (2011-05-11)
---------------------
Updates to InVEST Beta

InVEST 2.1 . Beta

Changes in InVEST 2.1

General:

1.	InVEST versioning
We have altered our versioning scheme.  Integer changes will reflect major changes (e.g. the addition of marine models warranted moving from 1.x to 2.0).  An increment in the digit after the primary decimal indicates major new features (e.g the addition of a new model) or major revisions.  For example, this release is numbered InVEST 2.1 because two new models are included).  We will add another decimal to reflect minor feature revisions or bug fixes.  For example, InVEST 2.1.1 will likely be out soon as we are continually working to improve our tool.
2.	HTML guide
With this release, we have migrated the entire InVEST users. guide to an HTML format.  The HTML version will output a pdf version for use off-line, printing, etc.


**MARINE MODELS**

1.Marine Python Extension Check

-This tool has been updated to allow users to select the marine models they intend to run.  Based on this selection, it will provide a summary of which Python and ArcGIS extensions are necessary and if the Python extensions have been successfully installed on the user.s machine.

2.Grid the Seascape (GS)

-This tool has been created to allow marine model users to generate an seascape analysis grid within a specified area of interest (AOI).

-It only requires an AOI and cell size (in meters) as inputs, and produces a polygon grid which can be used as inputs for the Habitat Risk Assessment and Overlap Analysis models.

3. Coastal Protection

- This is now a two-part model for assessing Coastal Vulnerability.  The first part is a tool for calculating fetch and the second maps the value of a Vulnerability Index, which differentiates areas with relatively high or low exposure to erosion and inundation during storms.

- The model has been updated to now incorporate coastal relief and the protective influence of up to eight natural habitat input layers.

- A global Wave Watch 3 dataset is also provided to allow users to quickly generate rankings for wind and wave exposure worldwide.

4. Habitat Risk Assessment (HRA)

This new model allows users to assess the risk posed to coastal and marine habitats by human activities and the potential consequences of exposure for the delivery of ecosystem services and biodiversity.  The HRA model is suited to screening the risk of current and future human activities in order to prioritize management strategies that best mitigate risk.

5. Overlap Analysis

This new model maps current human uses in and around the seascape and summarizes the relative importance of various regions for particular activities.  The model was designed to produce maps that can be used to identify marine and coastal areas that are most important for human use, in particular recreation and fisheries, but also other activities.

**FRESHWATER MODELS**

All Freshwater models now support ArcMap 10.


Sample data:

1. Bug fix for error in Water_Tables.mdb Biophysical table where many field values were shifted over one column relative to the correct field name.

2. Bug fix for incorrect units in erosivity layer.


Hydropower:

1.In Water Yield, new output tables have been added containing mean biophysical outputs (precipitation, actual and potential evapotranspiration, water yield)  for each watershed and sub-watershed.


Water Purification:

1. The Water Purification Threshold table now allows users to specify separate thresholds for nitrogen and phosphorus.   Field names thresh_n and thresh_p replace the old ann_load.

2. The Nutrient Retention output tables nutrient_watershed.dbf and nutrient_subwatershed.dbf now include a column for nutrient retention per watershed/sub-watershed.

3. In Nutrient Retention, some output file names have changed.

4. The user's guide has been updated to explain more accurately the inclusion of thresholds in the biophysical service estimates.


Sedimentation:

1. The Soil Loss output tables sediment_watershed.dbf and sediment_subwatershed.dbf now include a column for sediment retention per watershed/sub-watershed.

2. In Soil Loss, some output file names have changed.

3. The default input value for Slope Threshold is now 75.

4. The user's guide has been updated to explain more accurately the inclusion of thresholds in the biophysical service estimates.

5. Valuation: Bug fix where the present value was not being applied correctly.





2.0 Beta (2011-02-14)
---------------------
Changes in InVEST 2.0

InVEST 1.005 is a minor release with the following modification:

1. Aesthetic Quality

    This new model allows users to determine the locations from which new nearshore or offshore features can be seen.  It generates viewshed maps that can be used to identify the visual footprint of new offshore development.


2. Coastal Vulnerability

    This new model produces maps of coastal human populations and a coastal exposure to erosion and inundation index map.  These outputs can be used to understand the relative contributions of different variables to coastal exposure and to highlight the protective services offered by natural habitats.


3. Aquaculture

    This new model is used to evaluate how human activities (e.g., addition or removal of farms, changes in harvest management practices) and climate change (e.g., change in sea surface temperature) may affect the production and economic value of aquacultured Atlantic salmon.


4. Wave Energy

    This new model provides spatially explicit information, showing potential areas for siting Wave Energy conversion (WEC) facilities with the greatest energy production and value.  This site- and device-specific information for the WEC facilities can then be used to identify and quantify potential trade-offs that may arise when siting WEC facilities.


5. Avoided Reservoir Sedimentation

    - The name of this model has been changed to the Sediment Retention model.

    - We have added a water quality valuation model for sediment retention. The user now has the option to select avoided dredge cost analysis, avoided water treatment cost analysis or both.  The water quality valuation approach is the same as that used in the Water Purification: Nutrient Retention model.

    - The threshold information for allowed sediment loads (TMDL, dead volume, etc.) are now input in a stand alone table instead of being included in the valuation table. This adjusts the biophysical service output for any social allowance of pollution. Previously, the adjustment was only done in the valuation model.

    - The watersheds and sub-watershed layers are now input as shapefiles instead of rasters.

    - Final outputs are now aggregated to the sub-basin scale. The user must input a sub-basin shapefile. We provide the Hydro 1K dataset as a starting option. See users guide for changes to many file output names.

    - Users are strongly advised not to interpret pixel-scale outputs for hydrological understanding or decision-making of any kind. Pixel outputs should only be used for calibration/validation or model checking.


6. Hydropower Production

    - The watersheds and sub-watershed layers are now input as shapefiles instead of rasters.

    - Final outputs are now aggregated to the sub-basin scale. The user must input a sub-basin shapefile. We provide the Hydro 1K dataset as a starting option. See users guide for changes to many file output names.

    - Users are strongly advised not to interpret pixel-scale outputs for hydrological understanding or decision-making of any kind. Pixel outputs should only be used for calibration/validation or model checking.

    - The calibration constant for each watershed is now input in a stand-alone table instead of being included in the valuation table. This makes running the water scarcity model simpler.


7. Water Purification: Nutrient Retention

    - The threshold information for allowed pollutant levels (TMDL, etc.) are now input in a stand alone table instead of being included in the valuation table. This adjusts the biophysical service output for any social allowance of pollution. Previously, the adjustment was only done in the valuation model.

    - The watersheds and sub-watershed layers are now input as shapefiles instead of rasters.

    - Final outputs are now aggregated to the sub-basin scale. The user must input a sub-basin shapefile. We provide the Hydro 1K dataset as a starting option. See users guide for changes to many file output names.

    - Users are strongly advised not to interpret pixel-scale outputs for hydrological understanding or decision-making of any kind. Pixel outputs should only be used for calibration/validation or model checking.


8. Carbon Storage and Sequestration

    The model now outputs an aggregate sum of the carbon storage.


9. Habitat Quality and Rarity

    This model had an error while running ReclassByACII if the land cover codes were not sorted alphabetically.  This has now been corrected and it sorts the reclass file before running the reclassification

    The model now outputs an aggregate sum of the habitat quality.

10. Pollination

    In this version, the pollination model accepts an additional parameter which indicated the proportion of a crops yield that is attributed to wild pollinators.

<|MERGE_RESOLUTION|>--- conflicted
+++ resolved
@@ -8,14 +8,11 @@
 * Removed the deprecated and incomplete Nearshore Wave and Erosion model (``natcap.invest.nearshore_wave_and_erosion``).
 * Removed the deprecated Timber model (``natcap.invest.timber``).
 * Fixed an issue where seasonal water yield would raise a divide by zero error if a watershed polygon didn't cover a valid data region.  Now sets aggregation quantity to zero and reports a warning in the log.
-<<<<<<< HEAD
+* ``natcap.invest.utils.build_file_registry`` now raises a ``ValueError`` if a path is not a string or list of strings.
 * Fixed issues in NDR that would indicate invalid values were being processed during runtimes by skipping the invalid calculations in the first place rather than calculating them and discarding after the fact.
 * Complete code coverage tests for NDR model.
 * Minor (~10% speedup) performance improvements to NDR.
 * Added functionality to recreation model so that the `monthly_table.csv` file now receives a file suffix if one is provided by the user.
-=======
-* ``natcap.invest.utils.build_file_registry`` now raises a ``ValueError`` if a path is not a string or list of strings.
->>>>>>> 65ffae14
 * Fixed an issue in SDR where the m exponent was calculated incorrectly in many situations resulting in an error of about 1% in total export.
 * Fixed an issue in SDR that reported runtime overflow errors during normal processing even though the model completed without other errors.
 
