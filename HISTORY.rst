.. :changelog:

Unreleased Changes
------------------
<<<<<<< HEAD
* Updated the subpackage ``natcap.invest.ui`` to work with python 3.6 and later
  and also to support the PySide2 bindings to Qt5.
=======
* InVEST Coastal Blue Carbon model now writes out a net present value
  raster for the year of the current landcover, each transition year,
  and the final analysis year (if provided).
* Correcting an issue with InVEST Coastal Blue Carbon where incorrect
  configuration of a nodata value would result in ``-inf`` values in
  output rasters.  Now, any values without a defined reclassification
  rule that make it past validation will be written out as nodata.
>>>>>>> 75e509c6
* Fixed a bug in Recreation Model that was causing server-side code
  to execute twice for every client-side call.
* Fixed a bug in Recreation model that did not apply ``results_suffix`` to
  the monthly_table.csv output.
* Various fixes in Coastal Vulnerability Model. CSV output files now
  have FID column for joining to vector outputs. ``results_suffix`` can be
  used without triggering task re-execution. Raster processing maintains original
  resolution of the input raster so long as it is projected. Otherwise resamples
  to ``model_resolution``.
* Fixed a bug in Coastal Vulnerability model's task graph that sometimes
  caused an early task to re-execute when it should be deemed pre-calculated.
* Fixed a bug in the pollination model that would cause outputs to be all 0
  rasters if all the ``relative_abundance`` fields in the guild table were
  integers.
* Fixed a file cache flushing issue observed on Debian in
  ``utils.exponential_decay_kernel_raster`` that would cause an exponential
  kernel raster to contain random values rather than expected value.
* Added a new InVEST model: Urban Flood Risk Mitigation.
* Fixed an issue in the SDR model that would cause an unhandled exception
  if either the erosivity or erodibility raster had an undefined nodata value.

3.7.0 (2019-05-09)
------------------
* Refactoring Coastal Vulnerability (CV) model. CV now uses TaskGraph and
  Pygeoprocessing >=1.6.1. The model is now largely vector-based instead of
  raster-based. Fewer input datasets are required for the same functionality.
  Runtime in sycnhronous mode is similar to previous versions, but runtime can
  be reduced with multiprocessing. CV also supports avoided recomputation for
  successive runs in the same workspace, even if a different file suffix is
  used. Output vector files are in CSV and geopackage formats.
* Model User Interface 'Report an Issue' link points to our new
  community.naturalcapitalproject.org
* Correcting an issue with the Coastal Blue Carbon preprocessor where
  using misaligned landcover rasters would cause an exception to be raised.
* Correcting an issue with RouteDEM where runs of the tool with Flow Direction
  enabled would cause the tool to crash if ``n_workers > 0``.
* Correcting an issue with Habitat Quality's error checking where nodata values
  in landcover rasters were not being taken into account.
* Valuation is now an optional component of the InVEST Scenic Quality model.
* Fixing a bug in the percentiles algorithm used by Scenic Quality that
  would result in incorrect visual quality outputs.
* Carbon Model and Crop Production models no longer crash if user-input
  rasters do not have a nodata value defined. In this case these models
  treat all pixel values as valid data.
* Adding bitbucket pipelines and AppVeyor build configurations.
* Refactoring Recreation Model client to use taskgraph and the latest
  pygeoprocessing. Avoided re-computation from taskgraph means that
  successive model runs with the same AOI and gridding option can re-use PUD
  results and avoid server communication entirely. Successive runs with the
  same predictor data will re-use intermediate geoprocessing results.
  Multiprocessing offered by taskgraph means server-side PUD calculations
  and client-side predictor data processing can happen in parallel. Some
  output filenames have changed.
* Upgrading to SDR to use new PyGeoprocessing multiflow routing, DEM pit
  filling, contiguous stream extraction, and TaskGraph integration. This
  also includes a new TaskGraph feature that avoids recomputation by copying
  results from previous runs so long as the expected result would be
  identical. To use this feature, users must execute successive runs of SDR
  in the same workspace but use a different file suffix. This is useful when
  users need to do a parameter study or run scenarios with otherwise minor
  changes to inputs.
* Refactoring Habitat Risk Assessment (HRA) Model to use TaskGraph >= 0.8.2 and
  Pygeoprocessing >= 1.6.1. The HRA Proprocessor is removed and its previous
  functionality was simplified and merged into the HRA model itself.
  The model will no longer generate HTML plots and tables.
* Adding a software update notification button, dialog, and a link to the
  download page on the User Interface when a new InVEST version is available.
* Migrating the subversion sample and test data repositories to Git LFS
  repositories on BitBucket. Update the repository URL and fetch commands on
  Makefile accordingly.
* Fixing a bug in Habitat Quality UI where the absence of the required
  half_saturation_constant variable did not raise an exception.
* Adding encoding='utf-8-sig' to pandas.read_csv() to support
  utils.build_lookup_from_csv() to read CSV files encoded with UTF-8 BOM
  (byte-order mark) properly.

3.6.0 (2019-01-30)
------------------
* Correcting an issue with the InVEST Carbon Storage and Sequestration model
  where filepaths containing non-ASCII characters would cause the model's
  report generation to crash.  The output report is now a UTF-8 document.
* Refactoring RouteDEM to use taskgraph and the latest pygeoprocessing
  (``>=1.5.0``).  RouteDEM now fills hydrological sinks and users have the
  option to use either of the D8 or Multiple Flow Direction (MFD) routing
  algorithms.
* Adding a new input to the InVEST Settings window to allow users to customize
  the value that should be used for the ``n_workers`` parameter in
  taskgraph-enabled models.  This change involves removing the "Number of
  Parallel Workers" input from the model inputs pane for some models in
  favor of this new location.  The default value for this setting is ``-1``,
  indicating synchronous (non-threaded, non-multiprocessing) execution of
  tasks.
* Removing Scenario Generator: Rule-based model.
* Fixing a bug in Hydropower model where watershed aggregations would be incorrect
  if a watershed is partially covering nodata raster values. Nodata values are now
  ignored in zonal statistics. Numerical results change very slightly in the
  case where a watershed only includes a few nodata pixels.
* Adding TaskGraph functionality to GLOBIO model.
* Adding some TaskGraph functionality to Scenario Generator: Proximity.
* Fixing an issue with the InVEST Fisheries model that would prevent the model
  from batch-processing a directory of population tables.  The model will now
  process these files as expected.
* Reimplementing Crop Production models using taskgraph.
* Fixing an issue with Crop Production Regression's result_table.csv where the
  'production_modeled' and '<nutrient>_modeled' values calculated for each crop
  were done so using the same crop raster (e.g. wheat, soybean, and barley values
  were all based on soybean data).
* Hydropower subwatershed results now include all the same metrics as the
  watershed results, with the exception of economic valuation metrics.
* Reimplementing the Hydropower model using taskgraph.
* Reimplementing the Carbon model using taskgraph.
* Fixing an issue with Coastal Blue Carbon validation to allow column names to
  ignore case.
* Updating core carbon forest edge regression data coefficient to drop
  impossible negative coefficients.
* Fixing an issue with the Scenario Generator: Proximity model that would
  raise an exception if no AOI were passed in even though the AOI is optional.
* Removing Overlap Analysis and Overlap Analysis: Management Zones.
* Removing Habitat Suitability.
* Added comprehensive error checking to hydropower model to test for the VERY
  common errors of missing biophysical, demand, and valuation coefficients in
  their respective tables.
* Fixing an issue with Hydropower Water Yield ("Annual Water Yield") where
  valuation would never be triggered when running the model through the User
  Interface. And a related issue where the model would crash if a valuation table
  was provided but a demand table was not. The UI no longer validates that config.
* Fixing an issue with how logging is captured when a model is run through the
  InVEST User Interface.  Now, logging from any thread started by the executor
  thread will be written to the log file, which we expect to aid in debugging.
* Fixing an issue with Scenic Quality where viewpoints outside of the AOI
  were not being properly excluded.  Viewpoints are now excluded correctly.
* The crop production model has been refactored to drop the "aggregate ID"
  concept when summarizing results across an aggregate polygon. The model now
  uses the polygon FIDs internally and externally when producing the result
  summary table.
* Correcting the rating instructions in the criteria rating instructions on how
  the data quality (DQ) and weight should be rated in the HRA Preprocessor.
  A DQ score of 1 should represent better data quality whereas the score of 3 is
  worse data quality. A weight score of 1 is more important, whereas that of 3
  is less important.
* Fixing a case where a zero discount rate and rate of change in the carbon
  model would cause a divide by zero error.

3.5.0 (2018-08-14)
------------------
* Bumped pygeoprocessing requirement to ``pygeoprocessing>=1.2.3``.
* Bumped taskgraph requirement to ``taskgraph>=0.6.1``.
* Reimplemented the InVEST Scenic Quality model.  This new version removes the
  'population' and 'overlap' postprocessing steps, updates the available
  valuation functions and greatly improves the runtime and memory-efficiency of
  the model.  See the InVEST User's Guide chapter for more information.
* Updated Recreation server's database to include metadata from photos taken
  from 2005-2017 (previous range was 2005-2014). The new range is reflected
  in the UI.
* Fixed an issue with the InVEST binary build where binaries on Windows would
  crash with an error saying Python27.dll could not be loaded.
* Fixed an issue in the Rule-Based Scenario Generator UI where vector column
  names from override and constraint layers were not being loaded.  This bug
  caused the field 'UNKNOWN' to be passed to the model, causing an error.
* Fixed an issue with the InVEST UI (all models), where attempting to
  drag-and-drop a directory onto a model input would cause the application to
  crash.
* Coastal Vulnerability UI now specifies a number of reasonable defaults for
  some numeric inputs.
* Fixed an issue with the Fisheries UI where alpha and beta parameter inputs
  were incorrectly disabled for the Ricker recruitment function.
* InVEST now uses a Makefile to automate the build processes.  GNU Make is
  required to use the Makefile.  See ``README.rst`` for instructions on
  building InVEST.  This replaces the old ``pavement.py`` build entrypoint,
  which has been removed.
* Fixed an issue with the InVEST UI (all models), where attempting to
  drag-and-drop a directory onto a model input would cause the application to
  crash.
* Fixed an issue with Forest Carbon Edge Effect where the UI layer was always
  causing the model to run with only the aboveground carbon pool
* Added functionality to the InVEST UI so that ``Dropdown`` inputs can now map
  dropdown values to different output values.
* Fixed an issue in the Crop Production Percentile model that would treat the
  optional AOI vector field as a filename and crash on a run if it were empty.
* Fixing an issue in the Pollination Model that would cause occasional crashes
  due to a missing dependent task; it had previously been patched by setting
  taskgraph to operate in single thread mode. This restores multithreading
  in the pollination model.
* Fixed an issue in the water yield / hydropower model that would skip
  calculation of water demand tables when "water scarcity" was enabled.
* Fixed an issue in the model data of the crop production model where some
  crops were using incorrect climate bin rasters. Since the error was in the
  data and not the code, users will need to download the most recent version
  of InVEST's crop model data during the installation step to get the fix.

3.4.4 (2018-03-26)
------------------
* InVEST now requires GDAL 2.0.0 and has been tested up to GDAL 2.2.3. Any API users of InVEST will need to use GDAL version >= 2.0. When upgrading GDAL we noticed slight numerical differences in our test suite in both numerical raster differences, geometry transforms, and occasionally a single pixel difference when using `gdal.RasterizeLayer`. Each of these differences in the InVEST test suite is within a reasonable numerical tolerance and we have updated our regression test suite appropriately. Users comparing runs between previous versions of InVEST may also notice reasonable numerical differences between runs.
* Added a UI keyboard shortcut for showing documentation. On Mac OSX, this will be Command-?. On Windows, GNOME and KDE, this will be F1.
* Patching an issue in NDR that was using the nitrogen subsurface retention efficiency for both nitrogen and phosphorous.
* Fixed an issue with the Seasonal Water Yield model that incorrectly required a rain events table when the climate zone mode was in use.
* Fixed a broken link to local and online user documentation from the Seasonal Water Yield model from the model's user interface.

3.4.3 (2018-03-26)
------------------
* Fixed a critical issue in the carbon model UI that would incorrectly state the user needed a "REDD Priority Raster" when none was required.
* Fixed an issue in annual water yield model that required subwatersheds even though it is an optional field.
* Fixed an issue in wind energy UI that was incorrectly validating most of the inputs.

3.4.2 (2017-12-15)
------------------
* Fixed a cross-platform issue with the UI where logfiles could not be dropped onto UI windows.
* Model arguments loaded from logfiles are now cast to their correct literal value.  This addresses an issue where some models containing boolean inputs could not have their parameters loaded from logfiles.
* Fixed an issue where the Pollination Model's UI required a farm polygon. It should have been optional and now it is.
* Fixing an issue with the documentation and forums links on the InVEST model windows.  The links now correctly link to the documentation page or forums as needed.
* Fixing an issue with the ``FileSystemRunDialog`` where pressing the 'X' button in the corner of the window would close the window, but not reset its state.  The window's state is now reset whenever the window is closed (and the window cannot be closed when the model is running)

3.4.1 (2017-12-11)
------------------
* In the Coastal Blue Carbon model, the ``interest_rate`` parameter has been renamed to ``inflation_rate``.
* Fixed issues with sample parameter sets for InVEST Habitat Quality, Habitat Risk Assessment, Coastal Blue Carbon, and Coastal Blue Carbon Preprocessors.  All sample parameter sets now have the correct paths to the model's input files, and correctly note the name of the model that they apply to.
* Added better error checking to the SDR model for missing `ws_id` and invalid `ws_id` values such as `None` or some non-integer value. Also added tests for the `SDR` validation module.

3.4.0 (2017-12-03)
------------------
* Fixed an issue with most InVEST models where the suffix was not being reflected in the output filenames.  This was due to a bug in the InVEST UI, where the suffix args key was assumed to be ``'suffix'``.  Instances of ``InVESTModel`` now accept a keyword argument to defined the suffix args key.
* Fixed an issue/bug in Seasonal Water Yield that would occur when a user provided a datastack that had nodata values overlapping with valid DEM locations. Previously this would generate an NaN for various biophysical values at that pixel and cascade it downslope. Now any question of nodata on a valid DEM pixel is treated as "0". This will make serious visual artifacts on the output, but should help users pinpoint the source of bad data rather than crash.
* Refactored all but routing components of SDR to use PyGeoprocessing 0.5.0 and laid a consistent raster floating point type of 'float32'. This will cause numerically insignificant differences between older versions of SDR and this one. But differences are well within the tolerance of the overall error of the model and expected error rate of data. Advantages are smaller disk footprint per run, cleaner and more maintainable design, and a slight performance increase.
* Bug fixed in SDR that would align the output raster stack to match with the landcover pixel stack even though the rest of the rasters are scaled and clipped to the DEM.
* When loading parameters from a datastack, parameter set or logfile, the UI will check that the model that created the file being loaded matches the name of the model that is currently running.  If there is a mismatch, a dialog is presented for the user to confirm or cancel the loading of parameters. Logfiles from IUI (which do not have clearly-recorded modelname or InVEST version information) can still have their arguments parsed, but the resulting model name and InVEST version will be set to ``"UNKNOWN"``.
* Data Stack files (``*.invest.json``, ``*.invest.tar.gz``) can now be dragged and dropped on an InVEST model window, which will prompt the UI to load that parameter set.
* Spatial inputs to Coastal Blue Carbon are now aligned as part of the model. This resolves a longstanding issue with the model where inputs would need to perfectly overlap (even down to pixel indices), or else the model would yield strange results.
* The InVEST UI now contains a submenu for opening a recently-opened datastack.  This submenu is automatically populated with the 10 most recently-opened datastacks for the current model.
* Removed vendored ``natcap.invest.dbfpy`` subpackage.
* Removed deprecated ``natcap.invest.fileio`` module.
* Removed ``natcap.invest.iui`` UI subpackage in favor of a new UI framework found at ``natcap.invest.ui``. This new UI features a greatly improved API, good test coverage, support for Qt4 and Qt5, and includes updates to all InVEST models to support validation of model arguments from a python script, independent of the UI.
* Updated core model of seasonal water yield to allow for negative `L_avail`.
* Updated RouteDEM to allow for file suffixes, finer control over what DEM routing algorithms to run, and removal of the multiple stepped stream threshold classification.
* Redesign/refactor of pollination model. Long term bugs in the model are resolved, managed pollinators added, and many simplifications to the end user's experience.  The updated user's guide chapter is available here: http://data.naturalcapitalproject.org/nightly-build/invest-users-guide/html/croppollination.html
* Scenario Generator - Rule Based now has an optional input to define a seed.
  This input is used to seed the random shuffling of parcels that have equal
  priorities.
* InVEST on mac is now distributed as a single application bundle, allowing InVEST to run as expected on mac OSX Sierra.  Individual models are selected and launched from a new launcher window.
* The InVEST CLI now has a GUI model launcher:  ``$ invest launcher``
* Updated the Coastal Blue Carbon model to improve handling of blank lines in input CSV tables and improve memory efficiency of the current implementation.
* Improved the readability of a cryptic error message in Coastal Vulnerability that is normally raised when the depth threshold is too high or the exposure proportion is too low to detect any shoreline segments.
* Adding InVEST HTML documentation to the Mac disk image distribution.
* Upgrading dependency of PyGeoprocessing to 0.3.3.  This fixes a memory leak associated with any model that aggregates rasters over complicated overlapping polygons.
* Adding sample data to Blue Carbon model that were missing.
* Deprecating the InVEST Marine Water Quality model.  This also removes InVEST's dependancy on the pyamg package which has been removed from REQUIREMENTS.TXT.
* Deprecating the ArcGIS-based Coastal Protection model and ArcGIS-based data-preprocessing scripts.  The toolbox and scripts may still be found at https://bitbucket.org/natcap/invest.arcgis.
* Fixing an issue in the carbon edge effect model that caused output values in the shapefile to be rounded to the nearest integer.
* Fixing issue in SDR model that would occasionally cause users to see errors about field widths in the output shapefile generation.
* Updated the erodibility sample raster that ships with InVEST for the SDR model.  The old version was in US units, in this version we convert to SI units as the model requires, and clipped the raster to the extents of the other stack to save disk space.

3.3.3 (2017-02-06)
------------------
* Fixed an issue in the UI where the carbon model wouldn't accept negative numbers in the price increase of carbon.
* RouteDEM no longer produces a "tiled_dem.tif" file since that functionality is being deprecated in PyGeoprocessing.
* Fixing an issue in SDR where the optional drainage layer would not be used in most of the SDR biophysical calculations.
* Refactoring so water yield pixels with Kc and et0 equal to be 0 now yields a 0.0 value of water yield on that pixel rather than nodata.
* Light optimization refactor of wind energy model that improves runtimes in some cases by a factor of 2-3.
* Performance optimizations to HRA that improve runtimes by approximately 30%.
* Fixed a broken UI link to Seasonal Water Yield's user's guide.
* Fixed an issue with DelineateIT that caused ArcGIS users to see both the watershed and inverse watershed polygons when viewing the output of the tool.
* Upgrading dependency to PyGeoprocessing 0.3.2.
* Fixed an issue with SDR that caused the LS factor to be an order of magnitue too high in areas where the slope was greater than 9%.  In our sample case this caused sediment export estimates to be about 6% too high, but in cases where analyses are run over steep slopes the error would have been greater.
* ``paver check`` now warns if the ``PYTHONHOME`` environment variable is set.
* API docs now correctly reflect installation steps needed for python development headers on linux.
* Fixed a side effect in the InVEST user interface that would cause ``tempfile.tempdir`` to be set and then not be reset after a model run is finished.
* The InVEST user interface will now record GDAL/OGR log messages in the log messages window and in the logfile written to the workspace.
* Updated branding and usability of the InVEST installer for Windows, and the Mac Disk Image (.dmg).


3.3.2 (2016-10-17)
------------------
* Partial test coverage for HRA model.
* Full test coverage for Overlap Analysis model.
* Full test coverage for Finfish Aquaculture.
* Full test coverage for DelineateIT.
* Full test coverage for RouteDEM.
* Fixed an issue in Habitat Quality where an error in the sample table or malformed threat raster names would display a confusing message to the user.
* Full test coverage for scenario generator proximity model.
* Patching an issue in seasonal water yield that causes an int overflow error if the user provides a floating point landcover map and the nodata value is outside of the range of an int64.
* Full test coverage for the fisheries model.
* Patched an issue that would cause the Seasonal Water Edge model to crash when the curve number was 100.
* Patching a critical issue with forest carbon edge that would give incorrect results for edge distance effects.
* Patching a minor issue with forest carbon edge that would cause the model to crash if only one  interpolation point were selected.
* Full test coverage for pollination model.
* Removed "farms aggregation" functionality from the InVEST pollination model.
* Full test coverage for the marine water quality model.
* Full test coverage for GLOBIO model.
* Full test coverage for carbon forest edge model.
* Upgraded SciPy dependancy to 0.16.1.
* Patched bug in NDR that would cause a phosphorus density to be reported per pixel rather than total amount of phosporous in a pixel.
* Corrected an issue with the uses of buffers in the euclidean risk function of Habitat Risk Assessment.  (issue #3564)
* Complete code coverage tests for Habitat Quality model.
* Corrected an issue with the ``Fisheries_Inputs.csv`` sample table used by Overlap Analysis.  (issue #3548)
* Major modifications to Terrestrial Carbon model to include removing the harvested wood product pool, uncertainty analysis, and updated efficient raster calculations for performance.
* Fixed an issue in GLOBIO that would cause model runs to crash if the AOI marked as optional was not present.
* Removed the deprecated and incomplete Nearshore Wave and Erosion model (``natcap.invest.nearshore_wave_and_erosion``).
* Removed the deprecated Timber model (``natcap.invest.timber``).
* Fixed an issue where seasonal water yield would raise a divide by zero error if a watershed polygon didn't cover a valid data region.  Now sets aggregation quantity to zero and reports a warning in the log.
* ``natcap.invest.utils.build_file_registry`` now raises a ``ValueError`` if a path is not a string or list of strings.
* Fixed issues in NDR that would indicate invalid values were being processed during runtimes by skipping the invalid calculations in the first place rather than calculating them and discarding after the fact.
* Complete code coverage tests for NDR model.
* Minor (~10% speedup) performance improvements to NDR.
* Added functionality to recreation model so that the `monthly_table.csv` file now receives a file suffix if one is provided by the user.
* Fixed an issue in SDR where the m exponent was calculated incorrectly in many situations resulting in an error of about 1% in total export.
* Fixed an issue in SDR that reported runtime overflow errors during normal processing even though the model completed without other errors.

3.3.1 (2016-06-13)
------------------
* Refactored API documentation for readability, organization by relevant topics, and to allow docs to build on `invest.readthedocs.io <http://invest.readthedocs.io>`_,
* Installation of ``natcap.invest`` now requires ``natcap.versioner``.  If this is not available on the system at runtime, setuptools will make it available at runtime.
* InVEST Windows installer now includes HISTORY.rst as the changelog instead of the old ``InVEST_Updates_<version>`` files.
* Habitat suitability model is generalized and released as an API only accessible model.  It can be found at ``natcap.invest.habitat_suitability.execute``.  This model replaces the oyster habitat suitability model.
    * The refactor of this model requires an upgrade to ``numpy >= 1.11.0``.
* Fixed a crash in the InVEST CLI where calling ``invest`` without a parameter would raise an exception on linux-based systems.  (Issue `#3528 <https://bitbucket.org/natcap/invest/issues/3515>`_)
* Patched an issue in Seasonal Water Yield model where a nodata value in the landcover map that was equal to ``MAX_INT`` would cause an overflow error/crash.
* InVEST NSIS installer will now optionally install the Microsoft Visual C++ 2008 redistributable on Windows 7 or earlier.  This addresses a known issue on Windows 7 systems when importing GDAL binaries (Issue `#3515 <https://bitbucket.org/natcap/invest/issues/3515>`_).  Users opting to install this redistributable agree to abide by the terms and conditions therein.
* Removed the deprecated subpackage ``natcap.invest.optimization``.
* Updated the InVEST license to legally define the Natural Capital Project.
* Corrected an issue in Coastal Vulnerability where an output shapefile was being recreated for each row, and where field values were not being stored correctly.
* Updated Scenario Generator model to add basic testing, file registry support, PEP8 and PEP257 compliance, and to fix several bugs.
* Updated Crop Production model to add a simplified UI, faster runtime, and more testing.

3.3.0 (2016-03-14)
------------------
* Refactored Wind Energy model to use a CSV input for wind data instead of a Binary file.
* Redesigned InVEST recreation model for a single input streamlined interface, advanced analytics, and refactored outputs.  While the model is still based on "photo user days" old model runs are not backward compatable with the new model or interface. See the Recreation Model user's guide chapter for details.
    * The refactor of this model requires an upgrade to ``GDAL >=1.11.0 <2.0`` and ``numpy >= 1.10.2``.
* Removed nutrient retention (water purification) model from InVEST suite and replaced it with the nutrient delivery ratio (NDR) model.  NDR has been available in development relseases, but has now officially been added to the set of Windows Start Menu models and the "under development" tag in its users guide has been removed.  See the InVEST user's guide for details between the differences and advantages of NDR over the old nutrient model.
* Modified NDR by adding a required "Runoff Proxy" raster to the inputs.  This allows the model to vary the relative intensity of nutrient runoff based on varying precipitation variability.
* Fixed a bug in the Area Change rule of the Rule-Based Scenario Generator, where units were being converted incorrectly. (Issue `#3472 <https://bitbucket.org/natcap/invest/issues/3472>`_) Thanks to Fosco Vesely for this fix.
* InVEST Seasonal Water Yield model released.
* InVEST Forest Carbon Edge Effect model released.
* InVEST Scenario Generator: Proximity Based model released and renamed the previous "Scenario Generator" to "Scenario Generator: Rule Based".
* Implemented a blockwise exponential decay kernel generation function, which is now used in the Pollination and Habitat Quality models.
* GLOBIO now uses an intensification parameter and not a map to average all agriculture across the GLOBIO 8 and 9 classes.
* GLOBIO outputs modified so core outputs are in workspace and intermediate outputs are in a subdirectory called 'intermediate_outputs'.
* Fixed a crash with the NDR model that could occur if the DEM and landcover maps were different resolutions.
* Refactored all the InVEST model user interfaces so that Workspace defaults to the user's home "Documents" directory.
* Fixed an HRA bug where stessors with a buffer of zero were being buffered by 1 pixel
* HRA enhancement which creates a common raster to burn all input shapefiles onto, ensuring consistent alignment.
* Fixed an issue in SDR model where a landcover map that was smaller than the DEM would create extraneous "0" valued cells.
* New HRA feature which allows for "NA" values to be entered into the "Ratings" column for a habitat / stressor pair in the Criteria Ratings CSV. If ALL ratings are set to NA, the habitat / stressor will be treated as having no interaction. This means in the model, that there will be no overlap between the two sources. All rows parameters with an NA rating will not be used in calculating results.
* Refactored Coastal Blue Carbon model for greater speed, maintainability and clearer documentation.
* Habitat Quality bug fix when given land cover rasters with different pixel sizes than threat rasters. Model would use the wrong pixel distance for the convolution kernel.
* Light refactor of Timber model. Now using CSV input attribute file instead of DBF file.
* Fixed clipping bug in Wave Energy model that was not properly clipping polygons correctly. Found when using global data.
* Made the following changes / updates to the coastal vulnerability model:
    * Fixed a bug in the model where the geomorphology ranks were not always being used correctly.
    * Removed the HTML summary results output and replaced with a link to a dashboard that helps visualize and interpret CV results.
    * Added a point shapefile output: 'outputs/coastal_exposure.shp' that is a shapefile representation of the corresponding CSV table.
    * The model UI now requires the 'Relief' input. No longer optional.
    * CSV outputs and Shapefile outputs based on rasters now have x, y coorinates of the center of the pixel instead of top left of the pixel.
* Turning setuptools' zip_safe to False for consistency across the Natcap Namespace.
* GLOBIO no longer requires user to specify a keyfield in the AOI.
* New feature to GLOBIO to summarize MSA by AOI.
* New feature to GLOBIO to use a user defined MSA parameter table to do the MSA thresholds for infrastructure, connectivity, and landuse type
* Documentation to the GLOBIO code base including the large docstring for 'execute'.

3.2.0 (2015-05-31)
------------------
InVEST 3.2.0 is a major release with the addition of several experimental models and tools as well as an upgrade to the PyGeoprocessing core:

* Upgrade to PyGeoprocessing v0.3.0a1 for miscelaneous performance improvements to InVEST's core geoprocessing routines.
* An alpha unstable build of the InVEST crop production model is released with partial documentation and sample data.
* A beta build of the InVEST fisheries model is released with documentation and sample data.
* An alpha unstable build of the nutrient delivery ratio (NDR) model is available directly under InVEST's instalation directory at  ``invest-x86/invest_ndr.exe``; eventually this model will replace InVEST's current "Nutrient" model.  It is currently undocumented and unsupported but inputs are similar to that of InVEST's SDR model.
* An alpha unstable build of InVEST's implementation of GLOBIO is available directly under InVEST's instalation directory at ``invest-x86/invest_globio.exe``.  It is currently undocumented but sample data are provided.
* DelinateIT, a watershed delination tool based on PyGeoprocessing's d-infinity flow algorithm is released as a standalone tool in the InVEST repository with documentation and sample data.
* Miscelaneous performance patches and bug fixes.

3.1.3 (2015-04-23)
------------------
InVEST 3.1.3 is a hotfix release patching a memory blocking issue resolved in PyGeoprocessing version 0.2.1.  Users might have experienced slow runtimes on SDR or other routed models.

3.1.2 (2015-04-15)
------------------
InVEST 3.1.2 is a minor release patching issues mostly related to the freshwater routing models and signed GDAL Byte datasets.

* Patching an issue where some projections were not regognized and InVEST reported an UnprojectedError.
* Updates to logging that make it easier to capture logging messages when scripting InVEST.
* Shortened water yield user interface height so it doesn't waste whitespace.
* Update PyGeoprocessing dependency to version 0.2.0.
* Fixed an InVEST wide issue related to bugs stemming from the use of signed byte raster inputs that resulted in nonsensical outputs or KeyErrors.
* Minor performance updates to carbon model.
* Fixed an issue where DEMS with 32 bit ints and INT_MAX as the nodata value nodata value incorrectly treated the nodata value in the raster as a very large DEM value ultimately resulting in rasters that did not drain correctly and empty flow accumulation rasters.
* Fixed an issue where some reservoirs whose edges were clipped to the edge of the watershed created large plateaus with no drain except off the edge of the defined raster.  Added a second pass in the plateau drainage algorithm to test for these cases and drains them to an adjacent nodata area if they occur.
* Fixed an issue in the Fisheries model where the Results Suffix input was invariably initializing to an empty string.
* Fixed an issue in the Blue Carbon model that prevented the report from being generated in the outputs file.

3.1.1 (2015-03-13)
------------------
InVEST 3.1.1 is a major performance and memory bug patch to the InVEST toolsuite.  We recommend all users upgrade to this version.

* Fixed an issue surrounding reports of SDR or Nutrient model outputs of zero values, nodata holes, excessive runtimes, or out of memory errors.  Some of those problems happened to be related to interesting DEMs that would break the flat drainage algorithm we have inside RouteDEM that adjusted the heights of those regions to drain away from higher edges and toward lower edges, and then pass the height adjusted dem to the InVEST model to do all its model specific calculations.  Unfortunately this solution was not amenable to some degenerate DEM cases and we have now adjusted the algorithm to treat each plateau in the DEM as its own separate region that is processed independently from the other regions. This decreases memory use so we never effectively run out of memory at a minor hit to overall runtime.  We also now adjust the flow direction directly instead of adjust the dem itself.  This saves us from having to modify the DEM and potentially get it into a state where a drained plateau would be higher than its original pixel neighbors that used to drain into it.

There are side effects that result in sometimes large changes to un calibrated runs of SDR or nutrient.  These are related to slightly different flow directions across the landscape and a bug fix on the distance to stream calculation.

* InVEST geoprocessing now uses the PyGeoprocessing package (v0.1.4) rather than the built in functionality that used to be in InVEST.  This will not affect end users of InVEST but may be of interest to users who script InVEST calls who want a standalone Python processing package for raster stack math and hydrological routing.  The project is hosted at https://bitbucket.org/richpsharp/pygeoprocessing.

* Fixed an marine water quality issue where users could input AOIs that were unprojected, but output pixel sizes were specified in meters.  Really the output pixel size should be in the units of the polygon and are now specified as such.  Additionally an exception is raised if the pixel size is too small to generate a numerical solution that is no longer a deep scipy error.

* Added a suffix parameter to the timber and marine water quality models that append a user defined string to the output files; consistent with most of the other InVEST models.

* Fixed a user interface issue where sometimes the InVEST model run would not open a windows explorer to the user's workspace.  Instead it would open to C:\User[..]\My Documents.  This would often happen if there were spaces in the the workspace name or "/" characters in the path.

* Fixed an error across all InVEST models where a specific combination of rasters of different cell sizes and alignments and unsigned data types could create errors in internal interpolation of the raster stacks.  Often these would appear as 'KeyError: 0' across a variety of contexts.  Usually the '0' was an erroneous value introduced by a faulty interpolation scheme.

* Fixed a MemoryError that could occur in the pollination and habitat quality models when the the base landcover map was large and the biophysical properties table allowed the effect to be on the order of that map.  Now can use any raster or range values with only a minor hit to runtime performance.

* Fixed a serious bug in the plateau resolution algorithm that occurred on DEMs with large plateau areas greater than 10x10 in size.  The underlying 32 bit floating point value used to record small height offsets did not have a large enough precision to differentiate between some offsets thus creating an undefined flow direction and holes in the flow accumulation algorithm.

* Minor performance improvements in the routing core, in some cases decreasing runtimes by 30%.

* Fixed a minor issue in DEM resolution that occurred when a perfect plateau was encountered.  Rather that offset the height so the plateau would drain, it kept the plateau at the original height.  This occurred because the uphill offset was nonexistent so the algorithm assumed no plateau resolution was needed.  Perfect plateaus now drain correctly.  In practice this kind of DEM was encountered in areas with large bodies of water where the remote sensing algorithm would classify the center of a lake 1 meter higher than the rest of the lake.

* Fixed a serious routing issue where divergent flow directions were not getting accumulated 50% of the time. Related to a division speed optimization that fell back on C-style modulus which differs from Python.

* InVEST SDR model thresholded slopes in terms of radians, not percent thus clipping the slope tightly between 0.001 and 1%.  The model now only has a lower threshold of 0.00005% for the IC_0 factor, and no other thresholds.  We believe this was an artifact left over from an earlier design of the model.


* Fixed a potential memory inefficiency in Wave Energy Model when computing the percentile rasters. Implemented a new memory efficient percentile algorithm and updated the outputs to reflect the new open source framework of the model. Now outputting csv files that describe the ranges and meaning of the percentile raster outputs.

* Fixed a bug in Habitat Quality where the future output "quality_out_f.tif" was not reflecting the habitat value given in the sensitivity table for the specified landcover types.


3.1.0 (2014-11-19)
------------------
InVEST 3.1.0 (http://www.naturalcapitalproject.org/download.html) is a major software and science milestone that includes an overhauled sedimentation model, long awaited fixes to exponential decay routines in habitat quality and pollination, and a massive update to the underlying hydrological routing routines.  The updated sediment model, called SDR (sediment delivery ratio), is part of our continuing effort to improve the science and capabilities of the InVEST tool suite.  The SDR model inputs are backwards comparable with the InVEST 3.0.1 sediment model with two additional global calibration parameters and removed the need for the retention efficiency parameter in the biophysical table; most users can run SDR directly with the data they have prepared for previous versions.  The biophysical differences between the models are described in a section within the SDR user's guide and represent a superior representation of the hydrological connectivity of the watershed, biophysical parameters that are independent of cell size, and a more accurate representation of sediment retention on the landscape.  Other InVEST improvements to include standard bug fixes, performance improvements, and usability features which in part are described below:

* InVEST Sediment Model has been replaced with the InVEST Sediment Delivery Ratio model.  See the SDR user's guide chapter for the difference between the two.
* Fixed an issue in the pollination model where the exponential decay function decreased too quickly.
* Fixed an issue in the habitat quality model where the exponential decay function decreased too quickly and added back linear decay as an option.
* Fixed an InVEST wide issue where some input rasters that were signed bytes did not correctly map to their negative nodata values.
* Hydropower input rasters have been normalized to the LULC size so sampling error is the same for all the input watersheds.
* Adding a check to make sure that input biophysical parameters to the water yield model do not exceed invalid scientific ranges.
* Added a check on nutrient retention in case the upstream water yield was less than 1 so that the log value did not go negative.  In that case we clamp upstream water yield to 0.
* A KeyError issue in hydropower was resolved that occurred when the input rasters were at such a coarse resolution that at least one pixel was completely contained in each watershed.  Now a value of -9999 will be reported for watersheds that don't contain any valid data.
* An early version of the monthly water yield model that was erroneously included in was in the installer; it was removed in this version.
* Python scripts necessary for running the ArcGIS version of Coastal Protection were missing.  They've since been added back to the distribution.
* Raster calculations are now processed by raster block sizes.  Improvements in raster reads and writes.
* Fixed an issue in the routing core where some wide DEMs would cause out of memory errors.
* Scenario generator marked as stable.
* Fixed bug in HRA where raster extents of shapefiles were not properly encapsulating the whole AOI.
* Fixed bug in HRA where any number of habitats over 4 would compress the output plots. Now extends the figure so that all plots are correctly scaled.
* Fixed a bug in HRA where the AOI attribute 'name' could not be an int. Should now accept any type.
* Fixed bug in HRA which re-wrote the labels if it was run immediately without closing the UI.
* Fixed nodata masking bug in Water Yield when raster extents were less than that covered by the watershed.
* Removed hydropower calibration parameter form water yield model.
* Models that had suffixes used to only allow alphanumeric characters.  Now all suffix types are allowed.
* A bug in the core platform that would occasionally cause routing errors on irregularly pixel sized rasters was fixed.  This often had the effect that the user would see broken streams and/or nodata values scattered through sediment or nutrient results.
* Wind Energy:
        * Added new framework for valuation component. Can now input a yearly price table that spans the lifetime of the wind farm. Also if no price table is made, can specify a price for energy and an annual rate of change.
        * Added new memory efficient distance transform functionality
        * Added ability to leave out 'landing points' in 'grid connection points' input. If not landing points are found, it will calculate wind farm directly to grid point distances
* Error message added in Wave Energy if clip shape has no intersection
* Fixed an issue where the data type of the nodata value in a raster might be different than the values in the raster.  This was common in the case of 64 bit floating point values as nodata when the underlying raster was 32 bit.  Now nodata values are cast to the underlying types which improves the reliability of many of the InVEST models.


3.0.1 (2014-05-19)
------------------
* Blue Carbon model released.

* HRA UI now properly reflects that the Resolution of Analysis is in meters, not meters squared, and thus will be applied as a side length for a raster pixel.

* HRA now accepts CSVs for ratings scoring that are semicolon separated as well as comma separated.

* Fixed a minor bug in InVEST's geoprocessing aggregate core that now consistently outputs correct zonal stats from the underlying pixel level hydro outputs which affects the water yield, sediment, and nutrient models.

* Added compression to InVEST output geotiff files.  In most cases this reduces output disk usage by a factor of 5.

* Fixed an issue where CSVs in the sediment model weren't open in universal line read mode.

* Fixed an issue where approximating whether pixel edges were the same size was not doing an approximately equal function.

* Fixed an issue that made the CV model crash when the coastline computed from the landmass didn't align perfectly with that defined in the geomorphology layer.

* Fixed an issue in the CV model where the intensity of local wave exposure was very low, and yielded zero local wave power for the majority of coastal segments.

* Fixed an issue where the CV model crashes if a coastal segment is at the edge of the shore exposure raster.

* Fixed the exposure of segments surrounded by land that appeared as exposed when their depth was zero.

* Fixed an issue in the CV model where the natural habitat values less than 5 were one unit too low, leading to negative habitat values in some cases.

* Fixed an exponent issue in the CV model where the coastal vulnerability index was raised to a power that was too high.

* Fixed a bug in the Scenic Quality model that prevented it from starting, as well as a number of other issues.

* Updated the pollination model to conform with the latest InVEST geoprocessing standards, resulting in an approximately 33% speedup.

* Improved the UI's ability to remember the last folder visited, and to have all file and folder selection dialogs have access to this information.

* Fixed an issue in Marine Water Quality where the UV points were supposed to be optional, but instead raised an exception when not passed in.

3.0.0 (2014-03-23)
------------------
The 3.0.0 release of InVEST represents a shift away from the ArcGIS to the InVEST standalone computational platform.  The only exception to this shift is the marine coastal protection tier 1 model which is still supported in an ArcGIS toolbox and has no InVEST 3.0 standalone at the moment.  Specific changes are detailed below

* A standalone version of the aesthetic quality model has been developed and packaged along with this release.  The standalone outperforms the ArcGIS equivalent and includes a valuation component.  See the user's guide for details.

* The core water routing algorithms for the sediment and nutrient models have been overhauled.  The routing algorithms now correctly adjust flow in plateau regions, address a bug that would sometimes not route large sections of a DEM, and has been optimized for both run time and memory performance.  In most cases the core d-infinity flow accumulation algorithm out performs TauDEM.  We have also packaged a simple interface to these algorithms in a standalone tool called RouteDEM; the functions can also be referenced from the scripting API in the invest_natcap.routing package.

* The sediment and nutrient models are now at a production level release.  We no longer support the ArcGIS equivalent of these models.

* The sediment model has had its outputs simplified with major changes including the removal of the 'pixel mean' outputs, a direct output of the pixel level export and retention maps, and a single output shapefile whose attribute table contains aggregations of sediment output values.  Additionally all inputs to the sediment biophysical table including p, c, and retention coefficients are now expressed as a proportion between 0 and 1; the ArcGIS model had previously required those inputs were integer values between 0 and 1000.  See the "Interpreting Results" section of sediment model for full details on the outputs.

* The nutrient model has had a similar overhaul to the sediment model including a simplified output structure with many key outputs contained in the attribute table of the shapefile.  Retention coefficients are also expressed in proportions between 0 and 1.  See the "Interpreting Results" section of nutrient model for full details on the outputs.

* Fixed a bug in Habitat Risk Assessment where the HRA module would incorrectly error if a criteria with a 0 score (meant to be removed from the assessment) had a 0 data quality or weight.

* Fixed a bug in Habitat Risk Assessment where the average E/C/Risk values across the given subregion were evaluating to negative numbers.

* Fixed a bug in Overlap Analysis where Human Use Hubs would error if run without inter-activity weighting, and Intra-Activity weighting would error if run without Human Use Hubs.

* The runtime performance of the hydropower water yield model has been improved.

* Released InVEST's implementation of the D-infinity flow algorithm in a tool called RouteDEM available from the start menu.

* Unstable version of blue carbon available.

* Unstable version of scenario generator available.

* Numerous other minor bug fixes and performance enhacnements.



2.6.0 (2013-12-16)
------------------
The 2.6.0 release of InVEST removes most of the old InVEST models from the Arc toolbox in favor of the new InVEST standalone models.  While we have been developing standalone equivalents for the InVEST Arc models since version 2.3.0, this is the first release in which we removed support for the deprecated ArcGIS versions after an internal review of correctness, performance, and stability on the standalones.  Additionally, this is one of the last milestones before the InVEST 3.0.0 release later next year which will transition InVEST models away from strict ArcGIS dependence to a standalone form.

Specifically, support for the following models have been moved from the ArcGIS toolbox to their Windows based standalones: (1) hydropower/water yield, (2) finfish aquaculture, (3) coastal protection tier 0/coastal vulnerability, (4) wave energy, (5) carbon, (6) habitat quality/biodiversity, (7) pollination, (8) timber, and (9) overlap analysis.  Additionally, documentation references to ArcGIS for those models have been replaced with instructions for launching standalone InVEST models from the Windows start menu.

This release also addresses minor bugs, documentation updates, performance tweaks, and new functionality to the toolset, including:

*  A Google doc to provide guidance for scripting the InVEST standalone models: https://docs.google.com/document/d/158WKiSHQ3dBX9C3Kc99HUBic0nzZ3MqW3CmwQgvAqGo/edit?usp=sharing

* Fixed a bug in the sample data that defined Kc as a number between 0 and 1000 instead of a number between 0 and 1.

* Link to report an issue now takes user to the online forums rather than an email address.

* Changed InVEST Sediment model standalone so that retention values are now between 0 and 1 instead of 0 and 100.

* Fixed a bug in Biodiversity where if no suffix were entered output filenames would have a trailing underscore (_) behind them.

* Added documentation to the water purification/nutrient retention model documentation about the standalone outputs since they differ from the ArcGIS version of the model.

* Fixed an issue where the model would try to move the logfile to the workspace after the model run was complete and Windows would erroneously report that the move failed.

* Removed the separation between marine and freshwater terrestrial models in the user's guide.  Now just a list of models.

* Changed the name of InVEST "Biodiversity" model to "Habitat Quality" in the module names, start menu, user's guide, and sample data folders.

* Minor bug fixes, performance enhancements, and better error reporting in the internal infrastructure.

* HRA risk in the unstable standalone is calculated differently from the last release. If there is no spatial overlap within a cell, there is automatically a risk of 0. This also applies to the E and C intermediate files for a given pairing. If there is no spatial overlap, E and C will be 0 where there is only habitat. However, we still create a recovery potential raster which has habitat- specific risk values, even without spatial overlap of a stressor. HRA shapefile outputs for high, medium, low risk areas are now calculated using a user-defined maximum number of overlapping stressors, rather than all potential stressors. In the HTML subregion averaged output, we now attribute what portion of risk to a habitat comes from each habitat-stressor pairing. Any pairings which don't overlap will have an automatic risk of 0.

* Major changes to Water Yield : Reservoir Hydropower Production. Changes include an alternative equation for calculating Actual Evapotranspiration (AET) for non-vegetated land cover types including wetlands. This allows for a more accurate representation of processes on land covers such as urban, water, wetlands, where root depth values aren't applicable. To differentiate between the two equations a column 'LULC_veg' has been added to the Biophysical table in Hydropower/input/biophysical_table.csv. In this column a 1 indicates vegetated and 0 indicates non-vegetated.

* The output structure and outputs have also change in Water Yield : Reservoir Hydropower Production. There is now a folder 'output' that contains all output files including a sub directory 'per_pixel' which has three pixel raster outputs. The subwatershed results are only calculated for the water yield portion and those results can be found as a shapefile, 'subwatershed_results.shp', and CSV file, 'subwatershed_results.csv'. The watershed results can be found in similar files: watershed_results.shp and watershed_results.csv. These two files for the watershed outputs will aggregate the Scarcity and Valuation results as well.

* The evapotranspiration coefficients for crops, Kc, has been changed to a decimal input value in the biophysical table. These values used to be multiplied by 1000 so that they were in integer format, that pre processing step is no longer necessary.

* Changing support from richsharp@stanford.edu to the user support forums at http://ncp-yamato.stanford.edu/natcapforums.

2.5.6 (2013-09-06)
------------------
The 2.5.6 release of InVEST that addresses minor bugs, performance
tweaks, and new functionality of the InVEST standalone models.
Including:

* Change the changed the Carbon biophysical table to use code field
  name from LULC to lucode so it is consistent with the InVEST water
  yield biophysical table.

* Added Monte Carlo uncertainty analysis and documentation to finfish
  aquaculture model.

* Replaced sample data in overlap analysis that was causing the model
  to crash.

* Updates to the overlap analysis user's guide.

* Added preprocessing toolkit available under
  C:\{InVEST install directory}\utils

* Biodiversity Model now exits gracefully if a threat raster is not
  found in the input folder.

* Wind Energy now uses linear (bilinear because its over 2D space?)
  interpolation.

* Wind Energy has been refactored to current API.

* Potential Evapotranspiration input has been properly named to
  Reference Evapotranspiration.

* PET_mn for Water Yield is now Ref Evapotranspiration times Kc
  (evapotranspiration coefficient).

* The soil depth field has been renamed 'depth to root restricting
  layer' in both the hydropower and nutrient retention models.

* ETK column in biophysical table for Water Yield is now Kc.

* Added help text to Timber model.

* Changed the behavior of nutrient retention to return nodata values
  when the mean runoff index is zero.

* Fixed an issue where the hydropower model didn't use the suffix
  inputs.

* Fixed a bug in Biodiversity that did not allow for numerals in the
  threat names and rasters.

* Updated routing algorithm to use a modern algorithm for plateau
  direction resolution.

* Fixed an issue in HRA where individual risk pixels weren't being
  calculated correctly.

* HRA will now properly detect in the preprocessed CSVs when criteria
  or entire habitat-stressor pairs are not desired within an
  assessment.

* Added an infrastructure feature so that temporary files are created
  in the user's workspace rather than at the system level
  folder.  This lets users work in a secondary workspace on a USB
  attached hard drive and use the space of that drive, rather than the
  primary operating system drive.

2.5.5 (2013-08-06)
------------------
The 2.5.5 release of InVEST that addresses minor bugs, performance
tweaks, and new functionality of the InVEST standalone models.  Including:

 * Production level release of the 3.0 Coastal Vulnerability model.
    - This upgrades the InVEST 2.5.4 version of the beta standalone CV
      to a full release with full users guide.  This version of the
      CV model should be used in all cases over its ArcGIS equivalent.

 * Production level release of the Habitat Risk Assessment model.
    - This release upgrades the InVEST 2.5.4 beta version of the
      standalone habitat risk assessment model. It should be used in
      all cases over its ArcGIS equivalent.

 * Uncertainty analysis in Carbon model (beta)
    - Added functionality to assess uncertainty in sequestration and
      emissions given known uncertainty in carbon pool stocks.  Users
      can now specify standard  deviations of carbon pools with
      normal distributions as well as desired uncertainty levels.
      New outputs include masks for regions which both sequester and
      emit carbon with a high probability of confidence.  Please see
      the "Uncertainty Analysis" section of the carbon user's guide
      chapter for more information.

 * REDD+ Scenario Analysis in Carbon model (beta)
    - Additional functionality to assist users evaluating REDD
      and REDD+ scenarios in the carbon model.  The uncertainty analysis
      functionality can also be used with these scenarios.
      Please see the "REDD Scenario Analysis" section of the
      carbon user's guide chapter for more information.

 * Uncertainty analysis in Finfish Aquaculture model (beta)
    - Additionally functionality to account for uncertainty in
      alpha and beta growth parameters as well as histogram
      plots showing the distribution of harvest weights and
      net present value.   Uncertainty analysis is performed
      through Monte Carlo runs that normally sample the
      growth parameters.

 * Streamlined Nutrient Retention model functionality
    - The nutrient retention module no longer requires users to explicitly
      run the water yield model.  The model now seamlessly runs water yield
      during execution.

 * Beta release of the recreation model
    - The recreation is available for beta use with limited documentation.

 * Full release of the wind energy model
    - Removing the 'beta' designation on the wind energy model.


Known Issues:

 * Flow routing in the standalone sediment and nutrient models has a
   bug that prevents routing in some (not all) landscapes.  This bug is
   related to resolving d-infinity flow directions across flat areas.
   We are implementing the solution in Garbrecht and Martx (1997).
   In the meanwhile the sediment and nutrient models are still marked
   as beta until this issue is resolved.

2.5.4 (2013-06-07)
------------------
This is a minor release of InVEST that addresses numerous minor bugs and performance tweaks in the InVEST 3.0 models.  Including:

 * Refactor of Wave Energy Model:
    - Combining the Biophysical and Valuation modules into one.
    - Adding new data for the North Sea and Australia
    - Fixed a bug where elevation values that were equal to or greater than zero
      were being used in calculations.
    - Fixed memory issues when dealing with large datasets.
    - Updated core functions to remove any use of depracated functions

 * Performance updates to the carbon model.

 * Nodata masking fix for rarity raster in Biodiversity Model.
    - When computing rarity from a base landuse raster and current or future
      landuse raster, the intersection of the two was not being properly taken.

 * Fixes to the flow routing algorithms in the sediment and nutrient
   retention models in cases where stream layers were burned in by ArcGIS
   hydro tools.  In those cases streams were at the same elevation and caused
   routing issues.

 * Fixed an issue that affected several InVEST models that occured
   when watershed polygons were too small to cover a pixel.  Excessively
   small watersheds are now handled correctly

 * Arc model deprecation.  We are deprecating the following ArcGIS versions
   of our InVEST models in the sense we recommend ALL users use the InVEST
   standalones over the ArcGIS versions, and the existing ArcGIS versions
   of these models will be removed entirely in the next release.

        * Timber
        * Carbon
        * Pollination
        * Biodiversity
        * Finfish Aquaculture

Known Issues:

 * Flow routing in the standalone sediment and nutrient models has a
   bug that prevents routing in several landscapes.  We're not
   certain of the nature of the bug at the moment, but we will fix by
   the next release.  Thus, sediment and nutrient models are marked
   as (beta) since in some cases the DEM routes correctly.

2.5.3 (2013-03-21)
------------------
This is a minor release of InVEST that fixes an issue with the HRA model that caused ArcGIS versions of the model to fail when calculating habitat maps for risk hotspots. This upgrade is strongly recommended for users of InVEST 2.5.1 or 2.5.2.

2.5.2 (2013-03-17)
------------------
This is a minor release of InVEST that fixes an issue with the HRA sample data that caused ArcGIS versions of the model to fail on the training data.  There is no need to upgrade for most users unless you are doing InVEST training.

2.5.1 (2013-03-12)
------------------
This is a minor release of InVEST that does not add any new models, but
does add additional functionality, stability, and increased performance to
one of the InVEST 3.0 standalones:

  - Pollination 3.0 Beta:
        - Fixed a bug where Windows users of InVEST could run the model, but
          most raster outputs were filled with nodata values.

Additionally, this minor release fixes a bug in the InVEST user interface where
collapsible containers became entirely non-interactive.

2.5.0 (2013-03-08)
------------------
This a major release of InVEST that includes new standalone versions (ArcGIS
is not required) our models as well as additional functionality, stability,
and increased performance to many of the existing models.  This release is
timed to support our group's annual training event at Stanford University.
We expect to release InVEST 2.5.1 a couple of weeks after to address any
software issues that arise during the training.  See the release notes
below for details of the release, and please contact richsharp@stanford.edu
for any issues relating to software:

  - *new* Sediment 3.0 Beta:
      - This is a standalone model that executes an order of magnitude faster
        than the original ArcGIS model, but may have memory issues with
	larger datasets. This fix is scheduled for the 2.5.1 release of InVEST.
      - Uses a d-infinity flow algorithm (ArcGIS version uses D8).
      - Includes a more accurate LS factor.
      - Outputs are now summarized by polygon rather than rasterized polygons.
        Users can view results directly as a table rather than sampling a
        GIS raster.
  - *new* Nutrient 3.0 Beta:
      - This is a standalone model that executes an order of magnitude faster
        than the original ArcGIS model, but may have memory issues with
	larger datasets. This fix is scheduled for the 2.5.1 release of InVEST.
      - Uses a d-infinity flow algorithm (ArcGIS version uses D8).
      - Includes a more accurate LS factor.
      - Outputs are now summarized by polygon rather than rasterized polygons.
        Users can view results directly as a table rather than sampling a
        GIS raster.
  - *new* Wind Energy:
      - A new offshore wind energy model.  This is a standalone-only model
        available under the windows start menu.
  - *new* Recreation Alpha:
      - This is a working demo of our soon to be released future land and near
        shore recreation model.  The model itself is incomplete and should only
        be used as a demo or by NatCap partners that know what they're doing.
  - *new* Habitat Risk Assessment 3.0 Alpha:
      - This is a working demo of our soon to be released 3.0 version of habitat
        risk assessment.  The model itself is incomplete and should only
    	be used as a demo or by NatCap partners that know what they're doing.
    	Users that need to use the habitat risk assessment should use the
        ArcGIS version of this model.

  - Improvements to the InVEST 2.x ArcGIS-based toolset:
      - Bug fixes to the ArcGIS based Coastal Protection toolset.

  - Removed support for the ArcGIS invest_VERSION.mxd map.  We expect to
    transition the InVEST toolset exclusive standalone tools in a few months.  In
    preparation of this we are starting to deprecate parts of our old ArcGIS
    toolset including this ArcMap document.  The InVEST ArcToolbox is still
    available in C:\InVEST_2_5_0\invest_250.tbx.

  - Known issues:

    - The InVEST 3.0 standalones generate open source GeoTiffs as
      outputs rather than the proprietary ESRI Grid format.  ArcGIS 9.3.1
      occasionally displays these rasters incorrectly.  We have found
      that these layers can be visualized in ArcGIS 9.3.1 by following
      convoluted steps: Right Click on the layer and select Properties; click on
      the Symbology tab; select Stretch, agree to calculate a histogram (this will
      create an .aux file that Arc can use for visualization), click "Ok", remove
      the raster from the layer list, then add it back. As an alternative, we
      suggest using an open source GIS Desktop Tool like Quantum GIS or ArcGIS
      version 10.0 or greater.

   - The InVEST 3.0 carbon model will generate inaccurate sequestration results
     if the extents of the current and future maps don't align.  This will be
     fixed in InVEST 2.5.1; in the meanwhile a workaround is to clip both LULCs
     so they have identical overlaps.

   - A user reported an unstable run of InVEST 3.0 water yield.  We are not
     certain what is causing the issue, but we do have a fix that will go out
     in InVEST 2.5.1.

   - At the moment the InVEST standalones do not run on Windows XP.  This appears
     to be related to an incompatibility between Windows XP and GDAL, the an open
     source gis library we use to create and read GIS data.  At the moment we are
     uncertain if we will be able to fix this bug in future releases, but will
     pass along more information in the future.

2.4.5 (2013-02-01)
------------------
This is a minor release of InVEST that does not add any new models, but
does add additional functionality, stability, and increased performance to
many of the InVEST 3.0 standalones:

  - Pollination 3.0 Beta:
      - Greatly improved memory efficiency over previous versions of this model.
      - 3.0 Beta Pollination Biophysical and Valuation have been merged into a
        single tool, run through a unified user interface.
      - Slightly improved runtime through the use of newer core InVEST GIS libraries.
      - Optional ability to weight different species individually.  This feature
        adds a column to the Guilds table that allows the user to specify a
        relative weight for each species, which will be used before combining all
        species supply rasters.
      - Optional ability to aggregate pollinator abundances at specific points
        provided by an optional points shapefile input.
      - Bugfix: non-agricultural pixels are set to a value of 0.0 to indicate no
        value on the farm value output raster.
      - Bugfix: sup_val_<beename>_<scenario>.tif rasters are now saved to the
        intermediate folder inside the user's workspace instead of the output
        folder.
  - Carbon Biophysical 3.0 Beta:
        * Tweaked the user interface to require the user to
          provide a future LULC raster when the 'Calculate Sequestration' checkbox
          is checked.
        * Fixed a bug that restricted naming of harvest layers.  Harvest layers are
          now selected simply by taking the first available layer.
  - Better memory efficiency in hydropower model.
  - Better support for unicode filepaths in all 3.0 Beta user interfaces.
  - Improved state saving and retrieval when loading up previous-run parameters
    in all 3.0 Beta user interfaces.
  - All 3.0 Beta tools now report elapsed time on completion of a model.
  - All 3.0 Beta tools now provide disk space usage reports on completion of a
    model.
  - All 3.0 Beta tools now report arguments at the top of each logfile.
  - Biodiversity 3.0 Beta: The half-saturation constant is now allowed to be a
    positive floating-point number.
  - Timber 3.0 Beta: Validation has been added to the user interface for this
    tool for all tabular and shapefile inputs.
  - Fixed some typos in Equation 1 in the Finfish Aquaculture user's guide.
  - Fixed a bug where start menu items were not getting deleted during an InVEST
    uninstall.
  - Added a feature so that if the user selects to download datasets but the
    datasets don't successfully download the installation alerts the user and
    continues normally.
  - Fixed a typo with tau in aquaculture guide, originally said 0.8, really 0.08.

  - Improvements to the InVEST 2.x ArcGIS-based toolset:
      - Minor bugfix to Coastal Vulnerability, where an internal unit of
        measurements was off by a couple digits in the Fetch Calculator.
      - Minor fixes to various helper tools used in InVEST 2.x models.
      - Outputs for Hargreaves are now saved as geoTIFFs.
      - Thornwaite allows more flexible entering of hours of sunlight.

2.4.4 (2012-10-24)
------------------
- Fixes memory errors experienced by some users in the Carbon Valuation 3.0 Beta model.
- Minor improvements to logging in the InVEST User Interface
- Fixes an issue importing packages for some officially-unreleased InVEST models.

2.4.3 (2012-10-19)
------------------
- Fixed a minor issue with hydropower output vaulation rasters whose statistics were not pre-calculated.  This would cause the range in ArcGIS to show ther rasters at -3e38 to 3e38.
- The InVEST installer now saves a log of the installation process to InVEST_<version>\install_log.txt
- Fixed an issue with Carbon 3.0 where carbon output values were incorrectly calculated.
- Added a feature to Carbon 3.0 were total carbon stored and sequestered is output as part of the running log.
- Fixed an issue in Carbon 3.0 that would occur when users had text representations of floating point numbers in the carbon pool dbf input file.
- Added a feature to all InVEST 3.0 models to list disk usage before and after each run and in most cases report a low free space error if relevant.

2.4.2 (2012-10-15)
------------------
- Fixed an issue with the ArcMap document where the paths to default data were not saved as relative paths.  This caused the default data in the document to not be found by ArcGIS.
- Introduced some more memory-efficient processing for Biodiversity 3.0 Beta.  This fixes an out-of-memory issue encountered by some users when using very large raster datasets as inputs.

2.4.1 (2012-10-08)
------------------
- Fixed a compatibility issue with ArcGIS 9.3 where the ArcMap and ArcToolbox were unable to be opened by Arc 9.3.

2.4.0 (2012-10-05)
------------------
Changes in InVEST 2.4.0

General:

This is a major release which releases two additional beta versions of the
InVEST models in the InVEST 3.0 framework.  Additionally, this release
introduces start menu shortcuts for all available InVEST 3.0 beta models.
Existing InVEST 2.x models can still be found in the included Arc toolbox.

Existing InVEST models migrated to the 3.0 framework in this release
include:

- Biodiversity 3.0 Beta
    - Minor bug fixes and usability enhancements
    - Runtime decreased by a factor of 210
- Overlap Analysis 3.0 Beta
    - In most cases runtime decreased by at least a factor of 15
    - Minor bug fixes and usability enhancements
    - Split into two separate tools:
        * Overlap Analysis outputs rasters with individually-weighted pixels
        * Overlap Analysis: Management Zones produces a shapefile output.
    - Updated table format for input activity CSVs
    - Removed the "grid the seascape" step

Updates to ArcGIS models:

- Coastal vulnerability
    - Removed the "structures" option
    - Minor bug fixes and usability enhancements
- Coastal protection (erosion protection)
    - Incorporated economic valuation option
    - Minor bug fixes and usability enhancements

Additionally there are a handful of minor fixes and feature
enhancements:

- InVEST 3.0 Beta standalones (identified by a new InVEST icon) may be run
  from the Start Menu (on windows navigate to
  Start Menu -> All Programs -> InVEST 2.4.0
- Bug fixes for the calculation of raster statistics.
- InVEST 3.0 wave energy no longer requires an AOI for global runs, but
  encounters memory issues on machines with less than 4GB of RAM.  This
  is a known issue that will be fixed in a minor release.
- Minor fixes to several chapters in the user's guide.
- Minor bug fix to the 3.0 Carbon model: harvest maps are no longer required
  inputs.
- Other minor bug fixes and runtime performance tweaks in the 3.0 framework.
- Improved installer allows users to remove InVEST from the Windows Add/Remove
  programs menu.
- Fixed a visualization bug with wave energy where output rasters did not have the min/max/stdev calculations on them.  This made the default visualization in arc be a gray blob.

2.3.0 (2012-08-02)
------------------
Changes in InVEST 2.3.0

General:

This is a major release which releases several beta versions of the
InVEST models in the InVEST 3.0 framework.  These models run as
standalones, but a GIS platform is needed to edit and view the data
inputs and outputs.  Until InVEST 3.0 is released the original ArcGIS
based versions of these tools will remain the release.

Existing InVEST models migrated to the 3.0 framework in this release
include:

- Reservoir Hydropower Production 3.0 beta
    - Minor bug fixes.
- Finfish Aquaculture
    - Minor bug fixes and usability enhancements.
- Wave Energy 3.0 beta
    - Runtimes for non-global runs decreased by a factor of 7
    - Minor bugs in interpolation that exist in the 2.x model is fixed in
      3.0 beta.
- Crop Pollination 3.0 beta
    - Runtimes decreased by a factor of over 10,000

This release also includes the new models which only exist in the 3.0
framework:

- Marine Water Quality 3.0 alpha with a preliminary  user's guide.

InVEST models in the 3.0 framework from previous releases that now
have a standalone executable include:

- Managed Timber Production Model
- Carbon Storage and Sequestration

Additionally there are a handful of other minor fixes and feature
enhancements since the previous release:

- Minor bug fix to 2.x sedimentation model that now correctly
  calculates slope exponentials.
- Minor fixes to several chapters in the user's guide.
- The 3.0 version of the Carbon model now can value the price of carbon
  in metric tons of C or CO2.
- Other minor bug fixes and runtime performance tweaks in the 3.0 framework.

2.2.2 (2012-03-03)
------------------
Changes in InVEST 2.2.2

General:

This is a minor release which fixes the following defects:

-Fixed an issue with sediment retention model where large watersheds
 allowed loading per cell was incorrectly rounded to integer values.

-Fixed bug where changing the threshold didn't affect the retention output
 because function was incorrectly rounded to integer values.

-Added total water yield in meters cubed to to output table by watershed.

-Fixed bug where smaller than default (2000) resolutions threw an error about
 not being able to find the field in "unitynew".  With non-default resolution,
 "unitynew" was created without an attribute table, so one was created by
 force.

-Removed mention of beta state and ecoinformatics from header of software
 license.

-Modified overlap analysis toolbox so it reports an error directly in the
 toolbox if the workspace name is too long.

2.2.1 (2012-01-26)
------------------
Changes in InVEST 2.2.1

General:

This is a minor release which fixes the following defects:

-A variety of miscellaneous bugs were fixed that were causing crashes of the Coastal Protection model in Arc 9.3.
-Fixed an issue in the Pollination model that was looking for an InVEST1005 directory.
-The InVEST "models only" release had an entry for the InVEST 3.0 Beta tools, but was missing the underlying runtime.  This has been added to the models only 2.2.1 release at the cost of a larger installer.
-The default InVEST ArcMap document wouldn't open in ArcGIS 9.3.  It can now be opened by Arc 9.3 and above.
-Minor updates to the Coastal Protection user's guide.

2.2.0 (2011-12-22)
------------------
In this release we include updates to the habitat risk assessment
model, updates to Coastal Vulnerability Tier 0 (previously named
Coastal Protection), and a new tier 1 Coastal Vulnerability tool.
Additionally, we are releasing a beta version of our 3.0 platform that
includes the terrestrial timber and carbon models.

See the "Marine Models" and "InVEST 3.0 Beta" sections below for more details.

**Marine Models**

1. Marine Python Extension Check

   This tool has been updated to include extension requirements for the new
   Coastal Protection T1 model.  It also reflects changes to the Habitat Risk
   Assessment and Coastal Protection T0 models, as they no longer require the
   PythonWin extension.

2. Habitat Risk Assessment (HRA)

   This model has been updated and is now part of three-step toolset.  The
   first step is a new Ratings Survey Tool which eliminates the need for
   Microsoft Excel when users are providing habitat-stressor ratings.  This
   Survey Tool now allows users to up- and down-weight the importance of
   various criteria.  For step 2, a copy of the Grid the Seascape tool has been
   placed in the HRA toolset.  In the last step, users will run the HRA model
   which includes the following updates:

   - New habitat outputs classifying risk as low, medium, and high
   - Model run status updates (% complete) in the message window
   - Improved habitat risk plots embedded in the output HTML

3. Coastal Protection

   This module is now split into sub-models, each with two parts.  The first
   sub-model is Coastal Vulnerability (Tier 0) and the new addition is Coastal
   Protection (Tier 1).

   Coastal Vulnerability (T0)
   Step 1) Fetch Calculator - there are no updates to this tool.
   Step 2) Vulnerability Index

   - Wave Exposure: In this version of the model, we define wave exposure for
     sites facing the open ocean as the maximum of the weighted average of
     wave's power coming from the ocean or generated by local winds.  We
     weight wave power coming from each of the 16 equiangular sector by the
     percent of time that waves occur in that sector, and based on whether or
     not fetch in that sector exceeds 20km.  For sites that are sheltered, wave
     exposure is the average of wave power generated by the local storm winds
     weighted by the percent occurrence of those winds in each sector.  This
     new method takes into account the seasonality of wind and wave patterns
     (storm waves generally come from a preferential direction), and helps
     identify regions that are not exposed to powerful waves although they are
     open to the ocean (e.g. the leeside of islands).

   - Natural Habitats: The ranking is now computed using the rank of all
     natural habitats present in front of a segment, and we weight the lowest
     ranking habitat 50% more than all other habitats.  Also, rankings and
     protective distance information are to be provided by CSV file instead of
     Excel.  With this new method, shoreline segments that have more habitats
     than others will have a lower risk of inundation and/or erosion during
     storms.

   - Structures: The model has been updated to now incorporate the presence of
     structures by decreasing the ranking of shoreline segments that adjoin
     structures.

   Coastal Protection (T1) - This is a new model which plots the amount of
   sandy beach erosion or consolidated bed scour that backshore regions
   experience in the presence or absence of natural habitats.  It is composed
   of two steps: a Profile Generator and Nearshore Waves and Erosion.  It is
   recommended to run the Profile Generator before the Nearshore Waves and
   Erosion model.

   Step 1) Profile Generator:  This tool helps the user generate a 1-dimensional
   bathymetric and topographic profile perpendicular to the shoreline at the
   user-defined location.  This model provides plenty of guidance for building
   backshore profiles for beaches, marshes and mangroves.  It will help users
   modify bathymetry profiles that they already have, or can generate profiles
   for sandy beaches if the user has not bathymetric data.  Also, the model
   estimates and maps the location of natural habitats present in front of the
   region of interest.  Finally, it provides sample wave and wind data that
   can be later used in the Nearshore Waves and Erosion model, based on
   computed fetch values and default Wave Watch III data.

   Step 2) Nearshore Waves and Erosion: This model estimates profiles of beach
   erosion or values of rates of consolidated bed scour at a site as a function
   of the type of habitats present in the area of interest.  The model takes
   into account the protective effects of vegetation, coral and oyster reefs,
   and sand dunes.  It also shows the difference of protection provided when
   those habitats are present, degraded, or gone.

4. Aesthetic Quality

   This model no longer requires users to provide a projection for Overlap
   Analysis.  Instead, it uses the projection from the user-specified Area of
   Interest (AOI) polygon.  Additionally, the population estimates for this
   model have been fixed.

**InVEST 3.0 Beta**

The 2.2.0 release includes a preliminary version of our InVEST 3.0 beta
platform.  It is included as a toolset named "InVEST 3.0 Beta" in the
InVEST220.tbx.  It is currently only supported with ArcGIS 10.  To launch
an InVEST 3.0 beta tool, double click on the desired tool in the InVEST 3.0
toolset then click "Ok" on the Arc toolbox screen that opens. The InVEST 3.0
tool panel has inputs very similar to the InVEST 2.2.0 versions of the tools
with the following modifications:

InVEST 3.0 Carbon:
  * Fixes a minor bug in the 2.2 version that ignored floating point values
    in carbon pool inputs.
  * Separation of carbon model into a biophysical and valuation model.
  * Calculates carbon storage and sequestration at the minimum resolution of
    the input maps.
  * Runtime efficiency improved by an order of magnitude.
  * User interface streamlined including dynamic activation of inputs based
    on user preference, direct link to documentation, and recall of inputs
    based on user's previous run.

InVEST 3.0 Timber:
  * User interface streamlined including dynamic activation of inputs based
    on user preference, direct link to documentation, and recall of inputs
    based on user's previous run.


2.1.1 (2011-10-17)
------------------
Changes in InVEST 2.1.1

General:

This is a minor release which fixes the following defects:

-A truncation error was fixed on nutrient retention and sedimentation model that involved division by the number of cells in a watershed.  Now correctly calculates floating point division.
-Minor typos were fixed across the user's guide.

2.1 Beta (2011-05-11)
---------------------
Updates to InVEST Beta

InVEST 2.1 . Beta

Changes in InVEST 2.1

General:

1.	InVEST versioning
We have altered our versioning scheme.  Integer changes will reflect major changes (e.g. the addition of marine models warranted moving from 1.x to 2.0).  An increment in the digit after the primary decimal indicates major new features (e.g the addition of a new model) or major revisions.  For example, this release is numbered InVEST 2.1 because two new models are included).  We will add another decimal to reflect minor feature revisions or bug fixes.  For example, InVEST 2.1.1 will likely be out soon as we are continually working to improve our tool.
2.	HTML guide
With this release, we have migrated the entire InVEST users. guide to an HTML format.  The HTML version will output a pdf version for use off-line, printing, etc.


**MARINE MODELS**

1.Marine Python Extension Check

-This tool has been updated to allow users to select the marine models they intend to run.  Based on this selection, it will provide a summary of which Python and ArcGIS extensions are necessary and if the Python extensions have been successfully installed on the user.s machine.

2.Grid the Seascape (GS)

-This tool has been created to allow marine model users to generate an seascape analysis grid within a specified area of interest (AOI).

-It only requires an AOI and cell size (in meters) as inputs, and produces a polygon grid which can be used as inputs for the Habitat Risk Assessment and Overlap Analysis models.

3. Coastal Protection

- This is now a two-part model for assessing Coastal Vulnerability.  The first part is a tool for calculating fetch and the second maps the value of a Vulnerability Index, which differentiates areas with relatively high or low exposure to erosion and inundation during storms.

- The model has been updated to now incorporate coastal relief and the protective influence of up to eight natural habitat input layers.

- A global Wave Watch 3 dataset is also provided to allow users to quickly generate rankings for wind and wave exposure worldwide.

4. Habitat Risk Assessment (HRA)

This new model allows users to assess the risk posed to coastal and marine habitats by human activities and the potential consequences of exposure for the delivery of ecosystem services and biodiversity.  The HRA model is suited to screening the risk of current and future human activities in order to prioritize management strategies that best mitigate risk.

5. Overlap Analysis

This new model maps current human uses in and around the seascape and summarizes the relative importance of various regions for particular activities.  The model was designed to produce maps that can be used to identify marine and coastal areas that are most important for human use, in particular recreation and fisheries, but also other activities.

**FRESHWATER MODELS**

All Freshwater models now support ArcMap 10.


Sample data:

1. Bug fix for error in Water_Tables.mdb Biophysical table where many field values were shifted over one column relative to the correct field name.

2. Bug fix for incorrect units in erosivity layer.


Hydropower:

1.In Water Yield, new output tables have been added containing mean biophysical outputs (precipitation, actual and potential evapotranspiration, water yield)  for each watershed and sub-watershed.


Water Purification:

1. The Water Purification Threshold table now allows users to specify separate thresholds for nitrogen and phosphorus.   Field names thresh_n and thresh_p replace the old ann_load.

2. The Nutrient Retention output tables nutrient_watershed.dbf and nutrient_subwatershed.dbf now include a column for nutrient retention per watershed/sub-watershed.

3. In Nutrient Retention, some output file names have changed.

4. The user's guide has been updated to explain more accurately the inclusion of thresholds in the biophysical service estimates.


Sedimentation:

1. The Soil Loss output tables sediment_watershed.dbf and sediment_subwatershed.dbf now include a column for sediment retention per watershed/sub-watershed.

2. In Soil Loss, some output file names have changed.

3. The default input value for Slope Threshold is now 75.

4. The user's guide has been updated to explain more accurately the inclusion of thresholds in the biophysical service estimates.

5. Valuation: Bug fix where the present value was not being applied correctly.





2.0 Beta (2011-02-14)
---------------------
Changes in InVEST 2.0

InVEST 1.005 is a minor release with the following modification:

1. Aesthetic Quality

    This new model allows users to determine the locations from which new nearshore or offshore features can be seen.  It generates viewshed maps that can be used to identify the visual footprint of new offshore development.


2. Coastal Vulnerability

    This new model produces maps of coastal human populations and a coastal exposure to erosion and inundation index map.  These outputs can be used to understand the relative contributions of different variables to coastal exposure and to highlight the protective services offered by natural habitats.


3. Aquaculture

    This new model is used to evaluate how human activities (e.g., addition or removal of farms, changes in harvest management practices) and climate change (e.g., change in sea surface temperature) may affect the production and economic value of aquacultured Atlantic salmon.


4. Wave Energy

    This new model provides spatially explicit information, showing potential areas for siting Wave Energy conversion (WEC) facilities with the greatest energy production and value.  This site- and device-specific information for the WEC facilities can then be used to identify and quantify potential trade-offs that may arise when siting WEC facilities.


5. Avoided Reservoir Sedimentation

    - The name of this model has been changed to the Sediment Retention model.

    - We have added a water quality valuation model for sediment retention. The user now has the option to select avoided dredge cost analysis, avoided water treatment cost analysis or both.  The water quality valuation approach is the same as that used in the Water Purification: Nutrient Retention model.

    - The threshold information for allowed sediment loads (TMDL, dead volume, etc.) are now input in a stand alone table instead of being included in the valuation table. This adjusts the biophysical service output for any social allowance of pollution. Previously, the adjustment was only done in the valuation model.

    - The watersheds and sub-watershed layers are now input as shapefiles instead of rasters.

    - Final outputs are now aggregated to the sub-basin scale. The user must input a sub-basin shapefile. We provide the Hydro 1K dataset as a starting option. See users guide for changes to many file output names.

    - Users are strongly advised not to interpret pixel-scale outputs for hydrological understanding or decision-making of any kind. Pixel outputs should only be used for calibration/validation or model checking.


6. Hydropower Production

    - The watersheds and sub-watershed layers are now input as shapefiles instead of rasters.

    - Final outputs are now aggregated to the sub-basin scale. The user must input a sub-basin shapefile. We provide the Hydro 1K dataset as a starting option. See users guide for changes to many file output names.

    - Users are strongly advised not to interpret pixel-scale outputs for hydrological understanding or decision-making of any kind. Pixel outputs should only be used for calibration/validation or model checking.

    - The calibration constant for each watershed is now input in a stand-alone table instead of being included in the valuation table. This makes running the water scarcity model simpler.


7. Water Purification: Nutrient Retention

    - The threshold information for allowed pollutant levels (TMDL, etc.) are now input in a stand alone table instead of being included in the valuation table. This adjusts the biophysical service output for any social allowance of pollution. Previously, the adjustment was only done in the valuation model.

    - The watersheds and sub-watershed layers are now input as shapefiles instead of rasters.

    - Final outputs are now aggregated to the sub-basin scale. The user must input a sub-basin shapefile. We provide the Hydro 1K dataset as a starting option. See users guide for changes to many file output names.

    - Users are strongly advised not to interpret pixel-scale outputs for hydrological understanding or decision-making of any kind. Pixel outputs should only be used for calibration/validation or model checking.


8. Carbon Storage and Sequestration

    The model now outputs an aggregate sum of the carbon storage.


9. Habitat Quality and Rarity

    This model had an error while running ReclassByACII if the land cover codes were not sorted alphabetically.  This has now been corrected and it sorts the reclass file before running the reclassification

    The model now outputs an aggregate sum of the habitat quality.

10. Pollination

    In this version, the pollination model accepts an additional parameter which indicated the proportion of a crops yield that is attributed to wild pollinators.

<|MERGE_RESOLUTION|>--- conflicted
+++ resolved
@@ -2,10 +2,8 @@
 
 Unreleased Changes
 ------------------
-<<<<<<< HEAD
 * Updated the subpackage ``natcap.invest.ui`` to work with python 3.6 and later
   and also to support the PySide2 bindings to Qt5.
-=======
 * InVEST Coastal Blue Carbon model now writes out a net present value
   raster for the year of the current landcover, each transition year,
   and the final analysis year (if provided).
@@ -13,7 +11,6 @@
   configuration of a nodata value would result in ``-inf`` values in
   output rasters.  Now, any values without a defined reclassification
   rule that make it past validation will be written out as nodata.
->>>>>>> 75e509c6
 * Fixed a bug in Recreation Model that was causing server-side code
   to execute twice for every client-side call.
 * Fixed a bug in Recreation model that did not apply ``results_suffix`` to
