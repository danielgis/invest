.. :changelog:

Unreleased Changes
------------------
<<<<<<< HEAD
* Implemented PEP518-compatible build system definition in the file
  ``pyproject.toml``.  This should make it easier to install ``natcap.invest``
  from a source distribution.
=======
* All InVEST models now have an ``ARGS_SPEC`` object that contains metadata
  about the model and describes the model's arguments.  Validation has been
  reimplemented across all models to use these ``ARGS_SPEC`` objects.
* Correcting an issue with the Wave Energy UI where a second results suffix
  input was accidentally provided.  The second suffix input has been removed.
* The results suffix key for the Wave Energy and Wind Energy models has been
  renamed ``results_suffix`` (was previously ``suffix``).  This is for
  consistency across InVEST models.
>>>>>>> c5b6db60
* Fixed a ``TypeError`` issue in Seasonal Water Yield that would occur when
  the Land-Use/Land-Cover raster did not have a defined nodata value.  This
  case is now handled correctly.
* The binary build process for InVEST on Windows (which includes binaries
  based on PyInstaller and an NSIS Installer package) has been migrated
  to 32-bit Python 3.7.  The build itself is taking place on AppVeyor, and
  the configuration for this is contained within ``appveyor.yml``.
  Various python scripts involved in the distribution and release processes
  have been updated for compatibility with python 3.7 as a part of this
  migration.
* Fixed an ``IndexError`` issue in Wave Energy encountered in runs using
  the global wave energy dataset.  This error was the result of an incorrect
  spatial query of points and resulted in some wave energy points being
  double-counted.
* Fixed taskgraph-related issues with Habitat Risk Assessment where
  1) asynchronous mode was failing due to missing task dependencies and
  2) avoided recomputation was confounded by two tasks modifying the same files.
* Fixed an issue with Habitat Quality where the model was incorrectly
  expecting the sensitivity table to have a landcover code of 0.
* The InVEST CLI has been completely rebuilt to divide
  functionality into various topic-specific subcommands.  The various internal
  consumers of this API have been updated accordingly.  ``invest --help`` will
  contain details of the new interface.
* Updated the InVEST Launcher to list the human-readable model names rather
  than the internal model identifiers.
* Updated Coastal Vulnerability Model with significant speedups including
  ~40x speedup for geomorphology process and ~3x speedup for wind exposure process.
  Also saving an intermediate vector with wave energy values and a geomorphology
  vector with points that were assigned the ``geomorphology_fill_value``.
* Updated trove classifiers to indicate support for python versions 2.7, 3.6
  and 3.7.
* Updated all InVEST models to be compatible with a Python 2.7 or a Python 3.6
  environment. Also tested all models against GDAL versions 2.2.4 and 2.4.1.
* Fixed an issue with Habitat Quality where convolutions over threat rasters
  were not excluding nodata values, leading to incorrect outputs.  Nodata values
  are now handled correctly and excluded from the convolution entirely.
* Updated the subpackage ``natcap.invest.ui`` to work with python 3.6 and later
  and also to support the PySide2 bindings to Qt5.
* InVEST Coastal Blue Carbon model now writes out a net present value
  raster for the year of the current landcover, each transition year,
  and the final analysis year (if provided).
* Correcting an issue with InVEST Coastal Blue Carbon where incorrect
  configuration of a nodata value would result in ``-inf`` values in
  output rasters.  Now, any values without a defined reclassification
  rule that make it past validation will be written out as nodata.
* Fixed a bug in Recreation Model that was causing server-side code
  to execute twice for every client-side call.
* Fixed a bug in Recreation model that did not apply ``results_suffix`` to
  the monthly_table.csv output.
* Various fixes in Coastal Vulnerability Model. CSV output files now
  have FID column for joining to vector outputs. ``results_suffix`` can be
  used without triggering task re-execution. Raster processing maintains original
  resolution of the input raster so long as it is projected. Otherwise resamples
  to ``model_resolution``.
* Fixed a bug in Coastal Vulnerability model's task graph that sometimes
  caused an early task to re-execute when it should be deemed pre-calculated.
* Fixed a bug in the pollination model that would cause outputs to be all 0
  rasters if all the ``relative_abundance`` fields in the guild table were
  integers.
* Fixed a file cache flushing issue observed on Debian in
  ``utils.exponential_decay_kernel_raster`` that would cause an exponential
  kernel raster to contain random values rather than expected value.
* Added a new InVEST model: Urban Flood Risk Mitigation.
* Fixed an issue in the SDR model that would cause an unhandled exception
  if either the erosivity or erodibility raster had an undefined nodata value.

3.7.0 (2019-05-09)
------------------
* Refactoring Coastal Vulnerability (CV) model. CV now uses TaskGraph and
  Pygeoprocessing >=1.6.1. The model is now largely vector-based instead of
  raster-based. Fewer input datasets are required for the same functionality.
  Runtime in sycnhronous mode is similar to previous versions, but runtime can
  be reduced with multiprocessing. CV also supports avoided recomputation for
  successive runs in the same workspace, even if a different file suffix is
  used. Output vector files are in CSV and geopackage formats.
* Model User Interface 'Report an Issue' link points to our new
  community.naturalcapitalproject.org
* Correcting an issue with the Coastal Blue Carbon preprocessor where
  using misaligned landcover rasters would cause an exception to be raised.
* Correcting an issue with RouteDEM where runs of the tool with Flow Direction
  enabled would cause the tool to crash if ``n_workers > 0``.
* Correcting an issue with Habitat Quality's error checking where nodata values
  in landcover rasters were not being taken into account.
* Valuation is now an optional component of the InVEST Scenic Quality model.
* Fixing a bug in the percentiles algorithm used by Scenic Quality that
  would result in incorrect visual quality outputs.
* Carbon Model and Crop Production models no longer crash if user-input
  rasters do not have a nodata value defined. In this case these models
  treat all pixel values as valid data.
* Adding bitbucket pipelines and AppVeyor build configurations.
* Refactoring Recreation Model client to use taskgraph and the latest
  pygeoprocessing. Avoided re-computation from taskgraph means that
  successive model runs with the same AOI and gridding option can re-use PUD
  results and avoid server communication entirely. Successive runs with the
  same predictor data will re-use intermediate geoprocessing results.
  Multiprocessing offered by taskgraph means server-side PUD calculations
  and client-side predictor data processing can happen in parallel. Some
  output filenames have changed.
* Upgrading to SDR to use new PyGeoprocessing multiflow routing, DEM pit
  filling, contiguous stream extraction, and TaskGraph integration. This
  also includes a new TaskGraph feature that avoids recomputation by copying
  results from previous runs so long as the expected result would be
  identical. To use this feature, users must execute successive runs of SDR
  in the same workspace but use a different file suffix. This is useful when
  users need to do a parameter study or run scenarios with otherwise minor
  changes to inputs.
* Refactoring Habitat Risk Assessment (HRA) Model to use TaskGraph >= 0.8.2 and
  Pygeoprocessing >= 1.6.1. The HRA Proprocessor is removed and its previous
  functionality was simplified and merged into the HRA model itself.
  The model will no longer generate HTML plots and tables.
* Adding a software update notification button, dialog, and a link to the
  download page on the User Interface when a new InVEST version is available.
* Migrating the subversion sample and test data repositories to Git LFS
  repositories on BitBucket. Update the repository URL and fetch commands on
  Makefile accordingly.
* Fixing a bug in Habitat Quality UI where the absence of the required
  half_saturation_constant variable did not raise an exception.
* Adding encoding='utf-8-sig' to pandas.read_csv() to support
  utils.build_lookup_from_csv() to read CSV files encoded with UTF-8 BOM
  (byte-order mark) properly.

3.6.0 (2019-01-30)
------------------
* Correcting an issue with the InVEST Carbon Storage and Sequestration model
  where filepaths containing non-ASCII characters would cause the model's
  report generation to crash.  The output report is now a UTF-8 document.
* Refactoring RouteDEM to use taskgraph and the latest pygeoprocessing
  (``>=1.5.0``).  RouteDEM now fills hydrological sinks and users have the
  option to use either of the D8 or Multiple Flow Direction (MFD) routing
  algorithms.
* Adding a new input to the InVEST Settings window to allow users to customize
  the value that should be used for the ``n_workers`` parameter in
  taskgraph-enabled models.  This change involves removing the "Number of
  Parallel Workers" input from the model inputs pane for some models in
  favor of this new location.  The default value for this setting is ``-1``,
  indicating synchronous (non-threaded, non-multiprocessing) execution of
  tasks.
* Removing Scenario Generator: Rule-based model.
* Fixing a bug in Hydropower model where watershed aggregations would be incorrect
  if a watershed is partially covering nodata raster values. Nodata values are now
  ignored in zonal statistics. Numerical results change very slightly in the
  case where a watershed only includes a few nodata pixels.
* Adding TaskGraph functionality to GLOBIO model.
* Adding some TaskGraph functionality to Scenario Generator: Proximity.
* Fixing an issue with the InVEST Fisheries model that would prevent the model
  from batch-processing a directory of population tables.  The model will now
  process these files as expected.
* Reimplementing Crop Production models using taskgraph.
* Fixing an issue with Crop Production Regression's result_table.csv where the
  'production_modeled' and '<nutrient>_modeled' values calculated for each crop
  were done so using the same crop raster (e.g. wheat, soybean, and barley values
  were all based on soybean data).
* Hydropower subwatershed results now include all the same metrics as the
  watershed results, with the exception of economic valuation metrics.
* Reimplementing the Hydropower model using taskgraph.
* Reimplementing the Carbon model using taskgraph.
* Fixing an issue with Coastal Blue Carbon validation to allow column names to
  ignore case.
* Updating core carbon forest edge regression data coefficient to drop
  impossible negative coefficients.
* Fixing an issue with the Scenario Generator: Proximity model that would
  raise an exception if no AOI were passed in even though the AOI is optional.
* Removing Overlap Analysis and Overlap Analysis: Management Zones.
* Removing Habitat Suitability.
* Added comprehensive error checking to hydropower model to test for the VERY
  common errors of missing biophysical, demand, and valuation coefficients in
  their respective tables.
* Fixing an issue with Hydropower Water Yield ("Annual Water Yield") where
  valuation would never be triggered when running the model through the User
  Interface. And a related issue where the model would crash if a valuation table
  was provided but a demand table was not. The UI no longer validates that config.
* Fixing an issue with how logging is captured when a model is run through the
  InVEST User Interface.  Now, logging from any thread started by the executor
  thread will be written to the log file, which we expect to aid in debugging.
* Fixing an issue with Scenic Quality where viewpoints outside of the AOI
  were not being properly excluded.  Viewpoints are now excluded correctly.
* The crop production model has been refactored to drop the "aggregate ID"
  concept when summarizing results across an aggregate polygon. The model now
  uses the polygon FIDs internally and externally when producing the result
  summary table.
* Correcting the rating instructions in the criteria rating instructions on how
  the data quality (DQ) and weight should be rated in the HRA Preprocessor.
  A DQ score of 1 should represent better data quality whereas the score of 3 is
  worse data quality. A weight score of 1 is more important, whereas that of 3
  is less important.
* Fixing a case where a zero discount rate and rate of change in the carbon
  model would cause a divide by zero error.

3.5.0 (2018-08-14)
------------------
* Bumped pygeoprocessing requirement to ``pygeoprocessing>=1.2.3``.
* Bumped taskgraph requirement to ``taskgraph>=0.6.1``.
* Reimplemented the InVEST Scenic Quality model.  This new version removes the
  'population' and 'overlap' postprocessing steps, updates the available
  valuation functions and greatly improves the runtime and memory-efficiency of
  the model.  See the InVEST User's Guide chapter for more information.
* Updated Recreation server's database to include metadata from photos taken
  from 2005-2017 (previous range was 2005-2014). The new range is reflected
  in the UI.
* Fixed an issue with the InVEST binary build where binaries on Windows would
  crash with an error saying Python27.dll could not be loaded.
* Fixed an issue in the Rule-Based Scenario Generator UI where vector column
  names from override and constraint layers were not being loaded.  This bug
  caused the field 'UNKNOWN' to be passed to the model, causing an error.
* Fixed an issue with the InVEST UI (all models), where attempting to
  drag-and-drop a directory onto a model input would cause the application to
  crash.
* Coastal Vulnerability UI now specifies a number of reasonable defaults for
  some numeric inputs.
* Fixed an issue with the Fisheries UI where alpha and beta parameter inputs
  were incorrectly disabled for the Ricker recruitment function.
* InVEST now uses a Makefile to automate the build processes.  GNU Make is
  required to use the Makefile.  See ``README.rst`` for instructions on
  building InVEST.  This replaces the old ``pavement.py`` build entrypoint,
  which has been removed.
* Fixed an issue with the InVEST UI (all models), where attempting to
  drag-and-drop a directory onto a model input would cause the application to
  crash.
* Fixed an issue with Forest Carbon Edge Effect where the UI layer was always
  causing the model to run with only the aboveground carbon pool
* Added functionality to the InVEST UI so that ``Dropdown`` inputs can now map
  dropdown values to different output values.
* Fixed an issue in the Crop Production Percentile model that would treat the
  optional AOI vector field as a filename and crash on a run if it were empty.
* Fixing an issue in the Pollination Model that would cause occasional crashes
  due to a missing dependent task; it had previously been patched by setting
  taskgraph to operate in single thread mode. This restores multithreading
  in the pollination model.
* Fixed an issue in the water yield / hydropower model that would skip
  calculation of water demand tables when "water scarcity" was enabled.
* Fixed an issue in the model data of the crop production model where some
  crops were using incorrect climate bin rasters. Since the error was in the
  data and not the code, users will need to download the most recent version
  of InVEST's crop model data during the installation step to get the fix.

3.4.4 (2018-03-26)
------------------
* InVEST now requires GDAL 2.0.0 and has been tested up to GDAL 2.2.3. Any API users of InVEST will need to use GDAL version >= 2.0. When upgrading GDAL we noticed slight numerical differences in our test suite in both numerical raster differences, geometry transforms, and occasionally a single pixel difference when using `gdal.RasterizeLayer`. Each of these differences in the InVEST test suite is within a reasonable numerical tolerance and we have updated our regression test suite appropriately. Users comparing runs between previous versions of InVEST may also notice reasonable numerical differences between runs.
* Added a UI keyboard shortcut for showing documentation. On Mac OSX, this will be Command-?. On Windows, GNOME and KDE, this will be F1.
* Patching an issue in NDR that was using the nitrogen subsurface retention efficiency for both nitrogen and phosphorous.
* Fixed an issue with the Seasonal Water Yield model that incorrectly required a rain events table when the climate zone mode was in use.
* Fixed a broken link to local and online user documentation from the Seasonal Water Yield model from the model's user interface.

3.4.3 (2018-03-26)
------------------
* Fixed a critical issue in the carbon model UI that would incorrectly state the user needed a "REDD Priority Raster" when none was required.
* Fixed an issue in annual water yield model that required subwatersheds even though it is an optional field.
* Fixed an issue in wind energy UI that was incorrectly validating most of the inputs.

3.4.2 (2017-12-15)
------------------
* Fixed a cross-platform issue with the UI where logfiles could not be dropped onto UI windows.
* Model arguments loaded from logfiles are now cast to their correct literal value.  This addresses an issue where some models containing boolean inputs could not have their parameters loaded from logfiles.
* Fixed an issue where the Pollination Model's UI required a farm polygon. It should have been optional and now it is.
* Fixing an issue with the documentation and forums links on the InVEST model windows.  The links now correctly link to the documentation page or forums as needed.
* Fixing an issue with the ``FileSystemRunDialog`` where pressing the 'X' button in the corner of the window would close the window, but not reset its state.  The window's state is now reset whenever the window is closed (and the window cannot be closed when the model is running)

3.4.1 (2017-12-11)
------------------
* In the Coastal Blue Carbon model, the ``interest_rate`` parameter has been renamed to ``inflation_rate``.
* Fixed issues with sample parameter sets for InVEST Habitat Quality, Habitat Risk Assessment, Coastal Blue Carbon, and Coastal Blue Carbon Preprocessors.  All sample parameter sets now have the correct paths to the model's input files, and correctly note the name of the model that they apply to.
* Added better error checking to the SDR model for missing `ws_id` and invalid `ws_id` values such as `None` or some non-integer value. Also added tests for the `SDR` validation module.

3.4.0 (2017-12-03)
------------------
* Fixed an issue with most InVEST models where the suffix was not being reflected in the output filenames.  This was due to a bug in the InVEST UI, where the suffix args key was assumed to be ``'suffix'``.  Instances of ``InVESTModel`` now accept a keyword argument to defined the suffix args key.
* Fixed an issue/bug in Seasonal Water Yield that would occur when a user provided a datastack that had nodata values overlapping with valid DEM locations. Previously this would generate an NaN for various biophysical values at that pixel and cascade it downslope. Now any question of nodata on a valid DEM pixel is treated as "0". This will make serious visual artifacts on the output, but should help users pinpoint the source of bad data rather than crash.
* Refactored all but routing components of SDR to use PyGeoprocessing 0.5.0 and laid a consistent raster floating point type of 'float32'. This will cause numerically insignificant differences between older versions of SDR and this one. But differences are well within the tolerance of the overall error of the model and expected error rate of data. Advantages are smaller disk footprint per run, cleaner and more maintainable design, and a slight performance increase.
* Bug fixed in SDR that would align the output raster stack to match with the landcover pixel stack even though the rest of the rasters are scaled and clipped to the DEM.
* When loading parameters from a datastack, parameter set or logfile, the UI will check that the model that created the file being loaded matches the name of the model that is currently running.  If there is a mismatch, a dialog is presented for the user to confirm or cancel the loading of parameters. Logfiles from IUI (which do not have clearly-recorded modelname or InVEST version information) can still have their arguments parsed, but the resulting model name and InVEST version will be set to ``"UNKNOWN"``.
* Data Stack files (``*.invest.json``, ``*.invest.tar.gz``) can now be dragged and dropped on an InVEST model window, which will prompt the UI to load that parameter set.
* Spatial inputs to Coastal Blue Carbon are now aligned as part of the model. This resolves a longstanding issue with the model where inputs would need to perfectly overlap (even down to pixel indices), or else the model would yield strange results.
* The InVEST UI now contains a submenu for opening a recently-opened datastack.  This submenu is automatically populated with the 10 most recently-opened datastacks for the current model.
* Removed vendored ``natcap.invest.dbfpy`` subpackage.
* Removed deprecated ``natcap.invest.fileio`` module.
* Removed ``natcap.invest.iui`` UI subpackage in favor of a new UI framework found at ``natcap.invest.ui``. This new UI features a greatly improved API, good test coverage, support for Qt4 and Qt5, and includes updates to all InVEST models to support validation of model arguments from a python script, independent of the UI.
* Updated core model of seasonal water yield to allow for negative `L_avail`.
* Updated RouteDEM to allow for file suffixes, finer control over what DEM routing algorithms to run, and removal of the multiple stepped stream threshold classification.
* Redesign/refactor of pollination model. Long term bugs in the model are resolved, managed pollinators added, and many simplifications to the end user's experience.  The updated user's guide chapter is available here: http://data.naturalcapitalproject.org/nightly-build/invest-users-guide/html/croppollination.html
* Scenario Generator - Rule Based now has an optional input to define a seed.
  This input is used to seed the random shuffling of parcels that have equal
  priorities.
* InVEST on mac is now distributed as a single application bundle, allowing InVEST to run as expected on mac OSX Sierra.  Individual models are selected and launched from a new launcher window.
* The InVEST CLI now has a GUI model launcher:  ``$ invest launcher``
* Updated the Coastal Blue Carbon model to improve handling of blank lines in input CSV tables and improve memory efficiency of the current implementation.
* Improved the readability of a cryptic error message in Coastal Vulnerability that is normally raised when the depth threshold is too high or the exposure proportion is too low to detect any shoreline segments.
* Adding InVEST HTML documentation to the Mac disk image distribution.
* Upgrading dependency of PyGeoprocessing to 0.3.3.  This fixes a memory leak associated with any model that aggregates rasters over complicated overlapping polygons.
* Adding sample data to Blue Carbon model that were missing.
* Deprecating the InVEST Marine Water Quality model.  This also removes InVEST's dependancy on the pyamg package which has been removed from REQUIREMENTS.TXT.
* Deprecating the ArcGIS-based Coastal Protection model and ArcGIS-based data-preprocessing scripts.  The toolbox and scripts may still be found at https://bitbucket.org/natcap/invest.arcgis.
* Fixing an issue in the carbon edge effect model that caused output values in the shapefile to be rounded to the nearest integer.
* Fixing issue in SDR model that would occasionally cause users to see errors about field widths in the output shapefile generation.
* Updated the erodibility sample raster that ships with InVEST for the SDR model.  The old version was in US units, in this version we convert to SI units as the model requires, and clipped the raster to the extents of the other stack to save disk space.

3.3.3 (2017-02-06)
------------------
* Fixed an issue in the UI where the carbon model wouldn't accept negative numbers in the price increase of carbon.
* RouteDEM no longer produces a "tiled_dem.tif" file since that functionality is being deprecated in PyGeoprocessing.
* Fixing an issue in SDR where the optional drainage layer would not be used in most of the SDR biophysical calculations.
* Refactoring so water yield pixels with Kc and et0 equal to be 0 now yields a 0.0 value of water yield on that pixel rather than nodata.
* Light optimization refactor of wind energy model that improves runtimes in some cases by a factor of 2-3.
* Performance optimizations to HRA that improve runtimes by approximately 30%.
* Fixed a broken UI link to Seasonal Water Yield's user's guide.
* Fixed an issue with DelineateIT that caused ArcGIS users to see both the watershed and inverse watershed polygons when viewing the output of the tool.
* Upgrading dependency to PyGeoprocessing 0.3.2.
* Fixed an issue with SDR that caused the LS factor to be an order of magnitue too high in areas where the slope was greater than 9%.  In our sample case this caused sediment export estimates to be about 6% too high, but in cases where analyses are run over steep slopes the error would have been greater.
* ``paver check`` now warns if the ``PYTHONHOME`` environment variable is set.
* API docs now correctly reflect installation steps needed for python development headers on linux.
* Fixed a side effect in the InVEST user interface that would cause ``tempfile.tempdir`` to be set and then not be reset after a model run is finished.
* The InVEST user interface will now record GDAL/OGR log messages in the log messages window and in the logfile written to the workspace.
* Updated branding and usability of the InVEST installer for Windows, and the Mac Disk Image (.dmg).


3.3.2 (2016-10-17)
------------------
* Partial test coverage for HRA model.
* Full test coverage for Overlap Analysis model.
* Full test coverage for Finfish Aquaculture.
* Full test coverage for DelineateIT.
* Full test coverage for RouteDEM.
* Fixed an issue in Habitat Quality where an error in the sample table or malformed threat raster names would display a confusing message to the user.
* Full test coverage for scenario generator proximity model.
* Patching an issue in seasonal water yield that causes an int overflow error if the user provides a floating point landcover map and the nodata value is outside of the range of an int64.
* Full test coverage for the fisheries model.
* Patched an issue that would cause the Seasonal Water Edge model to crash when the curve number was 100.
* Patching a critical issue with forest carbon edge that would give incorrect results for edge distance effects.
* Patching a minor issue with forest carbon edge that would cause the model to crash if only one  interpolation point were selected.
* Full test coverage for pollination model.
* Removed "farms aggregation" functionality from the InVEST pollination model.
* Full test coverage for the marine water quality model.
* Full test coverage for GLOBIO model.
* Full test coverage for carbon forest edge model.
* Upgraded SciPy dependancy to 0.16.1.
* Patched bug in NDR that would cause a phosphorus density to be reported per pixel rather than total amount of phosporous in a pixel.
* Corrected an issue with the uses of buffers in the euclidean risk function of Habitat Risk Assessment.  (issue #3564)
* Complete code coverage tests for Habitat Quality model.
* Corrected an issue with the ``Fisheries_Inputs.csv`` sample table used by Overlap Analysis.  (issue #3548)
* Major modifications to Terrestrial Carbon model to include removing the harvested wood product pool, uncertainty analysis, and updated efficient raster calculations for performance.
* Fixed an issue in GLOBIO that would cause model runs to crash if the AOI marked as optional was not present.
* Removed the deprecated and incomplete Nearshore Wave and Erosion model (``natcap.invest.nearshore_wave_and_erosion``).
* Removed the deprecated Timber model (``natcap.invest.timber``).
* Fixed an issue where seasonal water yield would raise a divide by zero error if a watershed polygon didn't cover a valid data region.  Now sets aggregation quantity to zero and reports a warning in the log.
* ``natcap.invest.utils.build_file_registry`` now raises a ``ValueError`` if a path is not a string or list of strings.
* Fixed issues in NDR that would indicate invalid values were being processed during runtimes by skipping the invalid calculations in the first place rather than calculating them and discarding after the fact.
* Complete code coverage tests for NDR model.
* Minor (~10% speedup) performance improvements to NDR.
* Added functionality to recreation model so that the `monthly_table.csv` file now receives a file suffix if one is provided by the user.
* Fixed an issue in SDR where the m exponent was calculated incorrectly in many situations resulting in an error of about 1% in total export.
* Fixed an issue in SDR that reported runtime overflow errors during normal processing even though the model completed without other errors.

3.3.1 (2016-06-13)
------------------
* Refactored API documentation for readability, organization by relevant topics, and to allow docs to build on `invest.readthedocs.io <http://invest.readthedocs.io>`_,
* Installation of ``natcap.invest`` now requires ``natcap.versioner``.  If this is not available on the system at runtime, setuptools will make it available at runtime.
* InVEST Windows installer now includes HISTORY.rst as the changelog instead of the old ``InVEST_Updates_<version>`` files.
* Habitat suitability model is generalized and released as an API only accessible model.  It can be found at ``natcap.invest.habitat_suitability.execute``.  This model replaces the oyster habitat suitability model.
    * The refactor of this model requires an upgrade to ``numpy >= 1.11.0``.
* Fixed a crash in the InVEST CLI where calling ``invest`` without a parameter would raise an exception on linux-based systems.  (Issue `#3528 <https://bitbucket.org/natcap/invest/issues/3515>`_)
* Patched an issue in Seasonal Water Yield model where a nodata value in the landcover map that was equal to ``MAX_INT`` would cause an overflow error/crash.
* InVEST NSIS installer will now optionally install the Microsoft Visual C++ 2008 redistributable on Windows 7 or earlier.  This addresses a known issue on Windows 7 systems when importing GDAL binaries (Issue `#3515 <https://bitbucket.org/natcap/invest/issues/3515>`_).  Users opting to install this redistributable agree to abide by the terms and conditions therein.
* Removed the deprecated subpackage ``natcap.invest.optimization``.
* Updated the InVEST license to legally define the Natural Capital Project.
* Corrected an issue in Coastal Vulnerability where an output shapefile was being recreated for each row, and where field values were not being stored correctly.
* Updated Scenario Generator model to add basic testing, file registry support, PEP8 and PEP257 compliance, and to fix several bugs.
* Updated Crop Production model to add a simplified UI, faster runtime, and more testing.

3.3.0 (2016-03-14)
------------------
* Refactored Wind Energy model to use a CSV input for wind data instead of a Binary file.
* Redesigned InVEST recreation model for a single input streamlined interface, advanced analytics, and refactored outputs.  While the model is still based on "photo user days" old model runs are not backward compatable with the new model or interface. See the Recreation Model user's guide chapter for details.
    * The refactor of this model requires an upgrade to ``GDAL >=1.11.0 <2.0`` and ``numpy >= 1.10.2``.
* Removed nutrient retention (water purification) model from InVEST suite and replaced it with the nutrient delivery ratio (NDR) model.  NDR has been available in development relseases, but has now officially been added to the set of Windows Start Menu models and the "under development" tag in its users guide has been removed.  See the InVEST user's guide for details between the differences and advantages of NDR over the old nutrient model.
* Modified NDR by adding a required "Runoff Proxy" raster to the inputs.  This allows the model to vary the relative intensity of nutrient runoff based on varying precipitation variability.
* Fixed a bug in the Area Change rule of the Rule-Based Scenario Generator, where units were being converted incorrectly. (Issue `#3472 <https://bitbucket.org/natcap/invest/issues/3472>`_) Thanks to Fosco Vesely for this fix.
* InVEST Seasonal Water Yield model released.
* InVEST Forest Carbon Edge Effect model released.
* InVEST Scenario Generator: Proximity Based model released and renamed the previous "Scenario Generator" to "Scenario Generator: Rule Based".
* Implemented a blockwise exponential decay kernel generation function, which is now used in the Pollination and Habitat Quality models.
* GLOBIO now uses an intensification parameter and not a map to average all agriculture across the GLOBIO 8 and 9 classes.
* GLOBIO outputs modified so core outputs are in workspace and intermediate outputs are in a subdirectory called 'intermediate_outputs'.
* Fixed a crash with the NDR model that could occur if the DEM and landcover maps were different resolutions.
* Refactored all the InVEST model user interfaces so that Workspace defaults to the user's home "Documents" directory.
* Fixed an HRA bug where stessors with a buffer of zero were being buffered by 1 pixel
* HRA enhancement which creates a common raster to burn all input shapefiles onto, ensuring consistent alignment.
* Fixed an issue in SDR model where a landcover map that was smaller than the DEM would create extraneous "0" valued cells.
* New HRA feature which allows for "NA" values to be entered into the "Ratings" column for a habitat / stressor pair in the Criteria Ratings CSV. If ALL ratings are set to NA, the habitat / stressor will be treated as having no interaction. This means in the model, that there will be no overlap between the two sources. All rows parameters with an NA rating will not be used in calculating results.
* Refactored Coastal Blue Carbon model for greater speed, maintainability and clearer documentation.
* Habitat Quality bug fix when given land cover rasters with different pixel sizes than threat rasters. Model would use the wrong pixel distance for the convolution kernel.
* Light refactor of Timber model. Now using CSV input attribute file instead of DBF file.
* Fixed clipping bug in Wave Energy model that was not properly clipping polygons correctly. Found when using global data.
* Made the following changes / updates to the coastal vulnerability model:
    * Fixed a bug in the model where the geomorphology ranks were not always being used correctly.
    * Removed the HTML summary results output and replaced with a link to a dashboard that helps visualize and interpret CV results.
    * Added a point shapefile output: 'outputs/coastal_exposure.shp' that is a shapefile representation of the corresponding CSV table.
    * The model UI now requires the 'Relief' input. No longer optional.
    * CSV outputs and Shapefile outputs based on rasters now have x, y coorinates of the center of the pixel instead of top left of the pixel.
* Turning setuptools' zip_safe to False for consistency across the Natcap Namespace.
* GLOBIO no longer requires user to specify a keyfield in the AOI.
* New feature to GLOBIO to summarize MSA by AOI.
* New feature to GLOBIO to use a user defined MSA parameter table to do the MSA thresholds for infrastructure, connectivity, and landuse type
* Documentation to the GLOBIO code base including the large docstring for 'execute'.

3.2.0 (2015-05-31)
------------------
InVEST 3.2.0 is a major release with the addition of several experimental models and tools as well as an upgrade to the PyGeoprocessing core:

* Upgrade to PyGeoprocessing v0.3.0a1 for miscelaneous performance improvements to InVEST's core geoprocessing routines.
* An alpha unstable build of the InVEST crop production model is released with partial documentation and sample data.
* A beta build of the InVEST fisheries model is released with documentation and sample data.
* An alpha unstable build of the nutrient delivery ratio (NDR) model is available directly under InVEST's instalation directory at  ``invest-x86/invest_ndr.exe``; eventually this model will replace InVEST's current "Nutrient" model.  It is currently undocumented and unsupported but inputs are similar to that of InVEST's SDR model.
* An alpha unstable build of InVEST's implementation of GLOBIO is available directly under InVEST's instalation directory at ``invest-x86/invest_globio.exe``.  It is currently undocumented but sample data are provided.
* DelinateIT, a watershed delination tool based on PyGeoprocessing's d-infinity flow algorithm is released as a standalone tool in the InVEST repository with documentation and sample data.
* Miscelaneous performance patches and bug fixes.

3.1.3 (2015-04-23)
------------------
InVEST 3.1.3 is a hotfix release patching a memory blocking issue resolved in PyGeoprocessing version 0.2.1.  Users might have experienced slow runtimes on SDR or other routed models.

3.1.2 (2015-04-15)
------------------
InVEST 3.1.2 is a minor release patching issues mostly related to the freshwater routing models and signed GDAL Byte datasets.

* Patching an issue where some projections were not regognized and InVEST reported an UnprojectedError.
* Updates to logging that make it easier to capture logging messages when scripting InVEST.
* Shortened water yield user interface height so it doesn't waste whitespace.
* Update PyGeoprocessing dependency to version 0.2.0.
* Fixed an InVEST wide issue related to bugs stemming from the use of signed byte raster inputs that resulted in nonsensical outputs or KeyErrors.
* Minor performance updates to carbon model.
* Fixed an issue where DEMS with 32 bit ints and INT_MAX as the nodata value nodata value incorrectly treated the nodata value in the raster as a very large DEM value ultimately resulting in rasters that did not drain correctly and empty flow accumulation rasters.
* Fixed an issue where some reservoirs whose edges were clipped to the edge of the watershed created large plateaus with no drain except off the edge of the defined raster.  Added a second pass in the plateau drainage algorithm to test for these cases and drains them to an adjacent nodata area if they occur.
* Fixed an issue in the Fisheries model where the Results Suffix input was invariably initializing to an empty string.
* Fixed an issue in the Blue Carbon model that prevented the report from being generated in the outputs file.

3.1.1 (2015-03-13)
------------------
InVEST 3.1.1 is a major performance and memory bug patch to the InVEST toolsuite.  We recommend all users upgrade to this version.

* Fixed an issue surrounding reports of SDR or Nutrient model outputs of zero values, nodata holes, excessive runtimes, or out of memory errors.  Some of those problems happened to be related to interesting DEMs that would break the flat drainage algorithm we have inside RouteDEM that adjusted the heights of those regions to drain away from higher edges and toward lower edges, and then pass the height adjusted dem to the InVEST model to do all its model specific calculations.  Unfortunately this solution was not amenable to some degenerate DEM cases and we have now adjusted the algorithm to treat each plateau in the DEM as its own separate region that is processed independently from the other regions. This decreases memory use so we never effectively run out of memory at a minor hit to overall runtime.  We also now adjust the flow direction directly instead of adjust the dem itself.  This saves us from having to modify the DEM and potentially get it into a state where a drained plateau would be higher than its original pixel neighbors that used to drain into it.

There are side effects that result in sometimes large changes to un calibrated runs of SDR or nutrient.  These are related to slightly different flow directions across the landscape and a bug fix on the distance to stream calculation.

* InVEST geoprocessing now uses the PyGeoprocessing package (v0.1.4) rather than the built in functionality that used to be in InVEST.  This will not affect end users of InVEST but may be of interest to users who script InVEST calls who want a standalone Python processing package for raster stack math and hydrological routing.  The project is hosted at https://bitbucket.org/richpsharp/pygeoprocessing.

* Fixed an marine water quality issue where users could input AOIs that were unprojected, but output pixel sizes were specified in meters.  Really the output pixel size should be in the units of the polygon and are now specified as such.  Additionally an exception is raised if the pixel size is too small to generate a numerical solution that is no longer a deep scipy error.

* Added a suffix parameter to the timber and marine water quality models that append a user defined string to the output files; consistent with most of the other InVEST models.

* Fixed a user interface issue where sometimes the InVEST model run would not open a windows explorer to the user's workspace.  Instead it would open to C:\User[..]\My Documents.  This would often happen if there were spaces in the the workspace name or "/" characters in the path.

* Fixed an error across all InVEST models where a specific combination of rasters of different cell sizes and alignments and unsigned data types could create errors in internal interpolation of the raster stacks.  Often these would appear as 'KeyError: 0' across a variety of contexts.  Usually the '0' was an erroneous value introduced by a faulty interpolation scheme.

* Fixed a MemoryError that could occur in the pollination and habitat quality models when the the base landcover map was large and the biophysical properties table allowed the effect to be on the order of that map.  Now can use any raster or range values with only a minor hit to runtime performance.

* Fixed a serious bug in the plateau resolution algorithm that occurred on DEMs with large plateau areas greater than 10x10 in size.  The underlying 32 bit floating point value used to record small height offsets did not have a large enough precision to differentiate between some offsets thus creating an undefined flow direction and holes in the flow accumulation algorithm.

* Minor performance improvements in the routing core, in some cases decreasing runtimes by 30%.

* Fixed a minor issue in DEM resolution that occurred when a perfect plateau was encountered.  Rather that offset the height so the plateau would drain, it kept the plateau at the original height.  This occurred because the uphill offset was nonexistent so the algorithm assumed no plateau resolution was needed.  Perfect plateaus now drain correctly.  In practice this kind of DEM was encountered in areas with large bodies of water where the remote sensing algorithm would classify the center of a lake 1 meter higher than the rest of the lake.

* Fixed a serious routing issue where divergent flow directions were not getting accumulated 50% of the time. Related to a division speed optimization that fell back on C-style modulus which differs from Python.

* InVEST SDR model thresholded slopes in terms of radians, not percent thus clipping the slope tightly between 0.001 and 1%.  The model now only has a lower threshold of 0.00005% for the IC_0 factor, and no other thresholds.  We believe this was an artifact left over from an earlier design of the model.


* Fixed a potential memory inefficiency in Wave Energy Model when computing the percentile rasters. Implemented a new memory efficient percentile algorithm and updated the outputs to reflect the new open source framework of the model. Now outputting csv files that describe the ranges and meaning of the percentile raster outputs.

* Fixed a bug in Habitat Quality where the future output "quality_out_f.tif" was not reflecting the habitat value given in the sensitivity table for the specified landcover types.


3.1.0 (2014-11-19)
------------------
InVEST 3.1.0 (http://www.naturalcapitalproject.org/download.html) is a major software and science milestone that includes an overhauled sedimentation model, long awaited fixes to exponential decay routines in habitat quality and pollination, and a massive update to the underlying hydrological routing routines.  The updated sediment model, called SDR (sediment delivery ratio), is part of our continuing effort to improve the science and capabilities of the InVEST tool suite.  The SDR model inputs are backwards comparable with the InVEST 3.0.1 sediment model with two additional global calibration parameters and removed the need for the retention efficiency parameter in the biophysical table; most users can run SDR directly with the data they have prepared for previous versions.  The biophysical differences between the models are described in a section within the SDR user's guide and represent a superior representation of the hydrological connectivity of the watershed, biophysical parameters that are independent of cell size, and a more accurate representation of sediment retention on the landscape.  Other InVEST improvements to include standard bug fixes, performance improvements, and usability features which in part are described below:

* InVEST Sediment Model has been replaced with the InVEST Sediment Delivery Ratio model.  See the SDR user's guide chapter for the difference between the two.
* Fixed an issue in the pollination model where the exponential decay function decreased too quickly.
* Fixed an issue in the habitat quality model where the exponential decay function decreased too quickly and added back linear decay as an option.
* Fixed an InVEST wide issue where some input rasters that were signed bytes did not correctly map to their negative nodata values.
* Hydropower input rasters have been normalized to the LULC size so sampling error is the same for all the input watersheds.
* Adding a check to make sure that input biophysical parameters to the water yield model do not exceed invalid scientific ranges.
* Added a check on nutrient retention in case the upstream water yield was less than 1 so that the log value did not go negative.  In that case we clamp upstream water yield to 0.
* A KeyError issue in hydropower was resolved that occurred when the input rasters were at such a coarse resolution that at least one pixel was completely contained in each watershed.  Now a value of -9999 will be reported for watersheds that don't contain any valid data.
* An early version of the monthly water yield model that was erroneously included in was in the installer; it was removed in this version.
* Python scripts necessary for running the ArcGIS version of Coastal Protection were missing.  They've since been added back to the distribution.
* Raster calculations are now processed by raster block sizes.  Improvements in raster reads and writes.
* Fixed an issue in the routing core where some wide DEMs would cause out of memory errors.
* Scenario generator marked as stable.
* Fixed bug in HRA where raster extents of shapefiles were not properly encapsulating the whole AOI.
* Fixed bug in HRA where any number of habitats over 4 would compress the output plots. Now extends the figure so that all plots are correctly scaled.
* Fixed a bug in HRA where the AOI attribute 'name' could not be an int. Should now accept any type.
* Fixed bug in HRA which re-wrote the labels if it was run immediately without closing the UI.
* Fixed nodata masking bug in Water Yield when raster extents were less than that covered by the watershed.
* Removed hydropower calibration parameter form water yield model.
* Models that had suffixes used to only allow alphanumeric characters.  Now all suffix types are allowed.
* A bug in the core platform that would occasionally cause routing errors on irregularly pixel sized rasters was fixed.  This often had the effect that the user would see broken streams and/or nodata values scattered through sediment or nutrient results.
* Wind Energy:
        * Added new framework for valuation component. Can now input a yearly price table that spans the lifetime of the wind farm. Also if no price table is made, can specify a price for energy and an annual rate of change.
        * Added new memory efficient distance transform functionality
        * Added ability to leave out 'landing points' in 'grid connection points' input. If not landing points are found, it will calculate wind farm directly to grid point distances
* Error message added in Wave Energy if clip shape has no intersection
* Fixed an issue where the data type of the nodata value in a raster might be different than the values in the raster.  This was common in the case of 64 bit floating point values as nodata when the underlying raster was 32 bit.  Now nodata values are cast to the underlying types which improves the reliability of many of the InVEST models.


3.0.1 (2014-05-19)
------------------
* Blue Carbon model released.

* HRA UI now properly reflects that the Resolution of Analysis is in meters, not meters squared, and thus will be applied as a side length for a raster pixel.

* HRA now accepts CSVs for ratings scoring that are semicolon separated as well as comma separated.

* Fixed a minor bug in InVEST's geoprocessing aggregate core that now consistently outputs correct zonal stats from the underlying pixel level hydro outputs which affects the water yield, sediment, and nutrient models.

* Added compression to InVEST output geotiff files.  In most cases this reduces output disk usage by a factor of 5.

* Fixed an issue where CSVs in the sediment model weren't open in universal line read mode.

* Fixed an issue where approximating whether pixel edges were the same size was not doing an approximately equal function.

* Fixed an issue that made the CV model crash when the coastline computed from the landmass didn't align perfectly with that defined in the geomorphology layer.

* Fixed an issue in the CV model where the intensity of local wave exposure was very low, and yielded zero local wave power for the majority of coastal segments.

* Fixed an issue where the CV model crashes if a coastal segment is at the edge of the shore exposure raster.

* Fixed the exposure of segments surrounded by land that appeared as exposed when their depth was zero.

* Fixed an issue in the CV model where the natural habitat values less than 5 were one unit too low, leading to negative habitat values in some cases.

* Fixed an exponent issue in the CV model where the coastal vulnerability index was raised to a power that was too high.

* Fixed a bug in the Scenic Quality model that prevented it from starting, as well as a number of other issues.

* Updated the pollination model to conform with the latest InVEST geoprocessing standards, resulting in an approximately 33% speedup.

* Improved the UI's ability to remember the last folder visited, and to have all file and folder selection dialogs have access to this information.

* Fixed an issue in Marine Water Quality where the UV points were supposed to be optional, but instead raised an exception when not passed in.

3.0.0 (2014-03-23)
------------------
The 3.0.0 release of InVEST represents a shift away from the ArcGIS to the InVEST standalone computational platform.  The only exception to this shift is the marine coastal protection tier 1 model which is still supported in an ArcGIS toolbox and has no InVEST 3.0 standalone at the moment.  Specific changes are detailed below

* A standalone version of the aesthetic quality model has been developed and packaged along with this release.  The standalone outperforms the ArcGIS equivalent and includes a valuation component.  See the user's guide for details.

* The core water routing algorithms for the sediment and nutrient models have been overhauled.  The routing algorithms now correctly adjust flow in plateau regions, address a bug that would sometimes not route large sections of a DEM, and has been optimized for both run time and memory performance.  In most cases the core d-infinity flow accumulation algorithm out performs TauDEM.  We have also packaged a simple interface to these algorithms in a standalone tool called RouteDEM; the functions can also be referenced from the scripting API in the invest_natcap.routing package.

* The sediment and nutrient models are now at a production level release.  We no longer support the ArcGIS equivalent of these models.

* The sediment model has had its outputs simplified with major changes including the removal of the 'pixel mean' outputs, a direct output of the pixel level export and retention maps, and a single output shapefile whose attribute table contains aggregations of sediment output values.  Additionally all inputs to the sediment biophysical table including p, c, and retention coefficients are now expressed as a proportion between 0 and 1; the ArcGIS model had previously required those inputs were integer values between 0 and 1000.  See the "Interpreting Results" section of sediment model for full details on the outputs.

* The nutrient model has had a similar overhaul to the sediment model including a simplified output structure with many key outputs contained in the attribute table of the shapefile.  Retention coefficients are also expressed in proportions between 0 and 1.  See the "Interpreting Results" section of nutrient model for full details on the outputs.

* Fixed a bug in Habitat Risk Assessment where the HRA module would incorrectly error if a criteria with a 0 score (meant to be removed from the assessment) had a 0 data quality or weight.

* Fixed a bug in Habitat Risk Assessment where the average E/C/Risk values across the given subregion were evaluating to negative numbers.

* Fixed a bug in Overlap Analysis where Human Use Hubs would error if run without inter-activity weighting, and Intra-Activity weighting would error if run without Human Use Hubs.

* The runtime performance of the hydropower water yield model has been improved.

* Released InVEST's implementation of the D-infinity flow algorithm in a tool called RouteDEM available from the start menu.

* Unstable version of blue carbon available.

* Unstable version of scenario generator available.

* Numerous other minor bug fixes and performance enhacnements.



2.6.0 (2013-12-16)
------------------
The 2.6.0 release of InVEST removes most of the old InVEST models from the Arc toolbox in favor of the new InVEST standalone models.  While we have been developing standalone equivalents for the InVEST Arc models since version 2.3.0, this is the first release in which we removed support for the deprecated ArcGIS versions after an internal review of correctness, performance, and stability on the standalones.  Additionally, this is one of the last milestones before the InVEST 3.0.0 release later next year which will transition InVEST models away from strict ArcGIS dependence to a standalone form.

Specifically, support for the following models have been moved from the ArcGIS toolbox to their Windows based standalones: (1) hydropower/water yield, (2) finfish aquaculture, (3) coastal protection tier 0/coastal vulnerability, (4) wave energy, (5) carbon, (6) habitat quality/biodiversity, (7) pollination, (8) timber, and (9) overlap analysis.  Additionally, documentation references to ArcGIS for those models have been replaced with instructions for launching standalone InVEST models from the Windows start menu.

This release also addresses minor bugs, documentation updates, performance tweaks, and new functionality to the toolset, including:

*  A Google doc to provide guidance for scripting the InVEST standalone models: https://docs.google.com/document/d/158WKiSHQ3dBX9C3Kc99HUBic0nzZ3MqW3CmwQgvAqGo/edit?usp=sharing

* Fixed a bug in the sample data that defined Kc as a number between 0 and 1000 instead of a number between 0 and 1.

* Link to report an issue now takes user to the online forums rather than an email address.

* Changed InVEST Sediment model standalone so that retention values are now between 0 and 1 instead of 0 and 100.

* Fixed a bug in Biodiversity where if no suffix were entered output filenames would have a trailing underscore (_) behind them.

* Added documentation to the water purification/nutrient retention model documentation about the standalone outputs since they differ from the ArcGIS version of the model.

* Fixed an issue where the model would try to move the logfile to the workspace after the model run was complete and Windows would erroneously report that the move failed.

* Removed the separation between marine and freshwater terrestrial models in the user's guide.  Now just a list of models.

* Changed the name of InVEST "Biodiversity" model to "Habitat Quality" in the module names, start menu, user's guide, and sample data folders.

* Minor bug fixes, performance enhancements, and better error reporting in the internal infrastructure.

* HRA risk in the unstable standalone is calculated differently from the last release. If there is no spatial overlap within a cell, there is automatically a risk of 0. This also applies to the E and C intermediate files for a given pairing. If there is no spatial overlap, E and C will be 0 where there is only habitat. However, we still create a recovery potential raster which has habitat- specific risk values, even without spatial overlap of a stressor. HRA shapefile outputs for high, medium, low risk areas are now calculated using a user-defined maximum number of overlapping stressors, rather than all potential stressors. In the HTML subregion averaged output, we now attribute what portion of risk to a habitat comes from each habitat-stressor pairing. Any pairings which don't overlap will have an automatic risk of 0.

* Major changes to Water Yield : Reservoir Hydropower Production. Changes include an alternative equation for calculating Actual Evapotranspiration (AET) for non-vegetated land cover types including wetlands. This allows for a more accurate representation of processes on land covers such as urban, water, wetlands, where root depth values aren't applicable. To differentiate between the two equations a column 'LULC_veg' has been added to the Biophysical table in Hydropower/input/biophysical_table.csv. In this column a 1 indicates vegetated and 0 indicates non-vegetated.

* The output structure and outputs have also change in Water Yield : Reservoir Hydropower Production. There is now a folder 'output' that contains all output files including a sub directory 'per_pixel' which has three pixel raster outputs. The subwatershed results are only calculated for the water yield portion and those results can be found as a shapefile, 'subwatershed_results.shp', and CSV file, 'subwatershed_results.csv'. The watershed results can be found in similar files: watershed_results.shp and watershed_results.csv. These two files for the watershed outputs will aggregate the Scarcity and Valuation results as well.

* The evapotranspiration coefficients for crops, Kc, has been changed to a decimal input value in the biophysical table. These values used to be multiplied by 1000 so that they were in integer format, that pre processing step is no longer necessary.

* Changing support from richsharp@stanford.edu to the user support forums at http://ncp-yamato.stanford.edu/natcapforums.

2.5.6 (2013-09-06)
------------------
The 2.5.6 release of InVEST that addresses minor bugs, performance
tweaks, and new functionality of the InVEST standalone models.
Including:

* Change the changed the Carbon biophysical table to use code field
  name from LULC to lucode so it is consistent with the InVEST water
  yield biophysical table.

* Added Monte Carlo uncertainty analysis and documentation to finfish
  aquaculture model.

* Replaced sample data in overlap analysis that was causing the model
  to crash.

* Updates to the overlap analysis user's guide.

* Added preprocessing toolkit available under
  C:\{InVEST install directory}\utils

* Biodiversity Model now exits gracefully if a threat raster is not
  found in the input folder.

* Wind Energy now uses linear (bilinear because its over 2D space?)
  interpolation.

* Wind Energy has been refactored to current API.

* Potential Evapotranspiration input has been properly named to
  Reference Evapotranspiration.

* PET_mn for Water Yield is now Ref Evapotranspiration times Kc
  (evapotranspiration coefficient).

* The soil depth field has been renamed 'depth to root restricting
  layer' in both the hydropower and nutrient retention models.

* ETK column in biophysical table for Water Yield is now Kc.

* Added help text to Timber model.

* Changed the behavior of nutrient retention to return nodata values
  when the mean runoff index is zero.

* Fixed an issue where the hydropower model didn't use the suffix
  inputs.

* Fixed a bug in Biodiversity that did not allow for numerals in the
  threat names and rasters.

* Updated routing algorithm to use a modern algorithm for plateau
  direction resolution.

* Fixed an issue in HRA where individual risk pixels weren't being
  calculated correctly.

* HRA will now properly detect in the preprocessed CSVs when criteria
  or entire habitat-stressor pairs are not desired within an
  assessment.

* Added an infrastructure feature so that temporary files are created
  in the user's workspace rather than at the system level
  folder.  This lets users work in a secondary workspace on a USB
  attached hard drive and use the space of that drive, rather than the
  primary operating system drive.

2.5.5 (2013-08-06)
------------------
The 2.5.5 release of InVEST that addresses minor bugs, performance
tweaks, and new functionality of the InVEST standalone models.  Including:

 * Production level release of the 3.0 Coastal Vulnerability model.
    - This upgrades the InVEST 2.5.4 version of the beta standalone CV
      to a full release with full users guide.  This version of the
      CV model should be used in all cases over its ArcGIS equivalent.

 * Production level release of the Habitat Risk Assessment model.
    - This release upgrades the InVEST 2.5.4 beta version of the
      standalone habitat risk assessment model. It should be used in
      all cases over its ArcGIS equivalent.

 * Uncertainty analysis in Carbon model (beta)
    - Added functionality to assess uncertainty in sequestration and
      emissions given known uncertainty in carbon pool stocks.  Users
      can now specify standard  deviations of carbon pools with
      normal distributions as well as desired uncertainty levels.
      New outputs include masks for regions which both sequester and
      emit carbon with a high probability of confidence.  Please see
      the "Uncertainty Analysis" section of the carbon user's guide
      chapter for more information.

 * REDD+ Scenario Analysis in Carbon model (beta)
    - Additional functionality to assist users evaluating REDD
      and REDD+ scenarios in the carbon model.  The uncertainty analysis
      functionality can also be used with these scenarios.
      Please see the "REDD Scenario Analysis" section of the
      carbon user's guide chapter for more information.

 * Uncertainty analysis in Finfish Aquaculture model (beta)
    - Additionally functionality to account for uncertainty in
      alpha and beta growth parameters as well as histogram
      plots showing the distribution of harvest weights and
      net present value.   Uncertainty analysis is performed
      through Monte Carlo runs that normally sample the
      growth parameters.

 * Streamlined Nutrient Retention model functionality
    - The nutrient retention module no longer requires users to explicitly
      run the water yield model.  The model now seamlessly runs water yield
      during execution.

 * Beta release of the recreation model
    - The recreation is available for beta use with limited documentation.

 * Full release of the wind energy model
    - Removing the 'beta' designation on the wind energy model.


Known Issues:

 * Flow routing in the standalone sediment and nutrient models has a
   bug that prevents routing in some (not all) landscapes.  This bug is
   related to resolving d-infinity flow directions across flat areas.
   We are implementing the solution in Garbrecht and Martx (1997).
   In the meanwhile the sediment and nutrient models are still marked
   as beta until this issue is resolved.

2.5.4 (2013-06-07)
------------------
This is a minor release of InVEST that addresses numerous minor bugs and performance tweaks in the InVEST 3.0 models.  Including:

 * Refactor of Wave Energy Model:
    - Combining the Biophysical and Valuation modules into one.
    - Adding new data for the North Sea and Australia
    - Fixed a bug where elevation values that were equal to or greater than zero
      were being used in calculations.
    - Fixed memory issues when dealing with large datasets.
    - Updated core functions to remove any use of depracated functions

 * Performance updates to the carbon model.

 * Nodata masking fix for rarity raster in Biodiversity Model.
    - When computing rarity from a base landuse raster and current or future
      landuse raster, the intersection of the two was not being properly taken.

 * Fixes to the flow routing algorithms in the sediment and nutrient
   retention models in cases where stream layers were burned in by ArcGIS
   hydro tools.  In those cases streams were at the same elevation and caused
   routing issues.

 * Fixed an issue that affected several InVEST models that occured
   when watershed polygons were too small to cover a pixel.  Excessively
   small watersheds are now handled correctly

 * Arc model deprecation.  We are deprecating the following ArcGIS versions
   of our InVEST models in the sense we recommend ALL users use the InVEST
   standalones over the ArcGIS versions, and the existing ArcGIS versions
   of these models will be removed entirely in the next release.

        * Timber
        * Carbon
        * Pollination
        * Biodiversity
        * Finfish Aquaculture

Known Issues:

 * Flow routing in the standalone sediment and nutrient models has a
   bug that prevents routing in several landscapes.  We're not
   certain of the nature of the bug at the moment, but we will fix by
   the next release.  Thus, sediment and nutrient models are marked
   as (beta) since in some cases the DEM routes correctly.

2.5.3 (2013-03-21)
------------------
This is a minor release of InVEST that fixes an issue with the HRA model that caused ArcGIS versions of the model to fail when calculating habitat maps for risk hotspots. This upgrade is strongly recommended for users of InVEST 2.5.1 or 2.5.2.

2.5.2 (2013-03-17)
------------------
This is a minor release of InVEST that fixes an issue with the HRA sample data that caused ArcGIS versions of the model to fail on the training data.  There is no need to upgrade for most users unless you are doing InVEST training.

2.5.1 (2013-03-12)
------------------
This is a minor release of InVEST that does not add any new models, but
does add additional functionality, stability, and increased performance to
one of the InVEST 3.0 standalones:

  - Pollination 3.0 Beta:
        - Fixed a bug where Windows users of InVEST could run the model, but
          most raster outputs were filled with nodata values.

Additionally, this minor release fixes a bug in the InVEST user interface where
collapsible containers became entirely non-interactive.

2.5.0 (2013-03-08)
------------------
This a major release of InVEST that includes new standalone versions (ArcGIS
is not required) our models as well as additional functionality, stability,
and increased performance to many of the existing models.  This release is
timed to support our group's annual training event at Stanford University.
We expect to release InVEST 2.5.1 a couple of weeks after to address any
software issues that arise during the training.  See the release notes
below for details of the release, and please contact richsharp@stanford.edu
for any issues relating to software:

  - *new* Sediment 3.0 Beta:
      - This is a standalone model that executes an order of magnitude faster
        than the original ArcGIS model, but may have memory issues with
	larger datasets. This fix is scheduled for the 2.5.1 release of InVEST.
      - Uses a d-infinity flow algorithm (ArcGIS version uses D8).
      - Includes a more accurate LS factor.
      - Outputs are now summarized by polygon rather than rasterized polygons.
        Users can view results directly as a table rather than sampling a
        GIS raster.
  - *new* Nutrient 3.0 Beta:
      - This is a standalone model that executes an order of magnitude faster
        than the original ArcGIS model, but may have memory issues with
	larger datasets. This fix is scheduled for the 2.5.1 release of InVEST.
      - Uses a d-infinity flow algorithm (ArcGIS version uses D8).
      - Includes a more accurate LS factor.
      - Outputs are now summarized by polygon rather than rasterized polygons.
        Users can view results directly as a table rather than sampling a
        GIS raster.
  - *new* Wind Energy:
      - A new offshore wind energy model.  This is a standalone-only model
        available under the windows start menu.
  - *new* Recreation Alpha:
      - This is a working demo of our soon to be released future land and near
        shore recreation model.  The model itself is incomplete and should only
        be used as a demo or by NatCap partners that know what they're doing.
  - *new* Habitat Risk Assessment 3.0 Alpha:
      - This is a working demo of our soon to be released 3.0 version of habitat
        risk assessment.  The model itself is incomplete and should only
    	be used as a demo or by NatCap partners that know what they're doing.
    	Users that need to use the habitat risk assessment should use the
        ArcGIS version of this model.

  - Improvements to the InVEST 2.x ArcGIS-based toolset:
      - Bug fixes to the ArcGIS based Coastal Protection toolset.

  - Removed support for the ArcGIS invest_VERSION.mxd map.  We expect to
    transition the InVEST toolset exclusive standalone tools in a few months.  In
    preparation of this we are starting to deprecate parts of our old ArcGIS
    toolset including this ArcMap document.  The InVEST ArcToolbox is still
    available in C:\InVEST_2_5_0\invest_250.tbx.

  - Known issues:

    - The InVEST 3.0 standalones generate open source GeoTiffs as
      outputs rather than the proprietary ESRI Grid format.  ArcGIS 9.3.1
      occasionally displays these rasters incorrectly.  We have found
      that these layers can be visualized in ArcGIS 9.3.1 by following
      convoluted steps: Right Click on the layer and select Properties; click on
      the Symbology tab; select Stretch, agree to calculate a histogram (this will
      create an .aux file that Arc can use for visualization), click "Ok", remove
      the raster from the layer list, then add it back. As an alternative, we
      suggest using an open source GIS Desktop Tool like Quantum GIS or ArcGIS
      version 10.0 or greater.

   - The InVEST 3.0 carbon model will generate inaccurate sequestration results
     if the extents of the current and future maps don't align.  This will be
     fixed in InVEST 2.5.1; in the meanwhile a workaround is to clip both LULCs
     so they have identical overlaps.

   - A user reported an unstable run of InVEST 3.0 water yield.  We are not
     certain what is causing the issue, but we do have a fix that will go out
     in InVEST 2.5.1.

   - At the moment the InVEST standalones do not run on Windows XP.  This appears
     to be related to an incompatibility between Windows XP and GDAL, the an open
     source gis library we use to create and read GIS data.  At the moment we are
     uncertain if we will be able to fix this bug in future releases, but will
     pass along more information in the future.

2.4.5 (2013-02-01)
------------------
This is a minor release of InVEST that does not add any new models, but
does add additional functionality, stability, and increased performance to
many of the InVEST 3.0 standalones:

  - Pollination 3.0 Beta:
      - Greatly improved memory efficiency over previous versions of this model.
      - 3.0 Beta Pollination Biophysical and Valuation have been merged into a
        single tool, run through a unified user interface.
      - Slightly improved runtime through the use of newer core InVEST GIS libraries.
      - Optional ability to weight different species individually.  This feature
        adds a column to the Guilds table that allows the user to specify a
        relative weight for each species, which will be used before combining all
        species supply rasters.
      - Optional ability to aggregate pollinator abundances at specific points
        provided by an optional points shapefile input.
      - Bugfix: non-agricultural pixels are set to a value of 0.0 to indicate no
        value on the farm value output raster.
      - Bugfix: sup_val_<beename>_<scenario>.tif rasters are now saved to the
        intermediate folder inside the user's workspace instead of the output
        folder.
  - Carbon Biophysical 3.0 Beta:
        * Tweaked the user interface to require the user to
          provide a future LULC raster when the 'Calculate Sequestration' checkbox
          is checked.
        * Fixed a bug that restricted naming of harvest layers.  Harvest layers are
          now selected simply by taking the first available layer.
  - Better memory efficiency in hydropower model.
  - Better support for unicode filepaths in all 3.0 Beta user interfaces.
  - Improved state saving and retrieval when loading up previous-run parameters
    in all 3.0 Beta user interfaces.
  - All 3.0 Beta tools now report elapsed time on completion of a model.
  - All 3.0 Beta tools now provide disk space usage reports on completion of a
    model.
  - All 3.0 Beta tools now report arguments at the top of each logfile.
  - Biodiversity 3.0 Beta: The half-saturation constant is now allowed to be a
    positive floating-point number.
  - Timber 3.0 Beta: Validation has been added to the user interface for this
    tool for all tabular and shapefile inputs.
  - Fixed some typos in Equation 1 in the Finfish Aquaculture user's guide.
  - Fixed a bug where start menu items were not getting deleted during an InVEST
    uninstall.
  - Added a feature so that if the user selects to download datasets but the
    datasets don't successfully download the installation alerts the user and
    continues normally.
  - Fixed a typo with tau in aquaculture guide, originally said 0.8, really 0.08.

  - Improvements to the InVEST 2.x ArcGIS-based toolset:
      - Minor bugfix to Coastal Vulnerability, where an internal unit of
        measurements was off by a couple digits in the Fetch Calculator.
      - Minor fixes to various helper tools used in InVEST 2.x models.
      - Outputs for Hargreaves are now saved as geoTIFFs.
      - Thornwaite allows more flexible entering of hours of sunlight.

2.4.4 (2012-10-24)
------------------
- Fixes memory errors experienced by some users in the Carbon Valuation 3.0 Beta model.
- Minor improvements to logging in the InVEST User Interface
- Fixes an issue importing packages for some officially-unreleased InVEST models.

2.4.3 (2012-10-19)
------------------
- Fixed a minor issue with hydropower output vaulation rasters whose statistics were not pre-calculated.  This would cause the range in ArcGIS to show ther rasters at -3e38 to 3e38.
- The InVEST installer now saves a log of the installation process to InVEST_<version>\install_log.txt
- Fixed an issue with Carbon 3.0 where carbon output values were incorrectly calculated.
- Added a feature to Carbon 3.0 were total carbon stored and sequestered is output as part of the running log.
- Fixed an issue in Carbon 3.0 that would occur when users had text representations of floating point numbers in the carbon pool dbf input file.
- Added a feature to all InVEST 3.0 models to list disk usage before and after each run and in most cases report a low free space error if relevant.

2.4.2 (2012-10-15)
------------------
- Fixed an issue with the ArcMap document where the paths to default data were not saved as relative paths.  This caused the default data in the document to not be found by ArcGIS.
- Introduced some more memory-efficient processing for Biodiversity 3.0 Beta.  This fixes an out-of-memory issue encountered by some users when using very large raster datasets as inputs.

2.4.1 (2012-10-08)
------------------
- Fixed a compatibility issue with ArcGIS 9.3 where the ArcMap and ArcToolbox were unable to be opened by Arc 9.3.

2.4.0 (2012-10-05)
------------------
Changes in InVEST 2.4.0

General:

This is a major release which releases two additional beta versions of the
InVEST models in the InVEST 3.0 framework.  Additionally, this release
introduces start menu shortcuts for all available InVEST 3.0 beta models.
Existing InVEST 2.x models can still be found in the included Arc toolbox.

Existing InVEST models migrated to the 3.0 framework in this release
include:

- Biodiversity 3.0 Beta
    - Minor bug fixes and usability enhancements
    - Runtime decreased by a factor of 210
- Overlap Analysis 3.0 Beta
    - In most cases runtime decreased by at least a factor of 15
    - Minor bug fixes and usability enhancements
    - Split into two separate tools:
        * Overlap Analysis outputs rasters with individually-weighted pixels
        * Overlap Analysis: Management Zones produces a shapefile output.
    - Updated table format for input activity CSVs
    - Removed the "grid the seascape" step

Updates to ArcGIS models:

- Coastal vulnerability
    - Removed the "structures" option
    - Minor bug fixes and usability enhancements
- Coastal protection (erosion protection)
    - Incorporated economic valuation option
    - Minor bug fixes and usability enhancements

Additionally there are a handful of minor fixes and feature
enhancements:

- InVEST 3.0 Beta standalones (identified by a new InVEST icon) may be run
  from the Start Menu (on windows navigate to
  Start Menu -> All Programs -> InVEST 2.4.0
- Bug fixes for the calculation of raster statistics.
- InVEST 3.0 wave energy no longer requires an AOI for global runs, but
  encounters memory issues on machines with less than 4GB of RAM.  This
  is a known issue that will be fixed in a minor release.
- Minor fixes to several chapters in the user's guide.
- Minor bug fix to the 3.0 Carbon model: harvest maps are no longer required
  inputs.
- Other minor bug fixes and runtime performance tweaks in the 3.0 framework.
- Improved installer allows users to remove InVEST from the Windows Add/Remove
  programs menu.
- Fixed a visualization bug with wave energy where output rasters did not have the min/max/stdev calculations on them.  This made the default visualization in arc be a gray blob.

2.3.0 (2012-08-02)
------------------
Changes in InVEST 2.3.0

General:

This is a major release which releases several beta versions of the
InVEST models in the InVEST 3.0 framework.  These models run as
standalones, but a GIS platform is needed to edit and view the data
inputs and outputs.  Until InVEST 3.0 is released the original ArcGIS
based versions of these tools will remain the release.

Existing InVEST models migrated to the 3.0 framework in this release
include:

- Reservoir Hydropower Production 3.0 beta
    - Minor bug fixes.
- Finfish Aquaculture
    - Minor bug fixes and usability enhancements.
- Wave Energy 3.0 beta
    - Runtimes for non-global runs decreased by a factor of 7
    - Minor bugs in interpolation that exist in the 2.x model is fixed in
      3.0 beta.
- Crop Pollination 3.0 beta
    - Runtimes decreased by a factor of over 10,000

This release also includes the new models which only exist in the 3.0
framework:

- Marine Water Quality 3.0 alpha with a preliminary  user's guide.

InVEST models in the 3.0 framework from previous releases that now
have a standalone executable include:

- Managed Timber Production Model
- Carbon Storage and Sequestration

Additionally there are a handful of other minor fixes and feature
enhancements since the previous release:

- Minor bug fix to 2.x sedimentation model that now correctly
  calculates slope exponentials.
- Minor fixes to several chapters in the user's guide.
- The 3.0 version of the Carbon model now can value the price of carbon
  in metric tons of C or CO2.
- Other minor bug fixes and runtime performance tweaks in the 3.0 framework.

2.2.2 (2012-03-03)
------------------
Changes in InVEST 2.2.2

General:

This is a minor release which fixes the following defects:

-Fixed an issue with sediment retention model where large watersheds
 allowed loading per cell was incorrectly rounded to integer values.

-Fixed bug where changing the threshold didn't affect the retention output
 because function was incorrectly rounded to integer values.

-Added total water yield in meters cubed to to output table by watershed.

-Fixed bug where smaller than default (2000) resolutions threw an error about
 not being able to find the field in "unitynew".  With non-default resolution,
 "unitynew" was created without an attribute table, so one was created by
 force.

-Removed mention of beta state and ecoinformatics from header of software
 license.

-Modified overlap analysis toolbox so it reports an error directly in the
 toolbox if the workspace name is too long.

2.2.1 (2012-01-26)
------------------
Changes in InVEST 2.2.1

General:

This is a minor release which fixes the following defects:

-A variety of miscellaneous bugs were fixed that were causing crashes of the Coastal Protection model in Arc 9.3.
-Fixed an issue in the Pollination model that was looking for an InVEST1005 directory.
-The InVEST "models only" release had an entry for the InVEST 3.0 Beta tools, but was missing the underlying runtime.  This has been added to the models only 2.2.1 release at the cost of a larger installer.
-The default InVEST ArcMap document wouldn't open in ArcGIS 9.3.  It can now be opened by Arc 9.3 and above.
-Minor updates to the Coastal Protection user's guide.

2.2.0 (2011-12-22)
------------------
In this release we include updates to the habitat risk assessment
model, updates to Coastal Vulnerability Tier 0 (previously named
Coastal Protection), and a new tier 1 Coastal Vulnerability tool.
Additionally, we are releasing a beta version of our 3.0 platform that
includes the terrestrial timber and carbon models.

See the "Marine Models" and "InVEST 3.0 Beta" sections below for more details.

**Marine Models**

1. Marine Python Extension Check

   This tool has been updated to include extension requirements for the new
   Coastal Protection T1 model.  It also reflects changes to the Habitat Risk
   Assessment and Coastal Protection T0 models, as they no longer require the
   PythonWin extension.

2. Habitat Risk Assessment (HRA)

   This model has been updated and is now part of three-step toolset.  The
   first step is a new Ratings Survey Tool which eliminates the need for
   Microsoft Excel when users are providing habitat-stressor ratings.  This
   Survey Tool now allows users to up- and down-weight the importance of
   various criteria.  For step 2, a copy of the Grid the Seascape tool has been
   placed in the HRA toolset.  In the last step, users will run the HRA model
   which includes the following updates:

   - New habitat outputs classifying risk as low, medium, and high
   - Model run status updates (% complete) in the message window
   - Improved habitat risk plots embedded in the output HTML

3. Coastal Protection

   This module is now split into sub-models, each with two parts.  The first
   sub-model is Coastal Vulnerability (Tier 0) and the new addition is Coastal
   Protection (Tier 1).

   Coastal Vulnerability (T0)
   Step 1) Fetch Calculator - there are no updates to this tool.
   Step 2) Vulnerability Index

   - Wave Exposure: In this version of the model, we define wave exposure for
     sites facing the open ocean as the maximum of the weighted average of
     wave's power coming from the ocean or generated by local winds.  We
     weight wave power coming from each of the 16 equiangular sector by the
     percent of time that waves occur in that sector, and based on whether or
     not fetch in that sector exceeds 20km.  For sites that are sheltered, wave
     exposure is the average of wave power generated by the local storm winds
     weighted by the percent occurrence of those winds in each sector.  This
     new method takes into account the seasonality of wind and wave patterns
     (storm waves generally come from a preferential direction), and helps
     identify regions that are not exposed to powerful waves although they are
     open to the ocean (e.g. the leeside of islands).

   - Natural Habitats: The ranking is now computed using the rank of all
     natural habitats present in front of a segment, and we weight the lowest
     ranking habitat 50% more than all other habitats.  Also, rankings and
     protective distance information are to be provided by CSV file instead of
     Excel.  With this new method, shoreline segments that have more habitats
     than others will have a lower risk of inundation and/or erosion during
     storms.

   - Structures: The model has been updated to now incorporate the presence of
     structures by decreasing the ranking of shoreline segments that adjoin
     structures.

   Coastal Protection (T1) - This is a new model which plots the amount of
   sandy beach erosion or consolidated bed scour that backshore regions
   experience in the presence or absence of natural habitats.  It is composed
   of two steps: a Profile Generator and Nearshore Waves and Erosion.  It is
   recommended to run the Profile Generator before the Nearshore Waves and
   Erosion model.

   Step 1) Profile Generator:  This tool helps the user generate a 1-dimensional
   bathymetric and topographic profile perpendicular to the shoreline at the
   user-defined location.  This model provides plenty of guidance for building
   backshore profiles for beaches, marshes and mangroves.  It will help users
   modify bathymetry profiles that they already have, or can generate profiles
   for sandy beaches if the user has not bathymetric data.  Also, the model
   estimates and maps the location of natural habitats present in front of the
   region of interest.  Finally, it provides sample wave and wind data that
   can be later used in the Nearshore Waves and Erosion model, based on
   computed fetch values and default Wave Watch III data.

   Step 2) Nearshore Waves and Erosion: This model estimates profiles of beach
   erosion or values of rates of consolidated bed scour at a site as a function
   of the type of habitats present in the area of interest.  The model takes
   into account the protective effects of vegetation, coral and oyster reefs,
   and sand dunes.  It also shows the difference of protection provided when
   those habitats are present, degraded, or gone.

4. Aesthetic Quality

   This model no longer requires users to provide a projection for Overlap
   Analysis.  Instead, it uses the projection from the user-specified Area of
   Interest (AOI) polygon.  Additionally, the population estimates for this
   model have been fixed.

**InVEST 3.0 Beta**

The 2.2.0 release includes a preliminary version of our InVEST 3.0 beta
platform.  It is included as a toolset named "InVEST 3.0 Beta" in the
InVEST220.tbx.  It is currently only supported with ArcGIS 10.  To launch
an InVEST 3.0 beta tool, double click on the desired tool in the InVEST 3.0
toolset then click "Ok" on the Arc toolbox screen that opens. The InVEST 3.0
tool panel has inputs very similar to the InVEST 2.2.0 versions of the tools
with the following modifications:

InVEST 3.0 Carbon:
  * Fixes a minor bug in the 2.2 version that ignored floating point values
    in carbon pool inputs.
  * Separation of carbon model into a biophysical and valuation model.
  * Calculates carbon storage and sequestration at the minimum resolution of
    the input maps.
  * Runtime efficiency improved by an order of magnitude.
  * User interface streamlined including dynamic activation of inputs based
    on user preference, direct link to documentation, and recall of inputs
    based on user's previous run.

InVEST 3.0 Timber:
  * User interface streamlined including dynamic activation of inputs based
    on user preference, direct link to documentation, and recall of inputs
    based on user's previous run.


2.1.1 (2011-10-17)
------------------
Changes in InVEST 2.1.1

General:

This is a minor release which fixes the following defects:

-A truncation error was fixed on nutrient retention and sedimentation model that involved division by the number of cells in a watershed.  Now correctly calculates floating point division.
-Minor typos were fixed across the user's guide.

2.1 Beta (2011-05-11)
---------------------
Updates to InVEST Beta

InVEST 2.1 . Beta

Changes in InVEST 2.1

General:

1.	InVEST versioning
We have altered our versioning scheme.  Integer changes will reflect major changes (e.g. the addition of marine models warranted moving from 1.x to 2.0).  An increment in the digit after the primary decimal indicates major new features (e.g the addition of a new model) or major revisions.  For example, this release is numbered InVEST 2.1 because two new models are included).  We will add another decimal to reflect minor feature revisions or bug fixes.  For example, InVEST 2.1.1 will likely be out soon as we are continually working to improve our tool.
2.	HTML guide
With this release, we have migrated the entire InVEST users. guide to an HTML format.  The HTML version will output a pdf version for use off-line, printing, etc.


**MARINE MODELS**

1.Marine Python Extension Check

-This tool has been updated to allow users to select the marine models they intend to run.  Based on this selection, it will provide a summary of which Python and ArcGIS extensions are necessary and if the Python extensions have been successfully installed on the user.s machine.

2.Grid the Seascape (GS)

-This tool has been created to allow marine model users to generate an seascape analysis grid within a specified area of interest (AOI).

-It only requires an AOI and cell size (in meters) as inputs, and produces a polygon grid which can be used as inputs for the Habitat Risk Assessment and Overlap Analysis models.

3. Coastal Protection

- This is now a two-part model for assessing Coastal Vulnerability.  The first part is a tool for calculating fetch and the second maps the value of a Vulnerability Index, which differentiates areas with relatively high or low exposure to erosion and inundation during storms.

- The model has been updated to now incorporate coastal relief and the protective influence of up to eight natural habitat input layers.

- A global Wave Watch 3 dataset is also provided to allow users to quickly generate rankings for wind and wave exposure worldwide.

4. Habitat Risk Assessment (HRA)

This new model allows users to assess the risk posed to coastal and marine habitats by human activities and the potential consequences of exposure for the delivery of ecosystem services and biodiversity.  The HRA model is suited to screening the risk of current and future human activities in order to prioritize management strategies that best mitigate risk.

5. Overlap Analysis

This new model maps current human uses in and around the seascape and summarizes the relative importance of various regions for particular activities.  The model was designed to produce maps that can be used to identify marine and coastal areas that are most important for human use, in particular recreation and fisheries, but also other activities.

**FRESHWATER MODELS**

All Freshwater models now support ArcMap 10.


Sample data:

1. Bug fix for error in Water_Tables.mdb Biophysical table where many field values were shifted over one column relative to the correct field name.

2. Bug fix for incorrect units in erosivity layer.


Hydropower:

1.In Water Yield, new output tables have been added containing mean biophysical outputs (precipitation, actual and potential evapotranspiration, water yield)  for each watershed and sub-watershed.


Water Purification:

1. The Water Purification Threshold table now allows users to specify separate thresholds for nitrogen and phosphorus.   Field names thresh_n and thresh_p replace the old ann_load.

2. The Nutrient Retention output tables nutrient_watershed.dbf and nutrient_subwatershed.dbf now include a column for nutrient retention per watershed/sub-watershed.

3. In Nutrient Retention, some output file names have changed.

4. The user's guide has been updated to explain more accurately the inclusion of thresholds in the biophysical service estimates.


Sedimentation:

1. The Soil Loss output tables sediment_watershed.dbf and sediment_subwatershed.dbf now include a column for sediment retention per watershed/sub-watershed.

2. In Soil Loss, some output file names have changed.

3. The default input value for Slope Threshold is now 75.

4. The user's guide has been updated to explain more accurately the inclusion of thresholds in the biophysical service estimates.

5. Valuation: Bug fix where the present value was not being applied correctly.





2.0 Beta (2011-02-14)
---------------------
Changes in InVEST 2.0

InVEST 1.005 is a minor release with the following modification:

1. Aesthetic Quality

    This new model allows users to determine the locations from which new nearshore or offshore features can be seen.  It generates viewshed maps that can be used to identify the visual footprint of new offshore development.


2. Coastal Vulnerability

    This new model produces maps of coastal human populations and a coastal exposure to erosion and inundation index map.  These outputs can be used to understand the relative contributions of different variables to coastal exposure and to highlight the protective services offered by natural habitats.


3. Aquaculture

    This new model is used to evaluate how human activities (e.g., addition or removal of farms, changes in harvest management practices) and climate change (e.g., change in sea surface temperature) may affect the production and economic value of aquacultured Atlantic salmon.


4. Wave Energy

    This new model provides spatially explicit information, showing potential areas for siting Wave Energy conversion (WEC) facilities with the greatest energy production and value.  This site- and device-specific information for the WEC facilities can then be used to identify and quantify potential trade-offs that may arise when siting WEC facilities.


5. Avoided Reservoir Sedimentation

    - The name of this model has been changed to the Sediment Retention model.

    - We have added a water quality valuation model for sediment retention. The user now has the option to select avoided dredge cost analysis, avoided water treatment cost analysis or both.  The water quality valuation approach is the same as that used in the Water Purification: Nutrient Retention model.

    - The threshold information for allowed sediment loads (TMDL, dead volume, etc.) are now input in a stand alone table instead of being included in the valuation table. This adjusts the biophysical service output for any social allowance of pollution. Previously, the adjustment was only done in the valuation model.

    - The watersheds and sub-watershed layers are now input as shapefiles instead of rasters.

    - Final outputs are now aggregated to the sub-basin scale. The user must input a sub-basin shapefile. We provide the Hydro 1K dataset as a starting option. See users guide for changes to many file output names.

    - Users are strongly advised not to interpret pixel-scale outputs for hydrological understanding or decision-making of any kind. Pixel outputs should only be used for calibration/validation or model checking.


6. Hydropower Production

    - The watersheds and sub-watershed layers are now input as shapefiles instead of rasters.

    - Final outputs are now aggregated to the sub-basin scale. The user must input a sub-basin shapefile. We provide the Hydro 1K dataset as a starting option. See users guide for changes to many file output names.

    - Users are strongly advised not to interpret pixel-scale outputs for hydrological understanding or decision-making of any kind. Pixel outputs should only be used for calibration/validation or model checking.

    - The calibration constant for each watershed is now input in a stand-alone table instead of being included in the valuation table. This makes running the water scarcity model simpler.


7. Water Purification: Nutrient Retention

    - The threshold information for allowed pollutant levels (TMDL, etc.) are now input in a stand alone table instead of being included in the valuation table. This adjusts the biophysical service output for any social allowance of pollution. Previously, the adjustment was only done in the valuation model.

    - The watersheds and sub-watershed layers are now input as shapefiles instead of rasters.

    - Final outputs are now aggregated to the sub-basin scale. The user must input a sub-basin shapefile. We provide the Hydro 1K dataset as a starting option. See users guide for changes to many file output names.

    - Users are strongly advised not to interpret pixel-scale outputs for hydrological understanding or decision-making of any kind. Pixel outputs should only be used for calibration/validation or model checking.


8. Carbon Storage and Sequestration

    The model now outputs an aggregate sum of the carbon storage.


9. Habitat Quality and Rarity

    This model had an error while running ReclassByACII if the land cover codes were not sorted alphabetically.  This has now been corrected and it sorts the reclass file before running the reclassification

    The model now outputs an aggregate sum of the habitat quality.

10. Pollination

    In this version, the pollination model accepts an additional parameter which indicated the proportion of a crops yield that is attributed to wild pollinators.

<|MERGE_RESOLUTION|>--- conflicted
+++ resolved
@@ -2,11 +2,6 @@
 
 Unreleased Changes
 ------------------
-<<<<<<< HEAD
-* Implemented PEP518-compatible build system definition in the file
-  ``pyproject.toml``.  This should make it easier to install ``natcap.invest``
-  from a source distribution.
-=======
 * All InVEST models now have an ``ARGS_SPEC`` object that contains metadata
   about the model and describes the model's arguments.  Validation has been
   reimplemented across all models to use these ``ARGS_SPEC`` objects.
@@ -15,7 +10,9 @@
 * The results suffix key for the Wave Energy and Wind Energy models has been
   renamed ``results_suffix`` (was previously ``suffix``).  This is for
   consistency across InVEST models.
->>>>>>> c5b6db60
+* Implemented PEP518-compatible build system definition in the file
+  ``pyproject.toml``.  This should make it easier to install ``natcap.invest``
+  from a source distribution.
 * Fixed a ``TypeError`` issue in Seasonal Water Yield that would occur when
   the Land-Use/Land-Cover raster did not have a defined nodata value.  This
   case is now handled correctly.
