{
<<<<<<< HEAD
    "data/invest-data": "164",
=======
    "data/invest-data": "165",
>>>>>>> b013c75a
    "data/invest-test-data": "128",
    "doc/users-guide": "fbf97910a6ab",
    "src/pygeoprocessing": "REQUIREMENTS_TXT:pygeoprocessing",
    "src/pyinstaller": {
        "Darwin": "v3.1.1",
        "Windows": "v3.2.1",
        "Linux": "064388440f8ed6b592b1c6a2f980e9cb378c7d6f"
    }
}<|MERGE_RESOLUTION|>--- conflicted
+++ resolved
@@ -1,9 +1,5 @@
 {
-<<<<<<< HEAD
-    "data/invest-data": "164",
-=======
     "data/invest-data": "165",
->>>>>>> b013c75a
     "data/invest-test-data": "128",
     "doc/users-guide": "fbf97910a6ab",
     "src/pygeoprocessing": "REQUIREMENTS_TXT:pygeoprocessing",
