--- conflicted
+++ resolved
@@ -1,13 +1,7 @@
 {
-<<<<<<< HEAD
-    "data/invest-data": "145",
-    "data/invest-test-data": "124",
-    "doc/users-guide": "fbf97910a6ab",
-=======
     "data/invest-data": "154",
     "data/invest-test-data": "118",
     "doc/users-guide": "3429257d974a",
->>>>>>> d910ee30
     "src/pygeoprocessing": "REQUIREMENTS_TXT:pygeoprocessing",
     "src/pyinstaller": {
         "Darwin": "v3.1.1",
