{
<<<<<<< HEAD
    "data/invest-data": "142",
    "data/invest-test-data": "122",
    "doc/users-guide": "f9e5ddf1b141",
=======
    "data/invest-data": "145",
    "data/invest-test-data": "121",
    "doc/users-guide": "fbf97910a6ab",
>>>>>>> febd6f06
    "src/pygeoprocessing": "REQUIREMENTS_TXT:pygeoprocessing",
    "src/pyinstaller": {
        "Darwin": "v3.1.1",
        "Windows": "v2.1",
        "Linux": "064388440f8ed6b592b1c6a2f980e9cb378c7d6f"
    }
}<|MERGE_RESOLUTION|>--- conflicted
+++ resolved
@@ -1,13 +1,7 @@
 {
-<<<<<<< HEAD
-    "data/invest-data": "142",
+    "data/invest-data": "145",
     "data/invest-test-data": "122",
-    "doc/users-guide": "f9e5ddf1b141",
-=======
-    "data/invest-data": "145",
-    "data/invest-test-data": "121",
     "doc/users-guide": "fbf97910a6ab",
->>>>>>> febd6f06
     "src/pygeoprocessing": "REQUIREMENTS_TXT:pygeoprocessing",
     "src/pyinstaller": {
         "Darwin": "v3.1.1",
