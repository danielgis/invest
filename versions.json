--- conflicted
+++ resolved
@@ -1,9 +1,5 @@
 {
-<<<<<<< HEAD
-    "data/invest-data": "169",
-=======
     "data/invest-data": "170",
->>>>>>> 46bfa20c
     "data/invest-test-data": "130",
     "doc/users-guide": "c90f25e30de3",
     "src/pygeoprocessing": "REQUIREMENTS_TXT:pygeoprocessing",
