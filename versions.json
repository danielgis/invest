{
<<<<<<< HEAD
    "data/invest-data": "88",
    "data/invest-test-data": "38",
=======
    "data/invest-data": "87",
    "data/invest-test-data": "54",
>>>>>>> 27b6dac8
    "doc/users-guide": "cb9e300d0adf",
    "src/invest-natcap.default": "f18244edcff0f68871b9f839a904bc98b5a50b82",
    "src/pygeoprocessing": "REQUIREMENTS_TXT:pygeoprocessing",
    "src/pyinstaller": {
        "Darwin": "064388440f8ed6b592b1c6a2f980e9cb378c7d6f",
        "Windows": "v2.1",
        "Linux": "064388440f8ed6b592b1c6a2f980e9cb378c7d6f"
    }
}<|MERGE_RESOLUTION|>--- conflicted
+++ resolved
@@ -1,11 +1,6 @@
 {
-<<<<<<< HEAD
     "data/invest-data": "88",
-    "data/invest-test-data": "38",
-=======
-    "data/invest-data": "87",
     "data/invest-test-data": "54",
->>>>>>> 27b6dac8
     "doc/users-guide": "cb9e300d0adf",
     "src/invest-natcap.default": "f18244edcff0f68871b9f839a904bc98b5a50b82",
     "src/pygeoprocessing": "REQUIREMENTS_TXT:pygeoprocessing",
