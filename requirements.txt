--- conflicted
+++ resolved
@@ -16,12 +16,9 @@
 scipy>=0.16.1
 shapely
 setuptools>=8.0
-<<<<<<< HEAD
-taskgraph>=0.2.3,<0.3.0
-# psutil is used, but not required, by taskgraph to lower process priority
-psutil>=5.2.2
-=======
 qtpy<1.3
 qtawesome
 six
->>>>>>> e9ac4007
+taskgraph>=0.2.3,<0.3.0
+# psutil is used, but not required, by taskgraph to lower process priority
+psutil>=5.2.2