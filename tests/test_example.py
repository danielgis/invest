--- conflicted
+++ resolved
@@ -21,11 +21,7 @@
     @scm.skip_if_data_missing(REGRESSION_DATA)
     def test_regression(self):
         """
-<<<<<<< HEAD
         EXAMPLE: Regression test for basic functionality.
-=======
-        ExampleTest Regression test for basic functionality
->>>>>>> b7072977
         """
         from natcap.invest import _example_model
         args = {
@@ -39,8 +35,8 @@
             os.path.join(args['workspace_dir'], 'sum.tif'),
             os.path.join(REGRESSION_DATA, 'regression_sum.tif'))
 
-<<<<<<< HEAD
         shutil.rmtree(args['workspace_dir'])
+
 
 class InVESTImportTest(unittest.TestCase):
     def test_import_everything(self):
@@ -51,7 +47,4 @@
             try:
                 module = loader.find_module(name).load_module(name)
             except ImportError as exception:
-                LOGGER.exception(exception)
-=======
-        shutil.rmtree(args['workspace_dir'])
->>>>>>> b7072977
+                LOGGER.exception(exception)