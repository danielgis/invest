"""InVEST Model Logging tests."""

import time
import threading
import unittest
import tempfile
import shutil
import os
import sqlite3
import socket

import Pyro4
<<<<<<< HEAD
import numpy
from osgeo import ogr
from natcap.invest.pygeoprocessing_0_3_3.testing import scm
=======
>>>>>>> ddfb1bdb


class ModelLoggingTests(unittest.TestCase):
    """Tests for the InVEST model logging framework."""

    def setUp(self):
        """Initalize a workspace."""
        self.workspace_dir = tempfile.mkdtemp()

    def tearDown(self):
        """Remove the workspace."""
        shutil.rmtree(self.workspace_dir)

    def test_create_server(self):
        """Usage logger test server will launch and create a database."""
        from natcap.invest.ui import usage_logger

        database_path = os.path.join(
            self.workspace_dir, 'subdir', 'test_log.db')
        logging_server = usage_logger.LoggingServer(database_path)

        db_connection = sqlite3.connect(database_path)
        db_cursor = db_connection.cursor()
        db_cursor.execute(
            "SELECT name FROM sqlite_master "
            "WHERE type='table' ORDER BY name;")
        # fetchall returns 1 element tuples, this line removes the tuple
        tables = [x[0] for x in db_cursor.fetchall()]
        db_cursor = None
        db_connection.close()
        self.assertTrue(
            usage_logger.LoggingServer._LOG_TABLE_NAME in tables,
            msg="%s not in %s" % (
                usage_logger.LoggingServer._LOG_TABLE_NAME, tables))

    def test_pyro_server(self):
        """Usage logger test server as an RPC."""
        from natcap.invest.ui import usage_logger
        # attempt to get an open port; could result in race condition but
        # will be okay for a test. if this test ever fails because of port
        # in use, that's probably why
        sock = socket.socket(socket.AF_INET, socket.SOCK_STREAM)
        sock.bind(('', 0))
        port = sock.getsockname()[1]
        sock.close()
        sock = None

        database_path = os.path.join(
            self.workspace_dir, 'subdir', 'test_log.db')
        server_args = {
            'hostname': 'localhost',
            'port': port,
            'database_filepath': database_path,
        }

        server_thread = threading.Thread(
            target=usage_logger.execute, args=(server_args,))
        server_thread.daemon = True
        server_thread.start()
        time.sleep(1)

        logging_server = Pyro4.Proxy(
            "PYRO:natcap.invest.remote_logging@localhost:%d" % port)
        # this makes for an easy expected result
        sample_data = dict(
            (key_field, key_field) for key_field in
            usage_logger.LoggingServer._LOG_FIELD_NAMES)
        logging_server.log_invest_run(sample_data, 'log')

        remote_database_as_string = logging_server.get_run_summary_db()
        local_database_as_string = open(database_path, 'rb').read()
        self.assertEqual(local_database_as_string, remote_database_as_string)

    def test_add_extra_records(self):
        """Usage logger record runs with an extra field."""
        from natcap.invest.ui import usage_logger

        database_path = os.path.join(self.workspace_dir, 'test_log.db')
        logging_server = usage_logger.LoggingServer(database_path)

        # set up a sample dict whose values are identical to its keys
        # this makes for an easy expected result
        sample_data = dict(
            (key_field, key_field) for key_field in
            usage_logger.LoggingServer._LOG_FIELD_NAMES)
        # make an extra field which should be ignored on server side
        sample_data['extra_field'] = -238328

        logging_server.log_invest_run(sample_data, 'log')

        db_connection = sqlite3.connect(database_path)
        db_cursor = db_connection.cursor()
        db_cursor.execute(
            "SELECT model_name, invest_release FROM model_log_table;")
        result = db_cursor.next()
        db_cursor = None
        db_connection.close()
        expected_result = ('model_name', 'invest_release')
        self.assertTrue(
            result == expected_result, msg="%s != %s" % (
                result, expected_result))

    def test_add_records(self):
        """Usage logger record runs and verify they are added."""
        from natcap.invest.ui import usage_logger

        database_path = os.path.join(self.workspace_dir, 'test_log.db')
        logging_server = usage_logger.LoggingServer(database_path)

        # set up a sample dict whose values are identical to its keys
        # this makes for an easy expected result
        sample_data = dict(
            (key_field, key_field) for key_field in
            usage_logger.LoggingServer._LOG_FIELD_NAMES)

        logging_server.log_invest_run(sample_data, 'log')

        db_connection = sqlite3.connect(database_path)
        db_cursor = db_connection.cursor()
        db_cursor.execute(
            "SELECT model_name, invest_release FROM model_log_table;")
        result = db_cursor.next()
        db_cursor = None
        db_connection.close()
        expected_result = ('model_name', 'invest_release')
        self.assertEqual(expected_result, result)

    def test_add_exit_status(self):
        """Usage logger record run and then exit and verify they are added."""
        from natcap.invest.ui import usage_logger

        database_path = os.path.join(self.workspace_dir, 'test_log.db')
        logging_server = usage_logger.LoggingServer(database_path)

        # set up a sample dict whose values are identical to its keys
        # this makes for an easy expected result
        sample_data = dict(
            (key_field, key_field) for key_field in
            usage_logger.LoggingServer._LOG_FIELD_NAMES)
        logging_server.log_invest_run(sample_data, 'log')

        exit_sample_data = dict(
            (key_field, key_field) for key_field in
            usage_logger.LoggingServer._EXIT_LOG_FIELD_NAMES)
        logging_server.log_invest_run(exit_sample_data, 'exit')

        db_connection = sqlite3.connect(database_path)
        db_cursor = db_connection.cursor()
        db_cursor.execute(
            "SELECT status FROM %s;" %
            usage_logger.LoggingServer._EXIT_LOG_TABLE_NAME)
        result = db_cursor.next()
        db_cursor = None
        db_connection.close()
        expected_result = ('status',)
        self.assertEqual(expected_result, result)

    def test_unknown_mode(self):
        """Usage logger test that an unknown mode raises an exception."""
        from natcap.invest.ui import usage_logger

        database_path = os.path.join(self.workspace_dir, 'test_log.db')
        logging_server = usage_logger.LoggingServer(database_path)

        sample_data = dict(
            (key_field, key_field) for key_field in
            usage_logger.LoggingServer._LOG_FIELD_NAMES)

        with self.assertRaises(ValueError):
            logging_server.log_invest_run(sample_data, 'bad_mode')

    def test_download_database(self):
        """Usage logger run summary db is the same as the base db."""
        from natcap.invest.ui import usage_logger

        database_path = os.path.join(self.workspace_dir, 'test_log.db')
        logging_server = usage_logger.LoggingServer(database_path)

        # set up a sample dict whose values are identical to its keys
        # this makes for an easy expected result
        sample_data = dict(
            (key_field, key_field) for key_field in
            usage_logger.LoggingServer._LOG_FIELD_NAMES)

        logging_server.log_invest_run(sample_data, 'log')
        remote_database_as_string = logging_server.get_run_summary_db()

        local_database_as_string = open(database_path, 'rb').read()
        self.assertEqual(local_database_as_string, remote_database_as_string)
<|MERGE_RESOLUTION|>--- conflicted
+++ resolved
@@ -1,207 +1,201 @@
-"""InVEST Model Logging tests."""
-
-import time
-import threading
-import unittest
-import tempfile
-import shutil
-import os
-import sqlite3
-import socket
-
-import Pyro4
-<<<<<<< HEAD
-import numpy
-from osgeo import ogr
-from natcap.invest.pygeoprocessing_0_3_3.testing import scm
-=======
->>>>>>> ddfb1bdb
-
-
-class ModelLoggingTests(unittest.TestCase):
-    """Tests for the InVEST model logging framework."""
-
-    def setUp(self):
-        """Initalize a workspace."""
-        self.workspace_dir = tempfile.mkdtemp()
-
-    def tearDown(self):
-        """Remove the workspace."""
-        shutil.rmtree(self.workspace_dir)
-
-    def test_create_server(self):
-        """Usage logger test server will launch and create a database."""
-        from natcap.invest.ui import usage_logger
-
-        database_path = os.path.join(
-            self.workspace_dir, 'subdir', 'test_log.db')
-        logging_server = usage_logger.LoggingServer(database_path)
-
-        db_connection = sqlite3.connect(database_path)
-        db_cursor = db_connection.cursor()
-        db_cursor.execute(
-            "SELECT name FROM sqlite_master "
-            "WHERE type='table' ORDER BY name;")
-        # fetchall returns 1 element tuples, this line removes the tuple
-        tables = [x[0] for x in db_cursor.fetchall()]
-        db_cursor = None
-        db_connection.close()
-        self.assertTrue(
-            usage_logger.LoggingServer._LOG_TABLE_NAME in tables,
-            msg="%s not in %s" % (
-                usage_logger.LoggingServer._LOG_TABLE_NAME, tables))
-
-    def test_pyro_server(self):
-        """Usage logger test server as an RPC."""
-        from natcap.invest.ui import usage_logger
-        # attempt to get an open port; could result in race condition but
-        # will be okay for a test. if this test ever fails because of port
-        # in use, that's probably why
-        sock = socket.socket(socket.AF_INET, socket.SOCK_STREAM)
-        sock.bind(('', 0))
-        port = sock.getsockname()[1]
-        sock.close()
-        sock = None
-
-        database_path = os.path.join(
-            self.workspace_dir, 'subdir', 'test_log.db')
-        server_args = {
-            'hostname': 'localhost',
-            'port': port,
-            'database_filepath': database_path,
-        }
-
-        server_thread = threading.Thread(
-            target=usage_logger.execute, args=(server_args,))
-        server_thread.daemon = True
-        server_thread.start()
-        time.sleep(1)
-
-        logging_server = Pyro4.Proxy(
-            "PYRO:natcap.invest.remote_logging@localhost:%d" % port)
-        # this makes for an easy expected result
-        sample_data = dict(
-            (key_field, key_field) for key_field in
-            usage_logger.LoggingServer._LOG_FIELD_NAMES)
-        logging_server.log_invest_run(sample_data, 'log')
-
-        remote_database_as_string = logging_server.get_run_summary_db()
-        local_database_as_string = open(database_path, 'rb').read()
-        self.assertEqual(local_database_as_string, remote_database_as_string)
-
-    def test_add_extra_records(self):
-        """Usage logger record runs with an extra field."""
-        from natcap.invest.ui import usage_logger
-
-        database_path = os.path.join(self.workspace_dir, 'test_log.db')
-        logging_server = usage_logger.LoggingServer(database_path)
-
-        # set up a sample dict whose values are identical to its keys
-        # this makes for an easy expected result
-        sample_data = dict(
-            (key_field, key_field) for key_field in
-            usage_logger.LoggingServer._LOG_FIELD_NAMES)
-        # make an extra field which should be ignored on server side
-        sample_data['extra_field'] = -238328
-
-        logging_server.log_invest_run(sample_data, 'log')
-
-        db_connection = sqlite3.connect(database_path)
-        db_cursor = db_connection.cursor()
-        db_cursor.execute(
-            "SELECT model_name, invest_release FROM model_log_table;")
-        result = db_cursor.next()
-        db_cursor = None
-        db_connection.close()
-        expected_result = ('model_name', 'invest_release')
-        self.assertTrue(
-            result == expected_result, msg="%s != %s" % (
-                result, expected_result))
-
-    def test_add_records(self):
-        """Usage logger record runs and verify they are added."""
-        from natcap.invest.ui import usage_logger
-
-        database_path = os.path.join(self.workspace_dir, 'test_log.db')
-        logging_server = usage_logger.LoggingServer(database_path)
-
-        # set up a sample dict whose values are identical to its keys
-        # this makes for an easy expected result
-        sample_data = dict(
-            (key_field, key_field) for key_field in
-            usage_logger.LoggingServer._LOG_FIELD_NAMES)
-
-        logging_server.log_invest_run(sample_data, 'log')
-
-        db_connection = sqlite3.connect(database_path)
-        db_cursor = db_connection.cursor()
-        db_cursor.execute(
-            "SELECT model_name, invest_release FROM model_log_table;")
-        result = db_cursor.next()
-        db_cursor = None
-        db_connection.close()
-        expected_result = ('model_name', 'invest_release')
-        self.assertEqual(expected_result, result)
-
-    def test_add_exit_status(self):
-        """Usage logger record run and then exit and verify they are added."""
-        from natcap.invest.ui import usage_logger
-
-        database_path = os.path.join(self.workspace_dir, 'test_log.db')
-        logging_server = usage_logger.LoggingServer(database_path)
-
-        # set up a sample dict whose values are identical to its keys
-        # this makes for an easy expected result
-        sample_data = dict(
-            (key_field, key_field) for key_field in
-            usage_logger.LoggingServer._LOG_FIELD_NAMES)
-        logging_server.log_invest_run(sample_data, 'log')
-
-        exit_sample_data = dict(
-            (key_field, key_field) for key_field in
-            usage_logger.LoggingServer._EXIT_LOG_FIELD_NAMES)
-        logging_server.log_invest_run(exit_sample_data, 'exit')
-
-        db_connection = sqlite3.connect(database_path)
-        db_cursor = db_connection.cursor()
-        db_cursor.execute(
-            "SELECT status FROM %s;" %
-            usage_logger.LoggingServer._EXIT_LOG_TABLE_NAME)
-        result = db_cursor.next()
-        db_cursor = None
-        db_connection.close()
-        expected_result = ('status',)
-        self.assertEqual(expected_result, result)
-
-    def test_unknown_mode(self):
-        """Usage logger test that an unknown mode raises an exception."""
-        from natcap.invest.ui import usage_logger
-
-        database_path = os.path.join(self.workspace_dir, 'test_log.db')
-        logging_server = usage_logger.LoggingServer(database_path)
-
-        sample_data = dict(
-            (key_field, key_field) for key_field in
-            usage_logger.LoggingServer._LOG_FIELD_NAMES)
-
-        with self.assertRaises(ValueError):
-            logging_server.log_invest_run(sample_data, 'bad_mode')
-
-    def test_download_database(self):
-        """Usage logger run summary db is the same as the base db."""
-        from natcap.invest.ui import usage_logger
-
-        database_path = os.path.join(self.workspace_dir, 'test_log.db')
-        logging_server = usage_logger.LoggingServer(database_path)
-
-        # set up a sample dict whose values are identical to its keys
-        # this makes for an easy expected result
-        sample_data = dict(
-            (key_field, key_field) for key_field in
-            usage_logger.LoggingServer._LOG_FIELD_NAMES)
-
-        logging_server.log_invest_run(sample_data, 'log')
-        remote_database_as_string = logging_server.get_run_summary_db()
-
-        local_database_as_string = open(database_path, 'rb').read()
-        self.assertEqual(local_database_as_string, remote_database_as_string)
+"""InVEST Model Logging tests."""
+
+import time
+import threading
+import unittest
+import tempfile
+import shutil
+import os
+import sqlite3
+import socket
+
+import Pyro4
+
+
+class ModelLoggingTests(unittest.TestCase):
+    """Tests for the InVEST model logging framework."""
+
+    def setUp(self):
+        """Initalize a workspace."""
+        self.workspace_dir = tempfile.mkdtemp()
+
+    def tearDown(self):
+        """Remove the workspace."""
+        shutil.rmtree(self.workspace_dir)
+
+    def test_create_server(self):
+        """Usage logger test server will launch and create a database."""
+        from natcap.invest.ui import usage_logger
+
+        database_path = os.path.join(
+            self.workspace_dir, 'subdir', 'test_log.db')
+        logging_server = usage_logger.LoggingServer(database_path)
+
+        db_connection = sqlite3.connect(database_path)
+        db_cursor = db_connection.cursor()
+        db_cursor.execute(
+            "SELECT name FROM sqlite_master "
+            "WHERE type='table' ORDER BY name;")
+        # fetchall returns 1 element tuples, this line removes the tuple
+        tables = [x[0] for x in db_cursor.fetchall()]
+        db_cursor = None
+        db_connection.close()
+        self.assertTrue(
+            usage_logger.LoggingServer._LOG_TABLE_NAME in tables,
+            msg="%s not in %s" % (
+                usage_logger.LoggingServer._LOG_TABLE_NAME, tables))
+
+    def test_pyro_server(self):
+        """Usage logger test server as an RPC."""
+        from natcap.invest.ui import usage_logger
+        # attempt to get an open port; could result in race condition but
+        # will be okay for a test. if this test ever fails because of port
+        # in use, that's probably why
+        sock = socket.socket(socket.AF_INET, socket.SOCK_STREAM)
+        sock.bind(('', 0))
+        port = sock.getsockname()[1]
+        sock.close()
+        sock = None
+
+        database_path = os.path.join(
+            self.workspace_dir, 'subdir', 'test_log.db')
+        server_args = {
+            'hostname': 'localhost',
+            'port': port,
+            'database_filepath': database_path,
+        }
+
+        server_thread = threading.Thread(
+            target=usage_logger.execute, args=(server_args,))
+        server_thread.daemon = True
+        server_thread.start()
+        time.sleep(1)
+
+        logging_server = Pyro4.Proxy(
+            "PYRO:natcap.invest.remote_logging@localhost:%d" % port)
+        # this makes for an easy expected result
+        sample_data = dict(
+            (key_field, key_field) for key_field in
+            usage_logger.LoggingServer._LOG_FIELD_NAMES)
+        logging_server.log_invest_run(sample_data, 'log')
+
+        remote_database_as_string = logging_server.get_run_summary_db()
+        local_database_as_string = open(database_path, 'rb').read()
+        self.assertEqual(local_database_as_string, remote_database_as_string)
+
+    def test_add_extra_records(self):
+        """Usage logger record runs with an extra field."""
+        from natcap.invest.ui import usage_logger
+
+        database_path = os.path.join(self.workspace_dir, 'test_log.db')
+        logging_server = usage_logger.LoggingServer(database_path)
+
+        # set up a sample dict whose values are identical to its keys
+        # this makes for an easy expected result
+        sample_data = dict(
+            (key_field, key_field) for key_field in
+            usage_logger.LoggingServer._LOG_FIELD_NAMES)
+        # make an extra field which should be ignored on server side
+        sample_data['extra_field'] = -238328
+
+        logging_server.log_invest_run(sample_data, 'log')
+
+        db_connection = sqlite3.connect(database_path)
+        db_cursor = db_connection.cursor()
+        db_cursor.execute(
+            "SELECT model_name, invest_release FROM model_log_table;")
+        result = db_cursor.next()
+        db_cursor = None
+        db_connection.close()
+        expected_result = ('model_name', 'invest_release')
+        self.assertTrue(
+            result == expected_result, msg="%s != %s" % (
+                result, expected_result))
+
+    def test_add_records(self):
+        """Usage logger record runs and verify they are added."""
+        from natcap.invest.ui import usage_logger
+
+        database_path = os.path.join(self.workspace_dir, 'test_log.db')
+        logging_server = usage_logger.LoggingServer(database_path)
+
+        # set up a sample dict whose values are identical to its keys
+        # this makes for an easy expected result
+        sample_data = dict(
+            (key_field, key_field) for key_field in
+            usage_logger.LoggingServer._LOG_FIELD_NAMES)
+
+        logging_server.log_invest_run(sample_data, 'log')
+
+        db_connection = sqlite3.connect(database_path)
+        db_cursor = db_connection.cursor()
+        db_cursor.execute(
+            "SELECT model_name, invest_release FROM model_log_table;")
+        result = db_cursor.next()
+        db_cursor = None
+        db_connection.close()
+        expected_result = ('model_name', 'invest_release')
+        self.assertEqual(expected_result, result)
+
+    def test_add_exit_status(self):
+        """Usage logger record run and then exit and verify they are added."""
+        from natcap.invest.ui import usage_logger
+
+        database_path = os.path.join(self.workspace_dir, 'test_log.db')
+        logging_server = usage_logger.LoggingServer(database_path)
+
+        # set up a sample dict whose values are identical to its keys
+        # this makes for an easy expected result
+        sample_data = dict(
+            (key_field, key_field) for key_field in
+            usage_logger.LoggingServer._LOG_FIELD_NAMES)
+        logging_server.log_invest_run(sample_data, 'log')
+
+        exit_sample_data = dict(
+            (key_field, key_field) for key_field in
+            usage_logger.LoggingServer._EXIT_LOG_FIELD_NAMES)
+        logging_server.log_invest_run(exit_sample_data, 'exit')
+
+        db_connection = sqlite3.connect(database_path)
+        db_cursor = db_connection.cursor()
+        db_cursor.execute(
+            "SELECT status FROM %s;" %
+            usage_logger.LoggingServer._EXIT_LOG_TABLE_NAME)
+        result = db_cursor.next()
+        db_cursor = None
+        db_connection.close()
+        expected_result = ('status',)
+        self.assertEqual(expected_result, result)
+
+    def test_unknown_mode(self):
+        """Usage logger test that an unknown mode raises an exception."""
+        from natcap.invest.ui import usage_logger
+
+        database_path = os.path.join(self.workspace_dir, 'test_log.db')
+        logging_server = usage_logger.LoggingServer(database_path)
+
+        sample_data = dict(
+            (key_field, key_field) for key_field in
+            usage_logger.LoggingServer._LOG_FIELD_NAMES)
+
+        with self.assertRaises(ValueError):
+            logging_server.log_invest_run(sample_data, 'bad_mode')
+
+    def test_download_database(self):
+        """Usage logger run summary db is the same as the base db."""
+        from natcap.invest.ui import usage_logger
+
+        database_path = os.path.join(self.workspace_dir, 'test_log.db')
+        logging_server = usage_logger.LoggingServer(database_path)
+
+        # set up a sample dict whose values are identical to its keys
+        # this makes for an easy expected result
+        sample_data = dict(
+            (key_field, key_field) for key_field in
+            usage_logger.LoggingServer._LOG_FIELD_NAMES)
+
+        logging_server.log_invest_run(sample_data, 'log')
+        remote_database_as_string = logging_server.get_run_summary_db()
+
+        local_database_as_string = open(database_path, 'rb').read()
+        self.assertEqual(local_database_as_string, remote_database_as_string)