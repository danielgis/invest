--- conflicted
+++ resolved
@@ -2526,76 +2526,75 @@
         finally:
             del sys.modules[module_name]
 
-<<<<<<< HEAD
     def test_open_recent_menu(self):
         """UI Model: Check for correct behavior of the open-recent menu."""
-        from natcap.invest import scenarios
+        from natcap.invest import datastack
 
         model_ui = ModelTests.build_model()
 
-        scenarios_created = []
-        for scenario_index in range(11):
-            scenario_path = os.path.join(self.workspace,
-                                         'scenario_%s.invest.json' %
-                                         scenario_index)
+        datastack_created = []
+        for datastack_index in range(11):
+            datastack_path = os.path.join(self.workspace,
+                                         'datastack_%s.invest.json' %
+                                         datastack_index)
             args = {
-                'workspace_dir': 'workspace_%s' % scenario_index,
+                'workspace_dir': 'workspace_%s' % datastack_index,
             }
 
-            scenarios.write_parameter_set(scenario_path, args, 'test')
-            scenarios_created.append(scenario_path)
-            model_ui.load_scenario(scenario_path)
-
-        previous_scenario_actions = []
+            datastack.write_parameter_set(datastack_path, args, 'test')
+            datastack_created.append(datastack_path)
+            model_ui.load_datastack(datastack_path)
+
+        previous_datastack_actions = []
         for action in model_ui.open_menu.actions():
             if action.isSeparator() or action is model_ui.open_file_action:
                 continue
-            previous_scenario_actions.append(action.data())
-
-        # We should only have the 10 most recent scenarios
-        self.assertEqual(len(previous_scenario_actions), 10)
-        self.assertEqual(max(previous_scenario_actions),
-                         max(scenarios_created))
-
-        # The earliest scenario should have been booted off the list since
+            previous_datastack_actions.append(action.data())
+
+        # We should only have the 10 most recent datastack
+        self.assertEqual(len(previous_datastack_actions), 10)
+        self.assertEqual(max(previous_datastack_actions),
+                         max(datastack_created))
+
+        # The earliest datastack should have been booted off the list since
         # we're only keeping the 10 most recent.
-        self.assertEqual(min(previous_scenario_actions),
-                         sorted(scenarios_created)[1])
-
-    def test_load_scenario_from_open_recent(self):
-        """UI Model: Check loading of scenario via open-recent menu."""
-        from natcap.invest import scenarios
+        self.assertEqual(min(previous_datastack_actions),
+                         sorted(datastack_created)[1])
+
+    def test_load_datastack_from_open_recent(self):
+        """UI Model: Check loading of datastack via open-recent menu."""
+        from natcap.invest import datastack
         model_ui = ModelTests.build_model()
 
-        scenario_filepath = os.path.join(self.workspace,
-                                         'scenario.invest.json')
+        datastack_filepath = os.path.join(self.workspace,
+                                         'datastack.invest.json')
         args = {
             'workspace_dir': 'workspace_foo',
         }
-        scenarios.write_parameter_set(scenario_filepath, args, 'test')
-
-        model_ui.load_scenario(scenario_filepath)
+        datastack.write_parameter_set(datastack_filepath, args, 'test')
+
+        model_ui.load_datastack(datastack_filepath)
         self.assertEqual(model_ui.workspace.value(), 'workspace_foo')
         model_ui.workspace.set_value('some_other_workspace')
         self.assertEqual(model_ui.workspace.value(), 'some_other_workspace')
 
-        last_run_scenario_actions = []
+        last_run_datastack_actions = []
         for action in model_ui.open_menu.actions():
             if action.isSeparator() or action is model_ui.open_file_action:
                 continue
-            last_run_scenario_actions.append(action)
-
-        # There should be exactly one recently-loaded scenario
-        self.assertEqual(len(last_run_scenario_actions), 1)
-        self.assertEqual(last_run_scenario_actions[0].data(), scenario_filepath)
-
-        # When we trigger the action and process events, the scenario should
+            last_run_datastack_actions.append(action)
+
+        # There should be exactly one recently-loaded datastack
+        self.assertEqual(len(last_run_datastack_actions), 1)
+        self.assertEqual(last_run_datastack_actions[0].data(), datastack_filepath)
+
+        # When we trigger the action and process events, the datastack should
         # be loaded into the UI.
-        action = last_run_scenario_actions[0]
+        action = last_run_datastack_actions[0]
         action.trigger()
         QT_APP.processEvents()
         self.assertEqual(model_ui.workspace.value(), 'workspace_foo')
-=======
+
     def test_clear_local_settings(self):
         """UI Model: Check that we can clear local settings."""
         model_ui = ModelTests.build_model()
@@ -2607,7 +2606,6 @@
         # clear settings and verify it's been cleared.
         model_ui.clear_local_settings()
         self.assertEqual(model_ui.settings.allKeys(), [])
->>>>>>> e0816e93
 
 
 class ValidatorTest(_QtTest):
