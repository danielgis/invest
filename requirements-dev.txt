--- conflicted
+++ resolved
@@ -10,15 +10,8 @@
 # scripts/convert-requirements-to-conda-yml.py as though it can only be found
 # on pip.
 
-<<<<<<< HEAD
-# Pip<10 is only needed for pavement infrastructure and egg installs of natcap.versioner.
-pip<10,>=6.0.0
-
-cython
-=======
 Cython
 pip>=7.0.0
->>>>>>> 9b6e21d7
 virtualenv>=12.0.1
 nose
 mock
