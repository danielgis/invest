--- conflicted
+++ resolved
@@ -175,14 +175,11 @@
         'Topic :: Scientific/Engineering :: GIS'
     ],
     ext_modules=EXTENSION_LIST,
-<<<<<<< HEAD
-=======
     entry_points={
         'console_scripts': [
             'invest = natcap.invest.iui.cli:main'
         ],
     },
->>>>>>> 45788d87
     cmdclass=CMDCLASS,
     package_data={
         'natcap.invest.iui': [
