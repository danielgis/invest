--- conflicted
+++ resolved
@@ -19,11 +19,7 @@
 # distutils.LooseVersion, since pkg_resources.parse_version is
 # PEP440-compliant and it's very likely that a dev version of pygeoprocessing
 # will be found.
-<<<<<<< HEAD
-PYGEOPROCESSING_REQUIRED = '0.3.0a11'
-=======
 PYGEOPROCESSING_REQUIRED = '0.3.0a12'
->>>>>>> bc401cfd
 if (pkg_resources.parse_version(pygeoprocessing.__version__) <
         pkg_resources.parse_version(PYGEOPROCESSING_REQUIRED)):
     raise ValueError(('Pygeoprocessing >= {req_version} required, '
