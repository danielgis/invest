# coding=UTF-8
"""Classes related to the InVEST Model class."""

from __future__ import absolute_import

import logging
import os
import pprint
import collections
import json
import textwrap
import cgi
import tarfile
import contextlib
import functools
import datetime
import codecs

from qtpy import QtWidgets
from qtpy import QtCore
from qtpy import QtGui
import natcap.invest
import qtawesome

from . import inputs
from . import usage
from .. import utils
from .. import datastack
from .. import validation

LOGGER = logging.getLogger(__name__)
LOGGER.addHandler(logging.NullHandler())
QT_APP = inputs.QT_APP

# How long satus bar messages should be visible, in milliseconds.
STATUSBAR_MSG_DURATION = 10000
ICON_BACK = qtawesome.icon('fa.arrow-circle-o-left',
                           color='grey')
ICON_ALERT = qtawesome.icon('fa.exclamation-triangle',
                            color='orange')
_ONLINE_DOCS_LINK = (
    'http://data.naturalcapitalproject.org/nightly-build/'
    'invest-users-guide/html/')
_DATASTACK_BASE_FILENAME = 'datastack.invest.%s'
_DATASTACK_DIALOG_TITLE = 'Select where to save the datastack'
_DATASTACK_PARAMETER_SET = 'Parameter set (saves parameter values only)'
_DATASTACK_DATA_ARCHIVE = 'Data archive (archives parameters and files)'
_DATASTACK_SAVE_OPTS = {
    _DATASTACK_PARAMETER_SET: {
        'title': _DATASTACK_DIALOG_TITLE,
        'savefile': _DATASTACK_BASE_FILENAME % 'json',
    },
    _DATASTACK_DATA_ARCHIVE: {
        'title': _DATASTACK_DIALOG_TITLE,
        'savefile': _DATASTACK_BASE_FILENAME % 'tar.gz',
    }
}


@contextlib.contextmanager
def wait_on_signal(signal, timeout=250):
    """Block loop until signal emitted, or timeout (ms) elapses."""
    loop = QtCore.QEventLoop()
    signal.connect(loop.quit)

    try:
        yield
        if QT_APP.hasPendingEvents():
            QT_APP.processEvents()
    finally:
        if timeout is not None:
            QtCore.QTimer.singleShot(timeout, loop.quit)
        loop.exec_()
    loop = None


class OptionsDialog(QtWidgets.QDialog):
    """A common dialog class for Options-style functionality.

    Subclasses are required to implement a ``postprocess`` method that handles
    how to save the options in the dialog.  ``postprocess`` must take a single
    int argument with the name ``exitcode``.  The exit code of the dialog will
    be passed to the method when it is called.

    The buttons installed in this dialog are:

        * ``self.ok_button``: A button with the 'accept' role. The text of the
          button can be set via the ``accept_text`` parameter.
        * ``self.cancel_button``: A button with the 'reject' role. The text of
          the button can be set via the ``reject_text`` parameter.
    """

    def __init__(self, title=None, modal=False, accept_text='save',
                 reject_text='cancel'):
        """Initialize the OptionsDialog.

        Parameters:
            title=None (string): The title of the dialog.  If ``None``, the
                dialog title will not be set.
            modal=False (bool): The dialog's modality. If ``True``, the dialog
                will be modal.
            accept_text='save' (string): The text of the dialog-acceptance
                button.
            reject_text='cancel' (string): The text of the dialog-rejection
                button.

        Returns:
            ``None``
        """
        QtWidgets.QDialog.__init__(self)
        self._accept_text = ' ' + accept_text.strip()
        self._reject_text = ' ' + reject_text.strip()
        if title:
            self.setWindowTitle(title)

        self.setModal(modal)
        self.setLayout(QtWidgets.QVBoxLayout())

        self._buttonbox = None
        self.ok_button = QtWidgets.QPushButton(self._accept_text)
        self.ok_button.setIcon(inputs.ICON_ENTER)
        self.ok_button.clicked.connect(self.accept)
        self.cancel_button = QtWidgets.QPushButton(self._reject_text)
        self.cancel_button.setIcon(qtawesome.icon('fa.times',
                                                  color='grey'))
        self.cancel_button.clicked.connect(self.reject)

        self.finished.connect(self._call_postprocess)

    @QtCore.Slot(int)
    def _call_postprocess(self, exitcode):
        """A slot to call ``self.postprocess`` when the dialog is closed."""
        # need to have this bound method registered with the signal,
        # but then we'll call the subclass's postprocess method.
        try:
            self.postprocess(exitcode)
        except NotImplementedError:
            LOGGER.info('postprocess method not implemented for object '
                        '%s' % repr(self))

    def postprocess(self, exitcode):
        """Save the options in the dialog.

        Subclasses of ``OptionsDialog`` must reimplement this method.

        Parameters:
            exitcode (int): The exit code of the dialog.

        Raises:
            NotImplementedError: This method must be reimplemented.

        Returns:
            ``None``
        """
        raise NotImplementedError

    def showEvent(self, showEvent):
        """Create the buttonbox at the end of the dialog when it's shown.

        Reimplemented to QDialog.showEvent.

        Parameters:
            showEvent (QEvent): The current showEvent.

        Returns:
            ``None``
        """
        # last thing: add the buttonbox if it hasn't been created yet.
        if not self._buttonbox:
            self._buttonbox = QtWidgets.QDialogButtonBox()
            self._buttonbox.addButton(self.ok_button,
                                      QtWidgets.QDialogButtonBox.AcceptRole)
            self._buttonbox.addButton(self.cancel_button,
                                      QtWidgets.QDialogButtonBox.RejectRole)
            self.layout().addWidget(self._buttonbox)

        QtWidgets.QDialog.show(self)


class QuitConfirmDialog(QtWidgets.QMessageBox):
    """A dialog for confirming that the user would like to quit.

    In addition to having accept and reject buttons, an icon, and some
    informative text, there is also a checkbox to indicate whether the
    form's current values should be remembered for the next run.

    The state of the checkbox can be accessed via the ``checkbox``
    attribute.
    """

    def __init__(self):
        """Initialize the QuitConfirmDialog."""
        QtWidgets.QMessageBox.__init__(self)
        self.setWindowFlags(QtCore.Qt.Dialog)
        self.setText('<h2>Are you sure you want to quit?</h2>')
        self.setInformativeText(
            'Any unsaved changes to your parameters will be lost.')
        self.setStandardButtons(
            QtWidgets.QMessageBox.Yes | QtWidgets.QMessageBox.Cancel)
        self.setDefaultButton(QtWidgets.QMessageBox.Cancel)
        self.setIconPixmap(
            qtawesome.icon(
                'fa.question').pixmap(100, 100))
        self.checkbox = QtWidgets.QCheckBox('Remember inputs')
        self.layout().addWidget(self.checkbox,
                                self.layout().rowCount()-1,
                                0, 1, 1)

    def exec_(self, starting_checkstate):
        """Execute the dialog.

        Parameters:
            starting_checkstate (bool): Whether the "Remember inputs" checkbox
                should be checked when the dialog is shown.

        Returns:
            The int return code from the QMessageBox's ``exec_()`` method.
        """
        self.checkbox.setChecked(starting_checkstate)
        return QtWidgets.QMessageBox.exec_(self)


class WorkspaceOverwriteConfirmDialog(QtWidgets.QMessageBox):
    """A message box to confirm that the workspace should be overwritten."""

    def __init__(self):
        """Initialize the dialog.

        Returns:
            ``None``
        """
        QtWidgets.QMessageBox.__init__(self)
        self.setWindowFlags(QtCore.Qt.Dialog)
        self.setText('<h2>Workspace exists!<h2>')
        self.setInformativeText(
            'Overwrite files from a previous run?')
        self.setStandardButtons(
            QtWidgets.QMessageBox.Yes | QtWidgets.QMessageBox.Cancel)
        self.setDefaultButton(QtWidgets.QMessageBox.Yes)
        self.setIconPixmap(
            ICON_ALERT.pixmap(100, 100))


class SettingsDialog(OptionsDialog):
    """A dialog for global InVEST settings."""

    def __init__(self):
        """Initialize the SettingsDialog.

        Returns:
            ``None``
        """
        OptionsDialog.__init__(self, title='InVEST Settings',
                               modal=True)
        self.resize(600, 200)

        self.global_label = QtWidgets.QLabel(
            'Note: these settings affect all InVEST models.')
        self.global_label.setStyleSheet(inputs.QLABEL_STYLE_INFO)
        self.layout().addWidget(self.global_label)

        self._global_opts_container = inputs.Container(label='Global options')
        self.layout().addWidget(self._global_opts_container)

        try:
            # Qt4
            cache_dir = QtGui.QDesktopServices.storageLocation(
                QtGui.QDesktopServices.CacheLocation)
        except AttributeError:
            # Package location changed in Qt5
            cache_dir = QtCore.QStandardPaths.writableLocation(
                QtCore.QStandardPaths.CacheLocation)
        self.cache_directory = inputs.Folder(
            label='Cache directory',
            helptext=('Where local files will be stored.'
                      'Default value: %s') % cache_dir)
        self.cache_directory.set_value(inputs.INVEST_SETTINGS.value(
            'cache_dir', cache_dir, unicode))
        self._global_opts_container.add_input(self.cache_directory)

        logging_options = (
            'CRITICAL',
            'ERROR',
            'WARNING',
            'INFO',
            'DEBUG',
            'NOTSET')
        self.dialog_logging_level = inputs.Dropdown(
            label='Dialog logging threshold',
            helptext=('The minimum logging level for messages to be '
                      'displayed in the run dialog.  Log messages with '
                      'a level lower than this will not be displayed in the '
                      'run dialog. Default: INFO'),
            options=logging_options)
        self.dialog_logging_level.set_value(inputs.INVEST_SETTINGS.value(
            'logging/run_dialog', 'INFO', unicode))
        self._global_opts_container.add_input(self.dialog_logging_level)

        self.logfile_logging_level = inputs.Dropdown(
            label='Logfile logging threshold',
            helptext=('The minimum logging level for messages to be '
                      'displayed in the logfile for a run.  Log messages with '
                      'a level lower than this will not be written to the '
                      'logfile. Default: NOTSET'),
            options=logging_options)
        self.logfile_logging_level.set_value(inputs.INVEST_SETTINGS.value(
            'logging/logfile', 'NOTSET', unicode))
        self._global_opts_container.add_input(self.logfile_logging_level)

    def postprocess(self, exitcode):
        """Save the settings from the dialog.

        Parameters:
            exitcode (int): The exit code of the dialog.

        Returns:
            ``None``
        """
        if exitcode == QtWidgets.QDialog.Accepted:
            inputs.INVEST_SETTINGS.setValue(
                'cache_dir', self.cache_directory.value())
            inputs.INVEST_SETTINGS.setValue(
                'logging/run_dialog',
                self.dialog_logging_level.value())
            inputs.INVEST_SETTINGS.setValue(
                'logging/logfile',
                self.logfile_logging_level.value())


class AboutDialog(QtWidgets.QDialog):
    """Show a dialog describing InVEST.

    In reasonable accordance with licensing and distribution requirements,
    this dialog not only has information about InVEST and the Natural
    Capital Project, but it also has details about the software used to
    develop and run InVEST and contains links to the licenses for each of
    these other projects.

    Returns:
        None.
    """

    def __init__(self):
        """Initialize the AboutDialog."""
        QtWidgets.QDialog.__init__(self)
        self.setWindowTitle('About InVEST')
        self.setLayout(QtWidgets.QVBoxLayout())
        label_text = textwrap.dedent(
            """
            <h1>InVEST</h1>
            <b>Version {version}</b> <br/> <br/>

            Documentation: <a href="http://data.naturalcapitalproject.org/
            nightly-build/invest-users-guide/html/">online</a><br/>
            Homepage: <a href="http://naturalcapitalproject.org">
                        naturalcapitalproject.org</a><br/>
            Copyright 2017, The Natural Capital Project<br/>
            License:
            <a href="https://bitbucket.org/natcap/invest/src/tip/LICENSE.txt">
                        BSD 3-clause</a><br/>
            Project page: <a href="https://bitbucket.org/natcap/invest">
                        bitbucket.org/natcap/invest</a><br/>

            <h2>Open-Source Licenses</h2>
            """.format(
                version=natcap.invest.__version__))

        label_text += "<table>"
        for lib_name, lib_license, lib_homepage in [
                ('PyInstaller', 'GPL', 'http://pyinstaller.org'),
                ('GDAL', 'MIT and others', 'http://gdal.org'),
                ('matplotlib', 'BSD', 'http://matplotlib.org'),
                ('natcap.versioner', 'BSD',
                 'http://bitbucket.org/jdouglass/versioner'),
                ('numpy', 'BSD', 'http://numpy.org'),
                ('pyamg', 'BSD', 'http://github.com/pyamg/pyamg'),
                ('pygeoprocessing', 'BSD',
                 'http://bitbucket.org/richsharp/pygeoprocessing'),
                ('PyQt', 'GPL',
                 'http://riverbankcomputing.com/software/pyqt/intro'),
                ('rtree', 'LGPL', 'http://toblerity.org/rtree/'),
                ('scipy', 'BSD', 'http://www.scipy.org/'),
                ('shapely', 'BSD', 'http://github.com/Toblerity/Shapely')]:
            label_text += (
                '<tr>'
                '<td>{project}  </td>'
                '<td>{license}  </td>'
                '<td>{homepage}  </td></tr/>').format(
                    project=lib_name,
                    license=(
                        '<a href="licenses/{project}_license.txt">'
                        '{license}</a>').format(project=lib_name,
                                                license=lib_license),
                    homepage='<a href="{0}">{0}</a>'.format(lib_homepage))

        label_text += "</table>"
        label_text += textwrap.dedent(
            """
            <br/>
            <p>
            The source code for GPL'd components are included as an extra
            component on your <br/> installation medium.
            </p>
            """)

        self.label = QtWidgets.QLabel(label_text)
        self.label.setTextFormat(QtCore.Qt.RichText)
        self.label.setOpenExternalLinks(True)
        self.layout().addWidget(self.label)

        self.button_box = QtWidgets.QDialogButtonBox()
        self.accept_button = QtWidgets.QPushButton('OK')
        self.button_box.addButton(
            self.accept_button,
            QtWidgets.QDialogButtonBox.AcceptRole)
        self.layout().addWidget(self.button_box)
        self.accept_button.clicked.connect(self.close)


class LocalDocsMissingDialog(QtWidgets.QMessageBox):
    """A dialog to explain that local documentation can't be found."""

    def __init__(self, local_docs_link):
        """Initialize the LocalDocsMissingDialog.

        Parameters:
            local_docs_link (string): The local path to the local HTML
                documentation.

        Returns:
            ``None``
        """
        QtWidgets.QMessageBox.__init__(self)
        self.setWindowFlags(QtCore.Qt.Dialog)
        self.setText("<h2>Local docs not found<h2>")
        local_docs_link = os.path.basename(local_docs_link)

        remote_link = _ONLINE_DOCS_LINK + local_docs_link
        self.setInformativeText(
            'Online docs: [<a href="%s">documentation</a>]'
            '<br/><br/>Local documentation link could not be found: %s' %
            (remote_link, local_docs_link))
        self.setStandardButtons(QtWidgets.QMessageBox.Ok)
        self.setIconPixmap(
            qtawesome.icon(
                'fa.exclamation-triangle',
                color='orange').pixmap(100, 100))


class WindowTitle(QtCore.QObject):
    """Object to manage the title string for a model window.

    The title string is dependent on several characteristics:

        * The name of the model currently being run.
        * The filename (basename) of the current datastack file
        * Whether the datastack has been modified from the time it was last
            saved.

    The window's title is updated based on the state of three attributes.
    These attributes may be initialized by using the parameters to
    ``__init__()``, or by updating the appropriate attribute after object
    creation:

    When any attributes are changed, this object emits the ``title_changed``
    signal with the new title string.

    Attributes:
        modelname (string or None): If a string, this is assumed to be the
            name of the model.  If ``None``, the string ``"InVEST"`` is
            assumed in the window title.
        filename (string or None): If a string, the filename to be displayed
            to the user in the title bar.  No manipulations are performed on
            this filename; it will be used verbatim.  If ``None``,
            ``"new datastack"`` is assumed.
        modified (bool): Whether the datastack file has been modified.  If so,
            a ``'*'`` is displayed next to the datastack filename.
    """

    # Signals must be defined as class attributes, and are transformed into
    # instance attributes on object initialization.
    title_changed = QtCore.Signal(unicode)

    # Python strings are immutable; this can be accessed like an instance
    # variable.
    format_string = "{modelname}: {filename}{modified}"

    def __init__(self, modelname=None, filename=None, modified=False):
        """Initialize the WindowTitle.

        Parameters:
            modelname (string or None): The modelname to use.
            filename (string or None): The filename to use.
            modified (bool): Whether the datastack file has been modified.
        """
        QtCore.QObject.__init__(self)
        self.modelname = modelname
        self.filename = filename
        self.modified = modified

    def __setattr__(self, name, value):
        """Attribute setter.

        Set the given attribute and emit the ``title_changed`` signal with
        the new window title if the rendered title is different from the
        previous title.

        Parameters:
            name (string): the name of the attribute to set.
            value: The new value for the attribute.
        """
        LOGGER.info('__setattr__: %s, %s', name, value)
        old_attr = getattr(self, name, 'None')
        QtCore.QObject.__setattr__(self, name, value)
        if old_attr != value:
            new_value = repr(self)
            LOGGER.info('Emitting new title %s', new_value)
            self.title_changed.emit(new_value)

    def __repr__(self):
        """Produce a string representation of the window title.

        Returns:
            The string wundow title.
        """
        try:
            return WindowTitle.format_string.format(
                modelname=self.modelname if self.modelname else 'InVEST',
                filename=self.filename if self.filename else 'new datastack',
                modified='*' if self.modified else '')
        except AttributeError:
            return ''


DatastackSaveOpts = collections.namedtuple(
    'DatastackSaveOpts',
    'datastack_type use_relpaths include_workspace archive_path')


class DatastackOptionsDialog(OptionsDialog):
    """Provide a GUI model dialog with options for saving a datastack.

    There are two types of datastacks:

        * Parameter sets (a file with the values of the current inputs)
        * Data archives (all-inclusive archive of current inputs)

    This dialog provides a couple of options to the user depending on which
    type of datastack is desired.  If a parameter set is selected, paths may
    be stored relative to the location of the datastack file.  Both types of
    datastacks may optionally include the value of the workspace input.

    Returns:
        An instance of :ref:DatastackSaveOpts namedtuple.
    """

    def __init__(self, paramset_basename):
        """Initialize the DatastackOptionsDialog.

        Parameters:
            paramset_basename (string): The basename of the new parameter set
                file.

        Returns:
            ``None``
        """
        OptionsDialog.__init__(self,
                               title='Datastack options',
                               modal=True,
                               accept_text='Save datastack',
                               reject_text='Cancel')
        self._container = inputs.Container(label='Datastack options')
        self.layout().addWidget(self._container)
        self.paramset_basename = paramset_basename

        self.datastack_type = inputs.Dropdown(
            label='Datastack type',
            options=sorted(_DATASTACK_SAVE_OPTS.keys()))
        self.datastack_type.set_value(_DATASTACK_PARAMETER_SET)
        self.use_relative_paths = inputs.Checkbox(
            label='Use relative paths')
        self.include_workspace = inputs.Checkbox(
            label='Include workspace path in datastack')
        self.include_workspace.set_value(False)

        @validation.invest_validator
        def _validate_parameter_file(args, limit_to=None):
            """Validate a possible parameter file defined by the user.

            This is a validation function that adheres to the InVEST validation
            API.

            Parameters:
                args (dict): The args dictionary.
                limit_to=None (string or None): The args key for which we
                    should limit processing.

            Returns:
                ``warnings`` (list): A list of 2-element tuples with any
                validation warnings for this input.  This list may be empty.
            """
            warnings = []
            archive_dir = os.path.dirname(args['archive_path'])

            if not os.path.exists(archive_dir):
                warnings.append((('archive_path',),
                                 'The parent folder of the specified path '
                                 'does not exist.'))

            return warnings

        self.save_parameters = inputs.SaveFile(
            label=_DATASTACK_SAVE_OPTS[_DATASTACK_PARAMETER_SET]['title'],
            args_key='archive_path',
            validator=_validate_parameter_file,
            default_savefile='{model}_{file_base}'.format(
                model=self.paramset_basename,
                file_base=_DATASTACK_SAVE_OPTS[
                    _DATASTACK_PARAMETER_SET]['savefile']))

        self._container.add_input(self.datastack_type)
        self._container.add_input(self.use_relative_paths)
        self._container.add_input(self.include_workspace)
        self._container.add_input(self.save_parameters)
        self.ok_button.setEnabled(False)  # initially disable the ok button

        @QtCore.Slot(unicode)
        def _optionally_disable(value):
            """A slot to optionally disable inputs based on datastack type.

            Parameters:
                value (string): The datastack type, one of the strings in the
                    datastack type dropdown menu.

            Returns:
                ``None``
            """
            # If the options have not yet been populated.
            if not value:
                return

            self.use_relative_paths.set_interactive(
                value == _DATASTACK_PARAMETER_SET)

            self.save_parameters.path_select_button.set_dialog_options(
                title=_DATASTACK_SAVE_OPTS[value]['title'],
                savefile='{model}_{file_base}'.format(
                    model=self.paramset_basename,
                    file_base=_DATASTACK_SAVE_OPTS[value]['savefile']))

        @QtCore.Slot(bool)
        def _enable_continue_button(new_validity):
            """A slot to enable the continue button when inputs are valid.

            Parameters:
                new_validity (bool): The validity of the form.

            Returns:
                ``None``
            """
            self.ok_button.setEnabled(new_validity)

        self.datastack_type.value_changed.connect(_optionally_disable)
        self.save_parameters.validity_changed.connect(_enable_continue_button)

    def exec_(self):
        """Execute the dialog.

        Returns:
            If the dialog is rejected, ``None`` is returned.
            If the dialog is accepted, a ``DatastackSaveOpts`` instance is
                returned.
        """
        result = OptionsDialog.exec_(self)
        if result == QtWidgets.QDialog.Accepted:
            return DatastackSaveOpts(
                self.datastack_type.value(),
                self.use_relative_paths.value(),
                self.include_workspace.value(),
                self.save_parameters.value()
            )
        return None


class DatastackArchiveExtractionDialog(OptionsDialog):
    """A dialog for extracting a datastack archive."""

    def __init__(self):
        """Initialize the DatastackArchiveExtractionDialog."""
        OptionsDialog.__init__(self,
                               title='Extract datastack',
                               modal=True,
                               accept_text='Extract',
                               reject_text='Cancel')
        self._container = inputs.Container(
            label='Datastack extraction parameters')
        self.layout().addWidget(self._container)

        self.extraction_point = inputs.Folder(
            label='Where should this archive be extracted?',
        )
        self._container.add_input(self.extraction_point)

    def exec_(self, archive_path):
        """Execute the dialog.

        Parameters:
            archive_path (string): The path to the archive that needs to be
                extracted.

        Returns:
            A 2-tuple.

            If the dialog was accepted, the return value is a 2-tuple of the
            extracted datastack args and the extracion directory.

            If the value was rejected, ``(None, None)`` is returned.
        """
        result = OptionsDialog.exec_(self)

        if result == QtWidgets.QDialog.Accepted:
            extract_to_dir = self.extraction_point.value()
            args = datastack.extract_datastack_archive(
                archive_path, extract_to_dir)
            return (args, extract_to_dir)
        return (None, None)


class UndoScenarioCommand(QtWidgets.QUndoCommand):
    def __init__(self, model_window, new_scenario_path):
        QtWidgets.QUndoCommand.__init__(self, 'Undo scenario load')
        self.model_window = model_window
        self.scenario_path = new_scenario_path
        self.current_args = model_window.assemble_args()

    def undo(self):
        self.model_window.load_args(self.current_args)

    def redo(self):
        self.model_window.load_scenario(self.scenario_path)


class WholeModelValidationErrorDialog(QtWidgets.QDialog):
    """A dialog for presenting errors from whole-model validation."""

    def __init__(self):
        """Initialize the WholeModelValidationErrorDialog."""
        QtWidgets.QDialog.__init__(self)
        self.warnings = []
        self.setLayout(QtWidgets.QVBoxLayout())

        self.title_icon = QtWidgets.QLabel()
        self.title_icon.setPixmap(ICON_ALERT.pixmap(75, 75))
        self.title_icon.setAlignment(QtCore.Qt.AlignCenter)
        self.title = QtWidgets.QWidget()
        self.title.setLayout(QtWidgets.QHBoxLayout())
        self.title.layout().addWidget(self.title_icon)

        self.title_label = QtWidgets.QLabel('<h2>Validating inputs ...</h2>')
        self.title.layout().addWidget(self.title_label)
        self.layout().addWidget(self.title)

        self.scroll_widget = QtWidgets.QScrollArea()
        self.scroll_widget.setWidgetResizable(True)
        self.scroll_widget_container = QtWidgets.QWidget()
        self.scroll_widget_container.setLayout(QtWidgets.QVBoxLayout())
        self.scroll_widget.setWidget(self.scroll_widget_container)
        self.scroll_widget.setHorizontalScrollBarPolicy(
            QtCore.Qt.ScrollBarAlwaysOff)
        self.layout().addWidget(self.scroll_widget)

        self.label = QtWidgets.QLabel('')
        self.label.setWordWrap(True)
        self.scroll_widget.widget().layout().addWidget(self.label)
        self.scroll_widget.widget().layout().insertStretch(-1)
        self.scroll_widget.setWidgetResizable(True)

        self.buttonbox = QtWidgets.QDialogButtonBox()
        self.back_button = QtWidgets.QPushButton(' Back')
        self.back_button.setIcon(ICON_BACK)
        self.back_button.clicked.connect(self.close)
        self.buttonbox.addButton(self.back_button,
                                 QtWidgets.QDialogButtonBox.RejectRole)
        self.layout().addWidget(self.buttonbox)

    def post_warnings(self, validation_warnings):
        """Post validation warnings to the dialog.

        Parameters:
            validation_warnings (list): A list of validation warnings from
                whole-model validation.

        Returns:
            ``None``
        """
        LOGGER.info('Posting validation warnings to WMV dialog: %s',
                    validation_warnings)
        self.warnings = validation_warnings

        if validation_warnings:
            # cgi.escape handles escaping of characters <, >, &, " for HTML.
            self.title_label.setText(
                '<h2>Validation warnings found</h2>'
                '<h4>To ensure the model works as expected, please fix these '
                'erorrs:</h4>')
            self.label.setText(
                '<ul>%s</ul>' % ''.join(
                    ['<li><b>%s</b>: %s</li>' % (
                        ', '.join(labels), cgi.escape(warning_, quote=True))
                     for labels, warning_ in validation_warnings]))
            self.label.repaint()
            self.label.setVisible(True)


class InVESTModel(QtWidgets.QMainWindow):
    """An InVEST model window.

    This class represents an abstraction of a variety of Qt widgets that
    together comprise an InVEST model window.  This class is designed to be
    subclassed for each invdividual model.  Subclasses must, at a minimum,
    override these four attributes at the class level:

        * ``label`` (string): The model label.
        * ``target`` (function reference): The reference to the target
            function. For InVEST, this will always be the ``execute`` function
            of the target model.
        * ``validator`` (function reference): The reference to the target
            validator function.  For InVEST, this will always be the
            ``validate`` function of the target model.
        * ``localdoc`` (string): The filename of the user's guide chapter for
            this model.

    If any of these attributes are not overridden, a warning will be raised.
    """

    def __init__(self, label, target, validator, localdoc):
        """Initialize the Model.

        Parameters:
            label (string): The model label.
            target (callable): The reference to the target ``execute``
                function.
            validator (callable): The reference to the target ``validate``
                function.
            localdoc (string): The filename of the user's guide chapter for
                this model.
        """
        QtWidgets.QMainWindow.__init__(self)
        self.label = label
        self.target = target
        self.validator = validator
        self.localdoc = localdoc

        self.inputs = set([])

        self.setAcceptDrops(True)
        self._quickrun = False
        self._validator = inputs.Validator(parent=self)
        self._validator.finished.connect(self._validation_finished)
        self.prompt_on_close = True
        self.exit_code = None
        self.undo_stack = QtWidgets.QUndoStack(self)

        # dialogs
        self.about_dialog = AboutDialog()
        self.settings_dialog = SettingsDialog()
        self.file_dialog = inputs.FileDialog()

        paramset_basename = self.target.__module__.split('.')[-1]
        self.datastack_options_dialog = DatastackOptionsDialog(
            paramset_basename=paramset_basename)

        self.datastack_archive_extract_dialog = (
            DatastackArchiveExtractionDialog())
        self.quit_confirm_dialog = QuitConfirmDialog()
        self.validation_report_dialog = WholeModelValidationErrorDialog()
        self.workspace_overwrite_confirm_dialog = (
            WorkspaceOverwriteConfirmDialog())
        self.local_docs_missing_dialog = LocalDocsMissingDialog(self.localdoc)

        def _settings_saved_message():
            self.statusBar().showMessage('Settings saved',
                                         STATUSBAR_MSG_DURATION)
        self.settings_dialog.accepted.connect(_settings_saved_message)

        # Main operational widgets for the form
        self._central_widget = QtWidgets.QWidget()
        self.setCentralWidget(self._central_widget)
        self.setSizePolicy(
            QtWidgets.QSizePolicy.Expanding,
            QtWidgets.QSizePolicy.Expanding)
        self._central_widget.setLayout(QtWidgets.QVBoxLayout())
        self.menuBar().setNativeMenuBar(True)
        self._central_widget.layout().setSizeConstraint(
            QtWidgets.QLayout.SetMinimumSize)

        self.window_title = WindowTitle()
        self.window_title.title_changed.connect(self.setWindowTitle)
        self.window_title.modelname = self.label

        # Format the text links at the top of the window.
        self.links = QtWidgets.QLabel()
        self.links.setAlignment(QtCore.Qt.AlignRight)
        self.links.setText(' | '.join((
            'InVEST version %s' % natcap.invest.__version__,
            '<a href="localdocs">Model documentation</a>',
            ('<a href="http://forums.naturalcapitalproject.org">'
             'Report an issue</a>'))))
        self._central_widget.layout().addWidget(self.links)
        self.links.linkActivated.connect(self._check_local_docs)

        self.form = inputs.Form()
        self._central_widget.layout().addWidget(self.form)
        self.run_dialog = inputs.FileSystemRunDialog()

        # start with workspace and suffix inputs
        self.workspace = inputs.Folder(args_key='workspace_dir',
                                       label='Workspace',
                                       validator=self.validator)

        # natcap.invest.pollination.pollination --> pollination
        modelname = self.target.__module__.split('.')[-1]
        self.workspace.set_value(os.path.normpath(
            os.path.expanduser('~/Documents/{model}_workspace').format(
                model=modelname)))

        self.suffix = inputs.Text(
            args_key='suffix',
            helptext=(
                u'A string that will be added to the end of the output file '
                u'paths.'),
            label='Results suffix (optional)',
            validator=self.validator)
        self.suffix.textfield.setMaximumWidth(150)
        self.add_input(self.workspace)
        self.add_input(self.suffix)

        self.form.submitted.connect(self.execute_model)

        # Settings files
        self.settings = QtCore.QSettings(
            QtCore.QSettings.IniFormat,
            QtCore.QSettings.UserScope,
            'Natural Capital Project',
            self.label)

        # Menu items.
        self.file_menu = QtWidgets.QMenu('&File')
        self.file_menu.addAction(
            qtawesome.icon('fa.cog'),
            'Settings ...', self.settings_dialog.exec_,
            QtGui.QKeySequence(QtGui.QKeySequence.Preferences))
        self.file_menu.addAction(
            qtawesome.icon('fa.floppy-o'),
            'Save as ...', self._save_datastack_as,
            QtGui.QKeySequence(QtGui.QKeySequence.SaveAs))
<<<<<<< HEAD
        self.open_menu = QtWidgets.QMenu('Load parameters')
        self.build_open_menu()
        self.file_menu.addMenu(self.open_menu)
=======
        self.file_menu.addAction(
            qtawesome.icon('fa.arrow-circle-o-up'),
            'L&oad datastack ...', self.load_datastack,
            QtGui.QKeySequence(QtGui.QKeySequence.Open))
>>>>>>> e0816e93
        self.file_menu.addAction(
            'Quit', self.close,
            QtGui.QKeySequence('Ctrl+Q'))
        self.menuBar().addMenu(self.file_menu)

        self.edit_menu = QtWidgets.QMenu('&Edit')
        self.edit_menu.addAction(
            qtawesome.icon('fa.undo', color='red'),
            'Clear inputs', self.clear_inputs)
        self.edit_menu.addAction(
            qtawesome.icon('fa.trash-o'),
            'Clear parameter cache for %s' % self.label,
            self.clear_local_settings)
        self.menuBar().addMenu(self.edit_menu)

        self.dev_menu = QtWidgets.QMenu('&Development')
        self.dev_menu.addAction(
            qtawesome.icon('fa.file-code-o'),
            'Save to python script ...', self.save_to_python)
        self.menuBar().addMenu(self.dev_menu)

        self.help_menu = QtWidgets.QMenu('&Help')
        self.help_menu.addAction(
            qtawesome.icon('fa.info'),
            'About InVEST', self.about_dialog.exec_)
        self.help_menu.addAction(
            qtawesome.icon('fa.external-link'),
            'View documentation', self._check_local_docs)
        self.menuBar().addMenu(self.help_menu)

    def build_open_menu(self):
        """(Re-)Build the "Open paramaeter file" menu.

        This menu consists of:

            * An option to select a new parameter file
            * A separator
            * A dynamically-generated list of the 10 most recently-accessed
              scenario files.

        Returns:
            None.
        """
        self.open_menu.clear()
        self.open_file_action = self.open_menu.addAction(
            qtawesome.icon('fa.arrow-circle-o-up'),
            'Open parameter file ...', self.load_scenario,
            QtGui.QKeySequence(QtGui.QKeySequence.Open))
        self.open_menu.addSeparator()


        recently_opened_scenarios = json.loads(
            self.settings.value('recent_scenarios', '{}'))

        for scenario_filepath, timestamp in sorted(
                recently_opened_scenarios.items(), key=lambda x: x[1]):


            time_obj = datetime.datetime.strptime(timestamp,
                                                   '%Y-%m-%dT%H:%M:%S.%f')
            if time_obj .date() == datetime.date.today():
                date_label = 'Today at %s' % time_obj.strftime('%H:%M')
            else:
                date_label = time_obj.strftime('%Y-%m-%d at %H:%m')

            scenario_action = QtWidgets.QAction('%s (Loaded %s)' % (
                os.sep.join(scenario_filepath.split(os.sep)[-2:]),
                date_label), self.open_menu)
            scenario_action.setData(scenario_filepath)
            scenario_action.triggered.connect(
                self._load_recent_scenario_from_action)
            self.open_menu.addAction(scenario_action)

    @QtCore.Slot()
    def _load_recent_scenario_from_action(self):
        """Load a recent scenario when an action is triggered.

        This slot is assumed to be called when an appropriate QAction is
        triggered.  The ``data()`` set on the QAction must be the filename of
        the scenario selected.  The scenario will be loaded in the model
        interface.

        Returns:
            None.
        """
        # self.sender() is set when this is called as a slot
        self.load_scenario(self.sender().data())

    def _add_to_open_menu(self, scenario_path):
        """Add a scenario file to the Open-Recent menu.

        This will also store the scenario path in the model's settings object
        and will cause the Open-Recent menu to be rebuilt, limiting the number
        of items in the menu to the 10 most recently-loaded scenario files.

        Parameters:
            scenario_path (string): The path to the scenario file.

        Returns:
            None.
        """
        # load the {path: timestamp} map as a dict from self.settings
        # set the {path: timestamp} tuple
        # store the new value.
        recently_opened_scenarios = json.loads(
            self.settings.value('recent_scenarios', '{}'))
        timestamp = datetime.datetime.now().isoformat()

        recently_opened_scenarios[scenario_path] = timestamp

        most_recent_scenario_tuples = sorted(
            recently_opened_scenarios.items(), key=lambda x: x[1],
            reverse=True)[:10]

        self.settings.setValue('recent_scenarios',
                               json.dumps(dict(most_recent_scenario_tuples)))
        self.build_open_menu()

    def clear_local_settings(self):
        """Clear all parameters saved for this model.

        Returns:
            None.
        """
        self.settings.clear()
        self.statusBar().showMessage('Cached parameters have been cleared.',
                                     STATUSBAR_MSG_DURATION)

    def clear_inputs(self):
        """Clear the values from any inputs except the workspace.

        This is done for each input object by calling its clear() method.

        Returns:
            None
        """
        for input_obj in self.inputs:
            if input_obj is self.workspace:
                continue
            input_obj.clear()

    def __setattr__(self, name, value):
        """Track Input instances in self.inputs.

        All local attributes will be set, but instances of ``inputs.Input``
        will have their reference added to ``self.inputs``.

        Parameters:
            name (string): The string name of the local attribute being set.
            value (object): The value of the local attribute being set.

        Returns:
            None.
        """
        if isinstance(value, inputs.InVESTModelInput):
            self.inputs.add(value)
        QtWidgets.QMainWindow.__setattr__(self, name, value)

    def _check_local_docs(self, link=None):
        if link in (None, 'localdocs'):
            link = 'file://' + os.path.abspath(self.localdoc)

        if link.startswith(('http', 'ftp', 'file')):
            if os.path.exists(link.replace('file://', '')):
                try:
                    QtCore.QDesktopServices.openUrl(link)
                except AttributeError:
                    QtGui.QDesktopServices.openUrl(QtCore.QUrl(link))
            else:
                self.local_docs_missing_dialog.exec_()

    def _save_datastack_as(self):
        """Save the current set of inputs as a datastack.

        Presents a dialog to the user for input on how to save the datastack,
        and then makes it happen.  A status message is displayed to the
        satus bar when the operation is complete.

        Returns:
           ``None``.
        """
        datastack_opts = self.datastack_options_dialog.exec_()
        if not datastack_opts:  # user pressed cancel
            return

        current_args = self.assemble_args()
        if (not datastack_opts.include_workspace or
                datastack_opts.datastack_type == _DATASTACK_DATA_ARCHIVE):
            del current_args['workspace_dir']

        LOGGER.info('Current parameters:\n%s', pprint.pformat(current_args))

        if datastack_opts.datastack_type == _DATASTACK_DATA_ARCHIVE:
            datastack.build_datastack_archive(
                args=current_args,
                name=self.target.__module__,
                datastack_path=datastack_opts.archive_path
            )
        else:
            datastack.write_parameter_set(
                filepath=datastack_opts.archive_path,
                args=current_args,
                name=self.target.__module__,
                relative=datastack_opts.use_relpaths
            )

        save_filepath = os.path.basename(datastack_opts.archive_path)
        alert_message = (
            'Saved current parameters to %s' % save_filepath)
        LOGGER.info(alert_message)
        self.statusBar().showMessage(alert_message, STATUSBAR_MSG_DURATION)
        self.window_title.filename = os.path.basename(save_filepath)

    def add_input(self, input_obj):
        """Add an input to the model.

        Parameters:
            input_obj (natcap.invest.ui.inputs.InVESTModelInput): An
                InVESTModelInput instance to add to the model.

        Returns:
            ``None``
        """
        self.form.add_input(input_obj)

    def is_valid(self):
        """Check whether the form is valid.

        The form is considered valid when there are no validation warnings.

        Returns:
            A boolean of whether there are known validation warnings.
        """
        if self.validation_report_dialog.warnings:
            return False
        return True

    def execute_model(self):
        """Run the target model.

        Executing the target model is the objective of the UI.  Once this
        method is triggered, the following steps are taken:

            * Collect all of the inputs into an ``args`` dictionary.
            * Verify that all of the ``args`` passes validation.  If not,
              the model cannot be run, and the user must correct the errors
              before running it.
            * If the workspace directory exists, prompt the user to confirm
              overwriting the files in the workspace.  Return to the inputs
              if the dialog is cancelled.
            * Run the model, capturing all GDAL log messages as python logging
              messages, writing log messages to a logfile within the workspace,
              and finally executing the model.

        Returns:
            ``None``
        """
        args = self.assemble_args()

        # If we have validation warnings, show them and return to inputs.
        if self.validation_report_dialog.warnings:
            self.validation_report_dialog.show()
            self.validation_report_dialog.exec_()
            return

        # If the workspace exists, confirm the overwrite.
        if os.path.exists(args['workspace_dir']):
            button_pressed = self.workspace_overwrite_confirm_dialog.exec_()
            if button_pressed != QtWidgets.QMessageBox.Yes:
                return

        def _logged_target():
            name = getattr(self, 'label', self.target.__module__)
            logfile_log_level = getattr(logging, inputs.INVEST_SETTINGS.value(
                'logging/logfile', 'NOTSET'))
            with utils.prepare_workspace(args['workspace_dir'],
                                         name,
                                         logging_level=logfile_log_level):
                with usage.log_run(self.target.__module__, args):
                    LOGGER.log(datastack.ARGS_LOG_LEVEL,
                               'Starting model with parameters: \n%s',
                               datastack.format_args_dict(args))
                    try:
                        return self.target(args=args)
                    except:
                        LOGGER.exception('Exception while executing %s',
                                         self.target)
                        raise
                    finally:
                        LOGGER.info('Execution finished')

        self.form.run(target=_logged_target,
                      window_title='Running %s' % self.label,
                      out_folder=args['workspace_dir'])

    @QtCore.Slot()
    def load_datastack(self, datastack_path=None):
        """Load a datastack.

        This method is also a slot that accepts no arguments.

        A datastack could be any one of:

            * A logfile from a previous model run.
            * A parameter set (*.invs.json)
            * A parameter archive (*.invs.tar.gz)

        Datastacks may be saved and loaded through the Model UI. For API access
        to datastacks, look at :ref:natcap.invest.datastacks.

        Parameters:
            datastack_path=None (string): The path to the datastack file to
                load.  If ``None``, the user will be prompted for a file
                with a file dialog.

        Returns:
            ``None``
        """
        if not datastack_path:
            datastack_path = self.file_dialog.open_file(
                title='Select datastack', filters=(
                    'Any file (*.*)',
                    'Parameter set (*.invs.json)',
                    'Parameter archive (*.invs.tar.gz)',
                    'Logfile (*.txt)'))

            # When the user pressed cancel, datastack_path == ''
            if not datastack_path:
                return

        LOGGER.info('Loading datastack from "%s"', datastack_path)
        if tarfile.is_tarfile(datastack_path):  # it's a datastack archive!
            # Where should the tarfile be extracted to?
            args, extract_dir = self.datastack_archive_extract_dialog.exec_(
                datastack_path)
            if args is None:
                return
            window_title_filename = os.path.basename(extract_dir)
        else:
            try:
                paramset = datastack.read_parameter_set(datastack_path)
                args = paramset.args
            except ValueError:
                # when a JSON object cannot be decoded, assume it's a logfile.
                args = datastack.read_parameters_from_logfile(datastack_path)
            window_title_filename = os.path.basename(datastack_path)

        self.load_args(args)
        self.window_title.filename = window_title_filename

        undo_command = UndoScenarioCommand(self, scenario_path)
        self.undo_stack.push(undo_command)

        self._add_to_open_menu(scenario_path)
        self.statusBar().showMessage(
            'Loaded datastack from %s' % os.path.abspath(datastack_path),
            STATUSBAR_MSG_DURATION)

    def load_args(self, datastack_args):
        """Load arguments from an args dict.

        Parameters:
            datastack_args (dict): The arguments dictionary from which model
                parameters will be loaded.

        Returns:
            ``None``
        """
        _inputs = dict((ui_input.args_key, ui_input) for ui_input in
                       self.inputs)
        LOGGER.debug(pprint.pformat(_inputs))

        for args_key, args_value in datastack_args.iteritems():
            try:
                _inputs[args_key].set_value(args_value)
            except KeyError:
                LOGGER.warning(('Datastack args_key %s not associated with '
                                'any inputs'), args_key)
            except Exception:
                LOGGER.exception('Error setting %s to %s', args_key,
                                 args_value)

    def assemble_args(self):
        """Collect arguments from the UI and assemble them into a dictionary.

        This method must be reimplemented by subclasses.

        Raises:
            NotImplementedError
        """
        raise NotImplementedError

    @QtCore.Slot(list)
    def _validation_finished(self, validation_warnings):
        """A slot to handle whole-model validation errors.

        Parameters:
            validation_warnings (list): A list of string validation warnings.

        Returns:
            ``None``
        """
        inputs.QT_APP.processEvents()
        LOGGER.info('Whole-model validation returned: %s',
                    validation_warnings)
        if validation_warnings:
            icon = qtawesome.icon('fa.times', color='red')
        else:
            icon = inputs.ICON_ENTER
        self.form.run_button.setIcon(icon)

        # post warnings to the WMV dialog
        args_to_inputs = dict((input_.args_key, input_) for input_ in
                              self.inputs)
        warnings_ = []
        for keys, warning in validation_warnings:
            warnings_.append(
                ((args_to_inputs[key].label for key in keys), warning))
        self.validation_report_dialog.post_warnings(warnings_)

    def validate(self, block=False):
        """Trigger validation for the whole model.

        Parameters:
            block=False (bool): Whether to block on validation.

        Returns:
            ``None``
        """
        validate_callable = functools.partial(
            self._validator.validate,
            target=self.validator,
            args=self.assemble_args(),
            limit_to=None)
        if block:
            with wait_on_signal(self._validator.finished):
                validate_callable()
        else:
            validate_callable()

    def run(self, quickrun=False):
        """Run the model.

        Parameters:
            quickrun=False (bool): If True, the model will close when the
                model finishes.

        Returns:
            ``None``
        """
        # iterate through attributes of self.form.  If the attribute is an
        # instance of inputs.Input, then link its value_changed signal to the
        # model-wide validation slot.
        def _validate(new_value):
            # We want to validate the whole form; discard the individual value
            self.validate(block=False)

        self.validate(block=False)
        for input_obj in self.inputs:
            input_obj.value_changed.connect(_validate)
            try:
                input_obj.validity_changed.connect(_validate)
            except AttributeError:
                # Not all inputs can have validity (e.g. Container, dropdown)
                pass

        # Set up quickrun options if we're doing a quickrun
        if quickrun:
            @QtCore.Slot()
            def _quickrun_close_model():
                # exit with an error code that matches exception status of run.
                self.form.run_dialog.close_window()
                self.close(prompt=False)

            self.form.run_finished.connect(_quickrun_close_model)
            # Start the model immediately (after 0 ms).
            QtCore.QTimer.singleShot(0, self.execute_model)

        # The scrollArea defaults to a size that is too small to actually view
        # the contents of the enclosed widget appropriately.  By adjusting the
        # size here, we ensure that the widgets are an appropriate height.
        # Note that self.resize() does take the window size into account, so
        # all parts of the application window will still be visible, even if
        # the minimumSize().height() would have it extend over the edge of the
        # screen.
        #
        # The 100, 150 additions to the width and height hints come from trial
        # and error, trying to find a decent starting height and width for the
        # window.  I'd prefer to have the window resized according to some
        # internal properties, but the scroll area (self.form.scroll_area)
        # makes that difficult.
        # Adding 200, 250 to the dimensions allows for the window to be wide
        # enough to not hide any widgets in the form, and tall enough to
        # usually show most of the rows in the layout.
        ideal_width = self.form.scroll_area.widget().minimumSize().width() + 200
        ideal_height = max(
            self.sizeHint().height() + 100,
            self.form.scroll_area.widget().minimumSize().height() + 250)
        screen_geometry = QtWidgets.QDesktopWidget().availableGeometry()
        self.resize(
            min(screen_geometry.width(), ideal_width),
            min(screen_geometry.height(), ideal_height))

        inputs.center_window(self)

        # if we're not working off a datastack file, load the last run.
        if not self.window_title.filename:
            self.load_lastrun()

        self.show()
        self.raise_()  # raise window to top of stack.
        self.validate(block=False)  # initial validation for the model

    def close(self, prompt=True):
        """Close the window.

        Overridden from QMainWindow.close to allow for an optional ``prompt``
        argument.

        Parameters:
            prompt=True (bool): Whether to prompt for the user to confirm the
                window's closure.  If ``False``, the model window will be
                closed without confirmation.

        Returns:
            ``None``
        """
        self.prompt_on_close = prompt
        QtWidgets.QMainWindow.close(self)

    def closeEvent(self, event):
        """Handle close events for the QMainWindow.

        The user will be prompted to confirm that the window should be closed
        unless ``self.prompt_on_close`` is ``True``.

        Reimplemented from QMainWindow.closeEvent.

        Parameters:
            event (QEvent): The current event.

        Returns:
            ``None``
        """
        if self.prompt_on_close:
            starting_checkstate = self.settings.value(
                'remember_lastrun', True, bool)
            button_pressed = self.quit_confirm_dialog.exec_(
                starting_checkstate)
            if button_pressed != QtWidgets.QMessageBox.Yes:
                event.ignore()
            elif self.quit_confirm_dialog.checkbox.isChecked():
                self.save_lastrun()
            self.settings.setValue(
                'remember_lastrun',
                self.quit_confirm_dialog.checkbox.isChecked())
        self.prompt_on_close = True

    def save_to_python(self, filepath=None):
        """Save the current arguments to a python script.

        Parameters:
            filepath (string or None): If a string, this is the path to the
                file that will be written.  If ``None``, a dialog will pop up
                prompting the user to provide a filepath.

        Returns:
            ``None``.
        """
        if filepath is None:
            save_filepath = self.file_dialog.save_file(
                'Save parameters as a python script',
                savefile='python_script.py')
            if save_filepath == '':
                return
        else:
            save_filepath = filepath

        script_template = textwrap.dedent("""\
        # coding=UTF-8
        # -----------------------------------------------
        # Generated by InVEST {invest_version} on {today}
        # Model: {modelname}

        import {py_model}

        args = {model_args}

        if __name__ == '__main__':
            {py_model}.execute(args)
        """)

        with codecs.open(save_filepath, 'w', encoding='utf-8') as py_file:
            cast_args = dict((unicode(key), value) for (key, value)
                             in self.assemble_args().iteritems())
            args = pprint.pformat(cast_args,
                                  indent=4)  # 4 spaces

            # Tweak formatting from pprint:
            # * Bump parameter inline with starting { to next line
            # * add trailing comma to last item item pair
            # * add extra space to spacing before first item
            args = args.replace('{', '{\n ')
            args = args.replace('}', ',\n}')
            py_file.write(script_template.format(
                invest_version=natcap.invest.__version__,
                today=datetime.datetime.now().strftime('%c'),
                modelname=self.label,
                py_model=self.target.__module__,
                model_args=args))

        self.statusBar().showMessage(
            'Saved run to python script %s' % save_filepath,
            STATUSBAR_MSG_DURATION)

    def save_lastrun(self):
        """Save lastrun args to the model's settings.

        Returns:
            ``None``
        """
        lastrun_args = self.assemble_args()
        LOGGER.debug('Saving lastrun args %s', lastrun_args)
        self.settings.setValue("lastrun", json.dumps(lastrun_args))

    def load_lastrun(self):
        """Load lastrun settings from the model's settings.

        Returns:
            ``None``
        """
        # If no lastrun args saved, "{}" (empty json object) is returned
        lastrun_args = self.settings.value("lastrun", "{}")
        self.load_args(json.loads(lastrun_args))

        self.statusBar().showMessage('Loaded parameters from previous run.',
                                     STATUSBAR_MSG_DURATION)
        self.window_title.filename = 'loaded from autosave'<|MERGE_RESOLUTION|>--- conflicted
+++ resolved
@@ -726,20 +726,6 @@
         return (None, None)
 
 
-class UndoScenarioCommand(QtWidgets.QUndoCommand):
-    def __init__(self, model_window, new_scenario_path):
-        QtWidgets.QUndoCommand.__init__(self, 'Undo scenario load')
-        self.model_window = model_window
-        self.scenario_path = new_scenario_path
-        self.current_args = model_window.assemble_args()
-
-    def undo(self):
-        self.model_window.load_args(self.current_args)
-
-    def redo(self):
-        self.model_window.load_scenario(self.scenario_path)
-
-
 class WholeModelValidationErrorDialog(QtWidgets.QDialog):
     """A dialog for presenting errors from whole-model validation."""
 
@@ -859,7 +845,6 @@
         self._validator.finished.connect(self._validation_finished)
         self.prompt_on_close = True
         self.exit_code = None
-        self.undo_stack = QtWidgets.QUndoStack(self)
 
         # dialogs
         self.about_dialog = AboutDialog()
@@ -954,16 +939,10 @@
             qtawesome.icon('fa.floppy-o'),
             'Save as ...', self._save_datastack_as,
             QtGui.QKeySequence(QtGui.QKeySequence.SaveAs))
-<<<<<<< HEAD
-        self.open_menu = QtWidgets.QMenu('Load parameters')
+        self.open_menu = QtWidgets.QMenu('Load datastack')
         self.build_open_menu()
         self.file_menu.addMenu(self.open_menu)
-=======
-        self.file_menu.addAction(
-            qtawesome.icon('fa.arrow-circle-o-up'),
-            'L&oad datastack ...', self.load_datastack,
-            QtGui.QKeySequence(QtGui.QKeySequence.Open))
->>>>>>> e0816e93
+
         self.file_menu.addAction(
             'Quit', self.close,
             QtGui.QKeySequence('Ctrl+Q'))
@@ -1002,7 +981,7 @@
             * An option to select a new parameter file
             * A separator
             * A dynamically-generated list of the 10 most recently-accessed
-              scenario files.
+              datastack files.
 
         Returns:
             None.
@@ -1010,16 +989,16 @@
         self.open_menu.clear()
         self.open_file_action = self.open_menu.addAction(
             qtawesome.icon('fa.arrow-circle-o-up'),
-            'Open parameter file ...', self.load_scenario,
+            'L&oad datastack ...', self.load_datastack,
             QtGui.QKeySequence(QtGui.QKeySequence.Open))
         self.open_menu.addSeparator()
 
 
-        recently_opened_scenarios = json.loads(
-            self.settings.value('recent_scenarios', '{}'))
-
-        for scenario_filepath, timestamp in sorted(
-                recently_opened_scenarios.items(), key=lambda x: x[1]):
+        recently_opened_datastacks = json.loads(
+            self.settings.value('recent_datastacks', '{}'))
+
+        for datastack_filepath, timestamp in sorted(
+                recently_opened_datastacks.items(), key=lambda x: x[1]):
 
 
             time_obj = datetime.datetime.strptime(timestamp,
@@ -1029,38 +1008,38 @@
             else:
                 date_label = time_obj.strftime('%Y-%m-%d at %H:%m')
 
-            scenario_action = QtWidgets.QAction('%s (Loaded %s)' % (
-                os.sep.join(scenario_filepath.split(os.sep)[-2:]),
+            datastack_action = QtWidgets.QAction('%s (Loaded %s)' % (
+                os.sep.join(datastack_filepath.split(os.sep)[-2:]),
                 date_label), self.open_menu)
-            scenario_action.setData(scenario_filepath)
-            scenario_action.triggered.connect(
-                self._load_recent_scenario_from_action)
-            self.open_menu.addAction(scenario_action)
+            datastack_action.setData(datastack_filepath)
+            datastack_action.triggered.connect(
+                self._load_recent_datastack_from_action)
+            self.open_menu.addAction(datastack_action)
 
     @QtCore.Slot()
-    def _load_recent_scenario_from_action(self):
-        """Load a recent scenario when an action is triggered.
+    def _load_recent_datastack_from_action(self):
+        """Load a recent datastack when an action is triggered.
 
         This slot is assumed to be called when an appropriate QAction is
         triggered.  The ``data()`` set on the QAction must be the filename of
-        the scenario selected.  The scenario will be loaded in the model
+        the datastack selected.  The datastack will be loaded in the model
         interface.
 
         Returns:
             None.
         """
         # self.sender() is set when this is called as a slot
-        self.load_scenario(self.sender().data())
-
-    def _add_to_open_menu(self, scenario_path):
-        """Add a scenario file to the Open-Recent menu.
-
-        This will also store the scenario path in the model's settings object
+        self.load_datastack(self.sender().data())
+
+    def _add_to_open_menu(self, datastack_path):
+        """Add a datastack file to the Open-Recent menu.
+
+        This will also store the datastack path in the model's settings object
         and will cause the Open-Recent menu to be rebuilt, limiting the number
-        of items in the menu to the 10 most recently-loaded scenario files.
-
-        Parameters:
-            scenario_path (string): The path to the scenario file.
+        of items in the menu to the 10 most recently-loaded datastack files.
+
+        Parameters:
+            datastack_path (string): The path to the datastack file.
 
         Returns:
             None.
@@ -1068,18 +1047,18 @@
         # load the {path: timestamp} map as a dict from self.settings
         # set the {path: timestamp} tuple
         # store the new value.
-        recently_opened_scenarios = json.loads(
-            self.settings.value('recent_scenarios', '{}'))
+        recently_opened_datastacks = json.loads(
+            self.settings.value('recent_datastacks', '{}'))
         timestamp = datetime.datetime.now().isoformat()
 
-        recently_opened_scenarios[scenario_path] = timestamp
-
-        most_recent_scenario_tuples = sorted(
-            recently_opened_scenarios.items(), key=lambda x: x[1],
+        recently_opened_datastacks[datastack_path] = timestamp
+
+        most_recent_datastack_tuples = sorted(
+            recently_opened_datastacks.items(), key=lambda x: x[1],
             reverse=True)[:10]
 
-        self.settings.setValue('recent_scenarios',
-                               json.dumps(dict(most_recent_scenario_tuples)))
+        self.settings.setValue('recent_datastacks',
+                               json.dumps(dict(most_recent_datastack_tuples)))
         self.build_open_menu()
 
     def clear_local_settings(self):
@@ -1314,10 +1293,7 @@
         self.load_args(args)
         self.window_title.filename = window_title_filename
 
-        undo_command = UndoScenarioCommand(self, scenario_path)
-        self.undo_stack.push(undo_command)
-
-        self._add_to_open_menu(scenario_path)
+        self._add_to_open_menu(datastack_path)
         self.statusBar().showMessage(
             'Loaded datastack from %s' % os.path.abspath(datastack_path),
             STATUSBAR_MSG_DURATION)
