# coding=UTF-8
"""Input classes for the InVEST UI, a Qt-based UI abstraction layer."""

from __future__ import absolute_import

import functools
import os
import logging
import platform
import subprocess
import warnings
import sys
import atexit
import itertools

try:
<<<<<<< HEAD
    unicode
except NameError:
    # Need to explicitly import PySide2 when on python3.  It's the only Qt
    # binding I can seem to get to work under python3.
    import PySide2
    unicode = str
=======
    import PyQt4
except ImportError:
    import PySide2
>>>>>>> e78bb032

import qtpy
from qtpy import QtWidgets
from qtpy import QtCore
from qtpy import QtGui
import six
import qtawesome
import chardet
from .. import utils

try:
    import faulthandler
    faulthandler.enable()
except (ImportError, AttributeError):
    # ImportError when faulthandler not installed
    # AttributeError happens all the time on jenkins.
    pass

from . import execution

try:
    QApplication = QtGui.QApplication
except AttributeError:
    QApplication = QtWidgets.QApplication

QT_APP = QApplication.instance()
if QT_APP is None:
    QT_APP = QApplication(sys.argv)  # pragma: no cover

# If we're running PyQt4, we need to instruct Qt to use UTF-8 strings
# internally.
if qtpy.API in ('pyqt', 'pyqt4'):
    QtCore.QTextCodec.setCodecForCStrings(
        QtCore.QTextCodec.codecForName('UTF-8'))

LOGGER = logging.getLogger(__name__)
ICON_FOLDER = qtawesome.icon('fa.folder-o')
ICON_FILE = qtawesome.icon('fa.file-o')
ICON_ENTER = qtawesome.icon('fa.arrow-circle-o-right',
                            color='green')
ICON_MINUS = qtawesome.icon('fa.minus')
_QLABEL_STYLE_TEMPLATE = ('QLabel {{padding:{padding};'
                          'background-color:{bg_color};'
                          'border:{border};}}')
QLABEL_STYLE_INFO = _QLABEL_STYLE_TEMPLATE.format(
    padding='15px', bg_color='#d4efcc', border='2px solid #3e895b')
QLABEL_STYLE_ERROR = _QLABEL_STYLE_TEMPLATE.format(
    padding='15px', bg_color='#ebabb6', border='2px solid #a23332')
INVEST_SETTINGS = QtCore.QSettings(
    QtCore.QSettings.IniFormat,
    QtCore.QSettings.UserScope,
    'Natural Capital Project',
    'InVEST')
DEFAULT_LASTDIR = ''


def _cleanup():
    QT_APP.deleteLater()  # pragma: no cover
atexit.register(_cleanup)


def _apply_sizehint(widget):
    size_hint = widget.sizeHint()
    if size_hint.isValid():
        widget.setMinimumSize(size_hint)


def open_workspace(dirname):
    """Call the correct program to open a folder on disk.

    The program called will depend on the operating system:

        * On mac: ``open``
        * On Windows: ``explorer``
        * On Linux: ``xdg-open``

    Parameters:
        dirname (string): The folder to open.
    """
    LOGGER.debug("Opening dirname %s", dirname)
    # Try opening up a file explorer to see the results.
    try:
        LOGGER.info('Opening file explorer to workspace directory')
        if platform.system() == 'Windows':
            # Try to launch a windows file explorer to visit the workspace
            # directory now that the operation has finished executing.
            LOGGER.info('Using windows explorer to view files')
            subprocess.Popen('explorer "%s"' % os.path.normpath(dirname))
        elif platform.system() == 'Darwin':
            LOGGER.info('Using mac finder to view files')
            subprocess.Popen(
                'open %s' % os.path.normpath(dirname), shell=True)
        else:
            # Assume we're on linux.  No biggie, just use xdg-open to use
            # default file opening scheme.
            LOGGER.info('Not on windows or mac, using default file browser')
            subprocess.Popen(['xdg-open', dirname])
    except OSError as error:
        # OSError is thrown if the given file browser program (whether
        # explorer or xdg-open) cannot be found.  No biggie, just pass.
        LOGGER.error(error)
        LOGGER.error(
            ('Cannot find default file browser. Platform: %s |'
             ' folder: %s'), platform.system(), dirname)


def center_window(window_ptr):
    """Center the provided window on the current screen.

    Parameters:
        window_ptr (QtWidgets.QWidget): a reference to a Qt window.
    """
    geometry = window_ptr.frameGeometry()
    center = QtWidgets.QDesktopWidget().availableGeometry().center()
    geometry.moveCenter(center)
    window_ptr.move(geometry.topLeft())


class Validator(QtCore.QObject):
    """A class to manage validating in a separate Qt thread."""

    started = QtCore.Signal()
    finished = QtCore.Signal(list)

    def __init__(self, parent):
        """Initialize the Validator instance.

        Parameters:
            parent (QtWidgets.QWidget): The parent qwidget.  This will be the
                parent of the validation thread.
        """
        # TODO: remove parent here?
        QtCore.QObject.__init__(self, parent)
        self._validation_worker = None

    def in_progress(self):
        """Whether the validation thread is running.

        Returns:
            is_running (bool): Whether the validation thread is running.
        """
        return False
        #return self._validation_thread.isRunning()

    def validate(self, target, args, limit_to=None):
        """Validate the provided args with the provided target.

        Parameters:
            target (callable): The validation callable.  Must adhere to the
                InVEST validation API.
            args (dict): The arguments dictionary to validate.
            limit_to=None (string or None): Optional. If provided, this is the
                validation key that should be validated.  All other keys will
                be excluded.  Part of the InVEST Validation API.

        Returns:
            ``None``
        """
        self.started.emit()
        self._validation_worker = ValidationWorker(
            target=target,
            args=args,
            limit_to=limit_to)
        self._validation_worker.run()
        warnings_ = [w for w in self._validation_worker.warnings]
        self.finished.emit(warnings_)


class MessageArea(QtWidgets.QLabel):
    """An object to represent the status box in the model progress dialog.

    Example:
        area = MessageArea()
        area.setText('some success text')
        area.set_error(False)  # sets the stylesheet for non-error messages.
    """

    def __init__(self):
        """Initialize the MessageArea.

        From a Qt perspective, this is little more than calling
        ``QLabel.__init__`` and ensuring that the qlabel has word wrapping and
        rich text enabled.
        """
        QtWidgets.QLabel.__init__(self)
        self.setWordWrap(True)
        self.setTextFormat(QtCore.Qt.RichText)
        self.error = False

    def set_error(self, is_error):
        """Set the label stylesheet for error or success.

        The label is shown when the error status is set.

        Parameters:
            is_error (bool): If ``True``, a green success style will be used.
                If ``False``, a red failure style will be used instead.

        Returns:
            ``None``
        """
        self.error = is_error
        if is_error:
            self.setStyleSheet(QLABEL_STYLE_ERROR)
        else:
            self.setStyleSheet(QLABEL_STYLE_INFO)
        self.show()


class QLogHandler(logging.StreamHandler):
    """A ``logging.StreamHandler`` subclass for writing to a stream widget."""

    def __init__(self, stream_widget):
        """Initialize the logging handler.

        Parameters:
            stream_widget (QtWidgets.QWidget): A QWidget that supports the
                python streams API.
        """
        logging.StreamHandler.__init__(self, stream=stream_widget)
        self._stream = stream_widget
        self.setLevel(logging.NOTSET)  # capture everything

        self.formatter = logging.Formatter(
            fmt=utils.LOG_FMT)
        self.setFormatter(self.formatter)


class LogMessagePane(QtWidgets.QPlainTextEdit):
    """A subclass of ``QtWidgets.QPlainTextEdit`` to support write().

    Uses the signals/slots framework to support writing text to the
    QPlainTextEdit from different threads.
    """

    message_received = QtCore.Signal(six.text_type)

    def __init__(self, parent):
        """Initialize the LogMessagePane instance.

        Sets the stylesheet for the QPlainTextEdit, and sets it to read-only.
        """
        QtWidgets.QPlainTextEdit.__init__(self, parent=parent)

        self.setReadOnly(True)
        self.setStyleSheet("QWidget { background-color: White; "
                           'font-family: monospace;}')
        self.message_received.connect(self._write)

    def write(self, message):
        """'Write' the message to the message pane.

        In actuality, this emits the ``message_received`` signal, with the
        message as the value.  This allows this ``write`` method  to be
        called from any thread, and the signal/slot framework will cause the
        message to actually be rendered on an iteration of the event loop.

        Parameters:
            message (string): The message to be written to the message pane.

        Returns:
            ``None``
        """
        try:
            self.message_received.emit(message)
        except RuntimeError:
            pass

    def _write(self, message):
        """Write the message provided to the message pane.

        Calling this method from a thread other than the main thread will
        cause an error from within Qt.

        Parameters:
            message (string): The message to be appended to the end of the
                QMessagePane.

        Returns:
            ``None``
        """
        self.insertPlainText(message)
        self.textCursor().movePosition(QtGui.QTextCursor.End)
        self.setTextCursor(self.textCursor())


class FileSystemRunDialog(QtWidgets.QDialog):
    """A dialog to display messages to the user while a process is running.

    Messages are displayed to a message pane that scrolls continuously as new
    messages are added, and an indeterminate progress bar is visible to
    offer a visual queue that something is happening.

    While the process is running, there is a checkbox that may be selected.
    When ths process finishes (and the checkbox is selected), the workspace
    folder is opened in the OS's default file explorer.  When the process
    finishes, the checkbox is converted to a button that, when pressed, wil
    open the workspace with the OS's default file explorer.
    """

    def __init__(self):
        """Initialize the dialog."""
        QtWidgets.QDialog.__init__(self)

        self.is_executing = False
        self.cancel = False
        self.out_folder = None

        self.setLayout(QtWidgets.QVBoxLayout())
        self.resize(700, 500)
        center_window(self)
        self.setModal(True)

        # create statusArea-related widgets for the window.
        self.statusAreaLabel = QtWidgets.QLabel(
            FileSystemRunDialog._build_status_area_label())

        self.log_messages_pane = LogMessagePane(parent=self)
        self.loghandler = QLogHandler(self.log_messages_pane)
        self.logger = logging.getLogger()
        self.logger.setLevel(logging.NOTSET)
        self.logger.addHandler(self.loghandler)

        # create an indeterminate progress bar.  According to the Qt
        # documentation, an indeterminate progress bar is created when a
        # QProgressBar's minimum and maximum are both set to 0.
        self.progressBar = QtWidgets.QProgressBar()
        self.progressBar.setMinimum(0)
        self.progressBar.setMaximum(0)
        self.progressBar.setTextVisible(False)
        progress_sizehint = self.progressBar.sizeHint()
        if progress_sizehint.isValid():
            self.progressBar.setMinimumSize(progress_sizehint)

        self.openWorkspaceCB = QtWidgets.QCheckBox(
            'Open workspace after success')
        self.openWorkspaceButton = QtWidgets.QPushButton('Open workspace')
        self.openWorkspaceButton.pressed.connect(self._request_workspace)
        self.openWorkspaceButton.setSizePolicy(
            QtWidgets.QSizePolicy.Minimum, QtWidgets.QSizePolicy.Minimum)
        self.openWorkspaceButton.setMaximumWidth(150)
        self.openWorkspaceButton.setVisible(False)
        self.messageArea = MessageArea()
        self.messageArea.clear()

        # Add the new widgets to the window
        self.layout().addWidget(self.statusAreaLabel)
        self.layout().addWidget(self.log_messages_pane)
        self.layout().addWidget(self.messageArea)
        self.layout().addWidget(self.progressBar)
        self.layout().addWidget(self.openWorkspaceCB)
        self.layout().addWidget(self.openWorkspaceButton)

        self.backButton = QtWidgets.QPushButton(' Back')
        self.backButton.setToolTip('Return to parameter list')

        # add button icons
        self.backButton.setIcon(QtGui.QIcon(ICON_ENTER))

        # disable the 'Back' button by default
        self.backButton.setDisabled(True)

        # create the buttonBox (a container for buttons) and add the buttons to
        # the buttonBox.
        self.buttonBox = QtWidgets.QDialogButtonBox()
        self.buttonBox.addButton(
            self.backButton, QtWidgets.QDialogButtonBox.AcceptRole)

        # connect the buttons to their callback functions.
        self.backButton.clicked.connect(self.close)

        # add the buttonBox to the window.
        self.layout().addWidget(self.buttonBox)

        # Indicate that this window should be styled like a dialog.
        self.setWindowFlags(QtCore.Qt.Dialog)

    @staticmethod
    def _build_status_area_label():
        """Build the status area label.

        This is a static method that checks the value of the
        ``logging/run_dialog`` QSetting and returns a formatted string for
        use as the log message area label.

        Returns:
            A string.
        """
        return 'Messages (%s and higher):' % (
            INVEST_SETTINGS.value('logging/run_dialog', 'INFO'))

    def __del__(self):
        """Delete/deregister required objects."""
        self.logger.removeHandler(self.loghandler)
        try:
            self.deleteLater()
        except RuntimeError:
            # When this dialog has already been deleted.
            LOGGER.debug('This FileSystemRunDialog has already been deleted.')

    def start(self, window_title, out_folder):
        """Set the state of the dialog to indicate processing has started."""
        logging_level = INVEST_SETTINGS.value(
            'logging/run_dialog', 'INFO')
        self.loghandler.setLevel(getattr(logging, logging_level))

        # set the label atop the messages pane to include the currently-set
        # logging level for the run dialog.
        self.statusAreaLabel.setText(
            FileSystemRunDialog._build_status_area_label())

        if not window_title:
            window_title = "Running ..."
        self.setWindowTitle(window_title)
        self.out_folder = out_folder

        self.is_executing = True
        self.log_messages_pane.clear()
        self.progressBar.setMaximum(0)  # start the progressbar.
        self.backButton.setDisabled(True)

        self.log_messages_pane.write('Initializing...\n')
        self.log_messages_pane.write(
            'Showing messages with level %s and higher\n' % logging_level)

    def finish(self, exception):
        """Notify the user that model processing has finished.

        Parameters:
            exception (Exception or None): The exception object
                If the error encountered.  None if no error found.

        Returns:
            ``None``
        """
        self.is_executing = False
        self.progressBar.setMaximum(1)  # stops the progressbar.
        self.backButton.setDisabled(False)

        if exception:
            self.messageArea.set_error(True)
            self.messageArea.setText(
                (u'<b>%s</b> encountered: <em>%s</em> <br/>'
                 'See the log for details.') % (
                    exception.__class__.__name__,
                    exception))
            self.messageArea.setStyleSheet(
                'QLabel { padding: 15px;'
                'background-color: #ebabb6; border: 2px solid #a23332;}')
        else:
            self.messageArea.set_error(False)
            self.messageArea.setText('Model completed successfully.')
            self.messageArea.setStyleSheet(
                'QLabel { padding: 15px;'
                'background-color: #d4efcc; border: 2px solid #3e895b;}')

        # Change the open workspace presentation.
        if self.openWorkspaceCB.isChecked():
            self._request_workspace()
        self.openWorkspaceCB.setVisible(False)
        self.openWorkspaceButton.setVisible(True)

    def _request_workspace(self):
        """Slot for attempting to open a workspace.

        This slot may be called by signals that do not pass a parameter value.
        """
        open_workspace(self.out_folder)

    def reject(self):
        """Reject the dialog.

        Triggered when the user presses ESC.  Overridden from Qt.
        """
        # Called when the user presses ESC.
        if self.is_executing:
            # Don't allow the window to close if we're executing.
            return
        QtWidgets.QDialog.reject(self)

    def closeEvent(self, event):
        """CloseEvent handler, overridden from QWidget.closeEvent.

        Overridden to prevent the user from closing the modal dialog if the
        thread is executing.

        Returns:
            ``None``.
        """
        if self.is_executing:
            event.ignore()
        else:
            self.openWorkspaceCB.setVisible(True)
            self.openWorkspaceButton.setVisible(False)
            self.messageArea.clear()
            self.cancel = False

            QtWidgets.QDialog.closeEvent(self, event)


class InfoButton(QtWidgets.QPushButton):
    """An informational button that shows helpful text when clicked."""

    def __init__(self, default_message=None):
        """Initialize an instance of InfoButton.

        Parameters:
            default_message=None (string or None).  If not None, the message
                that the button should show by default when clicked.

        Returns:
            ``None``
        """
        QtWidgets.QPushButton.__init__(self)
        self.setFlat(True)
        if default_message:
            self.setWhatsThis(default_message)
        self.clicked.connect(self._show_popup)

    def _show_popup(self, clicked=False):
        """Slot for QPushButton.clicked() signal.

        Parameters:
            clicked=False: This parameter will always be false, so long as the
                InfoButton instance isn't checkable.  The parameter still has
                to be here to match the signature the clicked signal expects.
        """
        QtWidgets.QWhatsThis.enterWhatsThisMode()

        # QtCore.QPoint(0, 0) maps to the top-left corner of this widget.
        # mapToGlobal() turns that coordinate into a global coordinate.
        QtWidgets.QWhatsThis.showText(self.mapToGlobal(QtCore.QPoint(0, 0)),
                                      self.whatsThis(), self)


class ValidButton(InfoButton):
    """An informational button, styled for validation success or errors."""

    def __init__(self, *args, **kwargs):
        """Initialize the ValidButton.

        Any parameters provided are passed directly through to the underlying
        instance of InfoButton.
        """
        InfoButton.__init__(self, *args, **kwargs)
        self.successful = True

    def clear(self):
        """Clear the icon, WhatsThis text and ToolTip text.

        Returns:
            None.
        """
        self.setIcon(QtGui.QIcon())  # clear the icon
        self.setWhatsThis('')
        self.setToolTip('')

    def set_errors(self, errors):
        """Set the error message and style based on the provided errors.

        Parameters:
            errors (list): A list of strings.  If this list is empty, the
                style of the button is set to green, indicating validation
                success.  If this list is not empty, the strings in this list
                will be formatted and set as the error text, and the button
                style will be set to a red.

        Returns:
            ``None``
        """
        if errors:
            self.setIcon(qtawesome.icon('fa.times',
                                        color='red'))
            error_string = '<br/>'.join(errors)
            self.successful = False
        else:
            self.setIcon(qtawesome.icon('fa.check',
                                        color='green'))
            error_string = 'Validation successful'
            self.successful = True

        self.setWhatsThis(error_string)
        self.setToolTip(error_string)


class HelpButton(InfoButton):
    """An InfoButton with an informational help icon."""

    def __init__(self, default_message=None):
        """Initialize the HelpButton.

        Parameters:
            default_message=None (string): The default message of this button.
                See InfoButton.__init__ for more information.

        Returns:
            ``None``
        """
        InfoButton.__init__(self, default_message)
        self.setIcon(qtawesome.icon('fa.info-circle',
                                    color='blue'))


class ValidationWorker(QtCore.QObject):
    """A worker object for executing validation.

    This object is implemented for use with a QThread, and is not started
    until the start() method is called.
    """

    started = QtCore.Signal()
    finished = QtCore.Signal()

    def __init__(self, target, args, limit_to=None):
        """Initialize the ValidationWorker.

        Parameters:
            target (callable): The validation function.  Must adhere to the
                InVEST validation API.
            args (dict): The arguments dictionary to validate.
            limit_to=None (string): The string key that will limit validation.
                ``None`` if all keys should be validated.

        Returns:
            ``None``
        """
        QtCore.QObject.__init__(self)
        self.target = target
        self.args = args
        self.limit_to = limit_to
        self.warnings = []
        self.error = None
        self.started.connect(self.run)
        self._finished = False

    def isFinished(self):
        """Check whether the validation callable has finished executing.

        Returns:
            finished (bool): Whether validation has finished.
        """
        return self._finished

    def start(self):
        """Begin execution of the validation callable.

        This method is non-blocking.

        Returns:
            ``None``
        """
        self.started.emit()

    def run(self):
        """Execute the validation callable.

        Warnings are saved to ``self.warnings``.  The signal ``self.finished``
        is emitted when processing finishes.  If an exception is encountered,
        the exception object is saved to ``self.error`` and the exception is
        logged.

        Returns:
            ``None``
        """
        # Target must adhere to InVEST validation API.
        LOGGER.info(
            'Starting validation thread with target=%s, args=%s, limit_to=%s',
            self.target, self.args, self.limit_to)
        try:
            self.warnings = self.target(
                self.args, limit_to=self.limit_to)
            LOGGER.info(
                'Validation thread returned warnings: %s', self.warnings)
        except Exception as error:
            self.error = str(error)
            LOGGER.exception(
                'Validation: Error when validating %s:', self.target)
        self._finished = True
        self.finished.emit()


class FileDialog(object):
    """A convenience wrapper for QtWidgets.QFileDialog."""

    def __init__(self, parent=None):
        """Initialize the FileDialog instance.

        Returns:
            ``None``
        """
        object.__init__(self)
        self.file_dialog = QtWidgets.QFileDialog(parent=parent)

    def __del__(self):
        """Destructor for the FileDialog instance."""
        try:
            self.file_dialog.deleteLater()
        except RuntimeError:
            # Raised when the file dialog has already been deleted.
            LOGGER.debug('File dialog object %s already deleted.')

    def save_file(self, title, start_dir=None, savefile=None):
        """Prompt the user to save a file.

        Parameters:
            title (string): The title of the save file dialog.
            start_dir=None (string): The starting directory.  If ``None``,
                the last-accessed directory will be fetched from
                the invest settings.
            savefile=None (string): The filename to use by default.
                If ``None``, no default filename will be provided in the
                dialog, and the user will need to provide a filename.

        Returns:
            The absolute path to the filename selected by the user.
        """
        if not start_dir:
            start_dir = os.path.expanduser(
                INVEST_SETTINGS.value('last_dir', DEFAULT_LASTDIR))

        # Allow us to open folders with spaces in them.
        os.path.normpath(start_dir)

        if savefile:
            default_path = os.path.join(start_dir, savefile)
        else:
            # If we pass a folder, the dialog will open to the folder
            default_path = start_dir

        result = self.file_dialog.getSaveFileName(self.file_dialog, title,
                                                  default_path)
        # Different versions of PyQt5 variously return a single filename or a
        # tuple of (filename, last_filter).  I haven't been able to figure out
        # where this break is as of yet, so just catching the ValueError when
        # there's only one return value should be good enough.
        try:
            filename, last_filter = result
        except ValueError:
            filename = result

        INVEST_SETTINGS.setValue('last_dir',
                                 os.path.dirname(unicode(filename)))
        return filename

    def open_file(self, title, start_dir=None, filters=()):
        """Prompt the user for a file to open.

        Parameters:
            title (string): The title of the dialog.
            start_dir=None (string): The starting directory.  If ``None``,
                the last-accessed directory will be fetched from the invest
                settings.
            filters=() (iterable): an iterable of filter strings to use in the
                dialog.  An example iterable would have the format::

                    filters = (
                        'Images (*.png *.xpm *.jpg)',
                        'GeoTiffs (*.tif)'
                    )

        Returns:
            The absolute path to the selected file to open.
        """
        if not start_dir:
            start_dir = os.path.expanduser(
                INVEST_SETTINGS.value('last_dir', DEFAULT_LASTDIR))

        # Allow us to open folders with spaces in them.
        os.path.normpath(start_dir)

        filters = ';;'.join(filters)
        LOGGER.info('Using filters "%s"', filters)

        result = self.file_dialog.getOpenFileName(self.file_dialog, title,
                                                  start_dir, filters)
        # Different versions of PyQt5 variously return a single filename or a
        # tuple of (filename, last_filter).  I haven't been able to figure out
        # where this break is as of yet, so just catching the ValueError when
        # there's only one return value should be good enough.
        try:
            filename, last_filter = result
        except ValueError:
            filename = result

        INVEST_SETTINGS.setValue('last_dir',
                                 os.path.dirname(unicode(filename)))
        return filename

    def open_folder(self, title, start_dir=None):
        """Prompt the user for a directory to open.

        Parameters:
            title (string): The title of the dialog.
            start_dir=None (string): The starting directory.  If ``None``,
                the last-accessed directory will be fetched from the invest
                settings.

        Returns:
            The absolute path to the directory selected.
        """
        if not start_dir:
            start_dir = os.path.expanduser(
                INVEST_SETTINGS.value('last_dir', DEFAULT_LASTDIR))
        dialog_title = 'Select folder: ' + title

        dirname = self.file_dialog.getExistingDirectory(
            self.file_dialog, dialog_title, start_dir)
        dirname = six.text_type(dirname)
        INVEST_SETTINGS.setValue('last_dir', dirname)
        return dirname


class AbstractFileSystemButton(QtWidgets.QPushButton):
    """Shared base class for buttons that prompt for a path when pressed.

    Subclasses are expected to set the local attribute ``self.open_method``
    with a callable that takes no parameters.  This method should prompt
    the user with an appropriate dialog.  If the dialog needs to take some
    parameters as input, these may be set via
    ``self.set_dialog_options``.

    Example:
        class SomeSubclass(AbstractFileSystemButton):
            def __init__(self):
                AbstractFileSystemButton.__init__(self, 'title')
                self.open_method = self.dialog.open_file

        button = SomeSubclass()

        # Set options for the dialog class
        button.set_dialog_options(
            start_dir=os.path.getcwd(),
            filters=())
    """

    path_selected = QtCore.Signal(six.text_type)

    def __init__(self, dialog_title):
        """Initialize the AbstractFileSystemButton.

        Parameters:
            dialog_title (string): The title of the filesystem dialog owned
                by this object.

        Returns:
            ``None``
        """
        QtWidgets.QPushButton.__init__(self)
        if not hasattr(self, '_icon'):
            self._icon = ICON_FOLDER
        self.setIcon(self._icon)
        self.dialog_title = dialog_title
        self.dialog = FileDialog()
        self.open_method = None  # This should be overridden
        self.clicked.connect(self._get_path)
        self._dialog_kwargs = {
            'title': self.dialog_title,
            'start_dir': INVEST_SETTINGS.value('last_dir',
                                               DEFAULT_LASTDIR),
        }

    def _get_path(self):
        """Use ``self.open_method`` to present a dialog to the user.

        ``self.open_method`` is called with any dialog kwargs that happen to
        be set.

        When a path is selected, the ``path_selected`` signal is emitted with
        the path selected by the user.
        """
        selected_path = self.open_method(**self._dialog_kwargs)
        self.path_selected.emit(selected_path)

    def set_dialog_options(self, **kwargs):
        """Set the dialog keyword arguments from args passed to this method.

        Any keyword arguments may be passed to this method.
        """
        self._dialog_kwargs = kwargs


class FileButton(AbstractFileSystemButton):
    """A filesystem button that prompts to open a file."""

    def __init__(self, dialog_title):
        """Initialize the FileButton.

        Parameters:
            dialog_title (string): The title of the file selection dialog.

        Returns:
            ``None``
        """
        self._icon = ICON_FILE
        AbstractFileSystemButton.__init__(self, dialog_title)
        self.open_method = self.dialog.open_file


class SaveFileButton(AbstractFileSystemButton):
    """A filesystem button that prompts to save a file."""

    def __init__(self, dialog_title, default_savefile):
        """Initialize the SaveFileButton.

        Parameters:
            dialog_title (string): The title of the file selection dialog.
            default_savefile (string): The file basename to use by default.
                The user may override this filename within the dialog.

        Returns:
            ``None``
        """
        self._icon = ICON_FILE
        AbstractFileSystemButton.__init__(self, dialog_title)
        self.open_method = functools.partial(
            self.dialog.save_file,
            savefile=default_savefile)


class FolderButton(AbstractFileSystemButton):
    """A filesystem button that prompts to select a folder."""

    def __init__(self, dialog_title):
        """Initialize the FolderButton.

        Parameters:
            dialog_title (string): The title of the folder selection dialog.

        Returns:
            ``None``
        """
        AbstractFileSystemButton.__init__(self, dialog_title)
        self.open_method = self.dialog.open_folder


class InVESTModelInput(QtCore.QObject):
    """Base class for InVEST inputs.

    Key concepts for the input class include:

        * Sufficiency: Whether an input has value and is interactive.  When
          sufficiency changes, the ``sufficiency_changed`` signal is emitted
          with the new sufficiency. The current sufficiency may be accessed
          with the ``self.sufficient`` attribute.
        * Interactivity: Whether the component widgets may be interacted with
          by the user.  When this changes, the ``interactivity_changed``
          signal is emitted with the new interactivity.  The current
          interactivity may be accessed with the ``self.interactive``
          attribute.
        * Value: Every input has a value that can be set by interacting with
          the InVESTModelInput's component widgets. How the value is changed by
          interacting with these widgets depends on the subclass. The current
          value can be fetched with ``self.value()``.  When the value changes,
          the ``value_changed`` signal is emitted.
        * Visibility: With Qt, visibility is actually controlled by
          containers and the parent window, among other things.  Visibility
          here indicates whether the widgets should be considered by the
          package as being visible.

    Subclasses of InVESTModelInput must implement these methods:

        * value(self)
        * set_value(self, value)

    Signals used by this class:

        * ``value_changed`` (string): Emitted when the value of the InVESTModelInput
            instance changes.  Slots are called with the string value of the
            input as the one and only parameter.
        * ``interactivity_changed`` (bool): Emitted when an element's
            interactivity changes, as when set by ``set_interactive``.  The
            parameter passed to slots is the new interactivity of the input.
            So, if the input is becoming interactive, the parameter passed from
            interactivity_changed will be ``True``.
        * ``sufficiency_changed`` (bool).  Emitted when the input's sufficiency
            changes.  See note above on sufficiency.  The parameter passed to
            slots indicates the new sufficiency.
    """

    value_changed = QtCore.Signal(six.text_type)
    interactivity_changed = QtCore.Signal(bool)
    sufficiency_changed = QtCore.Signal(bool)

    def __init__(self, label, helptext=None, interactive=True,
                 args_key=None):
        """Initialize the InVESTModelInput instance.

        Parameters:
            label (string): The string label of the input.
            helptext=None (string): The helptext string used to display more
                information about the input.  If ``None``, no extra information
                will be displayed.
            interactive=True (bool): Whether the user can interact with the
                component widgets of this input.
            args_key=None (string):  The args key of this input.  If ``None``,
                the input will not have an args key.

        Returns:
            ``None``
        """
        try:
            QtCore.QObject.__init__(self)
        except RuntimeError:
            # Happens when we initialize the object more than once.
            # This is known to happen when initializing the Container class.
            # I'm not currently sure how to work around this other than
            # catching this exception at the moment.  This wasn't an issue
            # with PyQt4.
            pass

        self.label = label
        self.widgets = []
        self.dirty = False
        self.interactive = interactive
        self.args_key = args_key
        self.helptext = helptext
        self.sufficient = False
        self._visible_hint = True

        self.value_changed.connect(self._check_sufficiency)
        self.interactivity_changed.connect(self._check_sufficiency)

    def _check_sufficiency(self, value_or_interactivity):
        """Check the sufficiency of the input.

        Emits the signal ``self.sufficiency_changed`` if sufficiency has
        changed.

        Parameters:
            value_or_interactivity: The value passed from a signal that
                has triggered this slot.

        Returns:
            ``None``
        """
        # We're using self.value() instead of ``value_or_interactivity``
        # parameter because the parameter could be either a string or a
        # boolean representing either the value or the interactivity.
        # Therefore, we need to check the local methods and variables to
        # determine sufficiency.
        try:
            value_valid = len(self.value()) > 0
        except TypeError:
            # Some InVESTModelInputs (containers, and checkboxes, most notably) return
            # True or False based on whether they are checked.
            value_valid = self.value()
        new_sufficiency = value_valid and self.interactive

        LOGGER.debug('Sufficiency for %s %s --> %s', self,
                     self.sufficient, new_sufficiency)

        if self.sufficient != new_sufficiency:
            self.sufficient = new_sufficiency
            self.sufficiency_changed.emit(new_sufficiency)

    def clear(self):
        """Reset the input to an initial, 'blank' state.

        This method must be reimplemented for each subclass.

        Returns:
            None.

        Raises:
            NotImplementedError
        """
        raise NotImplementedError

    def visible(self):
        """Whether the input is supposed to be visible.

        Note that the visibility of a Qt widget is dependent on many things,
        such as the visibility of the widget that contains this widget (as when
        there is a collapsed QGroupBox that contains this widget).

        Returns:
            A bool of whether the input should be visible.
        """
        return self._visible_hint

    def set_visible(self, visible_hint):
        """Set the visibility hint for the input.

        Qt visibility is actually controlled by containers and the parent
        window.  Visibility here indicates whether the widgets
        should be considered by the package as being visible.

        Parameters:
            visible_hint (bool): Whether the InVESTModelInput instance should be
                considered to be visible.

        Returns:
            ``None``
        """
        self._visible_hint = visible_hint
        if any([widget.parent().isVisible() for widget in self.widgets
                if widget is not None and widget.parent() is not None]):
            for widget in self.widgets:
                if not widget:
                    continue
                widget.setVisible(self._visible_hint)

    def value(self):
        """Fetch the value of this InVESTModelInput.

        Note:
            This method must be reimplemented by subclasses.

        Raises:
            NotImplementedError
        """
        raise NotImplementedError

    def set_value(self, value):
        """Set the value of this input.

        Note:
            This method must be reimplemented by subclasses.

        Parameters:
            value: The new value of the InVESTModelInput.

        Raises:
            NotImplementedError
        """
        raise NotImplementedError

    def set_interactive(self, enabled):
        """Set the interactivity of the component widgets.

        Emits the ``interactivity_changed`` signal if the interactivity
        changes.

        Parameters:
            enabled (bool): Whether inputs should be interactive.

        Returns:
            ``None``
        """
        self.interactive = enabled
        for widget in self.widgets:
            if widget is None:  # widgets to be skipped are None
                continue
            widget.setEnabled(enabled)
        self.interactivity_changed.emit(self.interactive)

    def add_to(self, layout):
        """Add the component widgets of this InVESTModelInput to a QGridLayout.

        Parameters:
            layout (QtWidgets.QGridLayout): A QGridLayout to which all
                component widgets should be added.

        Returns:
            ``None``
        """
        self.setParent(layout.parent().window())  # all widgets belong to Form
        current_row = layout.rowCount()
        for widget_index, widget in enumerate(self.widgets):
            if widget is None:
                continue

            # set the default interactivity based on self.interactive
            widget.setEnabled(self.interactive)

            _apply_sizehint(widget)
            layout.addWidget(
                widget,  # widget
                current_row,  # row
                widget_index)  # column


class GriddedInput(InVESTModelInput):
    """A subclass of InVESTModelInput that assumes it's using a QGridLayout.

    In addition to the core concepts of InVESTModelInput, GriddedInput adds a few:

        * Validity: A GriddedInput has a value that is either valid or
          invalid. The current validity may be accessed through
          ``self.valid()``.  If the input has never been validated, validity
          will be ``None``.  Otherwise, a bool will be returned. Validity
          is typically checked when the input's value changes, but subclasses
          must manage how and when validation is triggered.  When
          the validity of the input changes, ``validity_changed`` is emitted
          with the new validity.
        * Hidden: A GriddedInput may be initialized with the ``hideable``
          parameter set to ``True``.  If this is the case, most of the
          component widgets are hidden from view until a checkbox is triggered
          to make the widgets visible again.  This is useful in contexts where
          a single checkbox is needed to control whether an input should be
          interactive, and this approach reduces the code needed to implement
          this behavior within a UI window. When the state of this checkbox
          changes, the ``hidden_changed`` signal is emitted.
    """

    hidden_changed = QtCore.Signal(bool)
    validity_changed = QtCore.Signal(bool)

    def __init__(self, label, helptext=None, interactive=True,
                 args_key=None, hideable=False, validator=None):
        """Initialize this GriddedInput instance.

        Parameters:
            label (string): The string label to use for the input.
            helptext=None (string): The helptext string used to display more
                information about the input.  If ``None``, no extra information
                will be displayed.
            interactive=True (bool): Whether the user can interact with the
                component widgets of this input.
            args_key=None (string):  The args key of this input.  If ``None``,
                the input will not have an args key.
            hideable=False (bool): If ``True``, the input will have a
                checkbox that, when triggered, will show/hide the other
                component widgets in this InVESTModelInput.
            validator=None (callable): The validator callable to use for
                validation.  This callable must adhere to the InVEST
                Validation API.

        Returns:
            ``None``
        """
        InVESTModelInput.__init__(
            self, label=label, helptext=helptext, interactive=interactive,
            args_key=args_key)

        self._valid = None
        self.validator_ref = validator
        self._validator = Validator(self)
        self._validator.finished.connect(self._validation_finished)

        self.label_widget = QtWidgets.QLabel(self.label)
        self.hideable = hideable
        self.sufficient = False  # False until value set and interactive
        self.valid_button = ValidButton()
        if helptext:
            self.help_button = HelpButton(helptext)
        else:
            self.help_button = QtWidgets.QWidget()  # empty widget!

        # Within a GriddedInput, a single Input instance occupies a whole row
        # of the grid layout.  If the input should occupy only some of the
        # columns in the grid, represent a grid cell being blank here with a
        # None value.
        self.widgets = [
            self.valid_button,
            self.label_widget,
            None,
            None,
            self.help_button,
        ]

        if self.hideable:
            self.label_widget = QtWidgets.QCheckBox(self.label_widget.text())
            self.widgets[1] = self.label_widget
            self.label_widget.stateChanged.connect(self._hideability_changed)
            self._hideability_changed(True)

        # initialize visibility, as we've changed the input's widgets
        self.set_visible(self._visible_hint)

    def _validate(self):
        """Validate the input using its current value.

        Validation is intended to be triggered by events in the UI and not by
        the user, hence the private function signature.
        """
        if self.validator_ref is not None:
            LOGGER.info(
                'Validation: validator taken from self.validator_ref: %s',
                self.validator_ref)
            validator_ref = self.validator_ref
        else:
            if self.args_key is None:
                LOGGER.info(
                    ('Validation: No validator and no args_id defined; '
                     'skipping.  Input assumed to be valid. %s'),
                    self)
                self._validation_finished(validation_warnings=[])
                return
            else:
                # args key defined, but a validator is not; input assumed
                # to be valid.
                warnings.warn(('Validation: args_key defined, but no '
                               'validator defined.  Input assumed to be '
                               'valid. %s') % self)
                self._validation_finished(validation_warnings=[])
                return

        try:
            args = self.parent().assemble_args()
        except AttributeError:
            # When self.parent() is not set, as in testing.
            # self.parent() is only set when the InVESTModelInput is added to a
            # layout.
            args = {self.args_key: self.value()}

        LOGGER.info(
            ('Starting validation thread for %s with target:%s, args:%s, '
             'limit_to:%s'),
            self, validator_ref, args, self.args_key)

        self._validator.validate(
            target=validator_ref,
            args=args,
            limit_to=self.args_key)

    def _validation_finished(self, validation_warnings):
        """Interpret any validation errors and format them for the UI.

        This is signaled whenever the validataion for this object is complete.
        Either through an error or through a callback from the threadded call
        with self._validator.  If the validity of the input changes, the
        ``validity_changed`` signal is emitted with the new validity.

        Parameters:
            validation_warnings (list): A list of string validation warnings
                returned from the validation callable.

        Returns:
            ``None``
        """
        new_validity = not bool(validation_warnings)
        if self.args_key:
            applicable_warnings = [w[1] for w in validation_warnings
                                   if self.args_key in w[0]]
        else:
            applicable_warnings = [w[1] for w in validation_warnings]

        LOGGER.info('Cleaning up validation for %s.  Warnings: %s.  Valid: %s',
                    self, applicable_warnings, new_validity)
        if applicable_warnings:
            self.valid_button.set_errors(applicable_warnings)
            tooltip_errors = '<br/>'.join(applicable_warnings)
        else:
            self.valid_button.set_errors([])
            tooltip_errors = ''

        for widget in self.widgets[0:2]:  # skip file selection, help buttons
            if widget is not None:
                widget.setToolTip(tooltip_errors)

        current_validity = self._valid
        self._valid = new_validity
        if current_validity != new_validity:
            self.validity_changed.emit(new_validity)

    def valid(self):
        """Check the validity of the input.

        Returns:
            The boolean validity of the input.
        """
        return self._valid

    def clear(self):
        """Reset validity, sufficiency and the valid button state.

        Returns:
            None.
        """
        self._valid = None
        self.sufficient = False
        self.valid_button.clear()

    @QtCore.Slot(int)
    def _hideability_changed(self, show_widgets):
        """Set the hidden state of component widgets.

        This is a private method that actually handles the hiding/showing of
        component widgets.

        This method causes the ``hidden_changed`` signal to be emitted with
        the new hidden state.

        Parameters:
            show_widgets (bool): Whether the component widgets should
                be shown or hidden.

        Returns:
            ``None``
        """
        for widget in self.widgets[2:]:
            if widget is None:
                continue
            widget.setHidden(not bool(show_widgets))
        self.hidden_changed.emit(bool(show_widgets))

    @QtCore.Slot(int)
    def set_hidden(self, hidden):
        """Set the hidden state of component widgets.

        Parameters:
            hidden (bool): The new hidden state.  ``False`` indicates that
                component widgets should be visible.  ``True`` indicates that
                component widgets should be hidden.

        Raises:
            ValueError: When the GriddedInput has not been initialized with
                ``hideable=True``.

        Returns:
            ``None``
        """
        if not self.hideable:
            raise ValueError('Input is not hideable.')
        self.label_widget.setChecked(not hidden)

    def hidden(self):
        """Whether the input's component widgets are hidden.

        Returns:
            A boolean.  If the input is not hideable, this will always
            return ``False``.
        """
        if self.hideable:
            return not self.label_widget.isChecked()
        return False


class Text(GriddedInput):
    """A GriddedInput for handling single-line, text-based input."""

    class TextField(QtWidgets.QLineEdit):
        """A custom QLineEdit widget with tweaks for use by Text instances."""

        def __init__(self, starting_value=''):
            """Initialize the TextField instance.

            This textfield may accept ``DragEnterEvent``s and ``DropEvent``s,
            but will only do so if the event has text MIME data.

            Parameters:
                starting_value='' (string): The starting value of the
                    QLineEdit.

            Returns:
                ``None``
            """
            QtWidgets.QLineEdit.__init__(self, starting_value)
            self.setAcceptDrops(True)

        def dragEnterEvent(self, event):
            """Handle a Qt QDragEnterEvent.

            Overridden from QtWidget.dragEnterEvent.  Will only accept the
            event if the event's mime data has text, but does not have URLs.

            Parameters:
                event (QDragEnterEvent): The QDragEnterEvent to analyze.

            Returns:
                ``None``
            """
            if event.mimeData().hasText() and not event.mimeData().hasUrls():
                LOGGER.info('Accepting drag enter event for "%s"',
                            event.mimeData().text())
                event.accept()
            else:
                LOGGER.info('Rejecting drag enter event for "%s"',
                            event.mimeData().text())
                event.ignore()

        def dropEvent(self, event):
            """Handle a Qt QDropEvent.

            Reimplemented from QtWidget.dropEvent.  Will always accept the
            event.  Any text in the MIME data of the ``event`` provided will
            be set as the text of this textfield.

            Parameters:
                event (QDropEvent): The QDropEvent to analyze.

            Returns:
                ``None``
            """
            text = event.mimeData().text()
            LOGGER.info('Accepting and inserting dropped text: "%s"', text)
            event.accept()
            self.setText(text)

    def __init__(self, label, helptext=None, interactive=True,
                 args_key=None, hideable=False, validator=None):
        """Initialize a Text input.

        Parameters:
            label (string): The string label to use for the input.
            helptext=None (string): The helptext string used to display more
                information about the input.  If ``None``, no extra information
                will be displayed.
            interactive=True (bool): Whether the user can interact with the
                component widgets of this input.
            args_key=None (string):  The args key of this input.  If ``None``,
                the input will not have an args key.
            hideable=False (bool): If ``True``, the input will have a
                checkbox that, when triggered, will show/hide the other
                component widgets in this Input.
            validator=None (callable): The validator callable to use for
                validation.  This callable must adhere to the InVEST
                Validation API.

        Returns:
            ``None``
        """
        GriddedInput.__init__(self, label=label, helptext=helptext,
                              interactive=interactive,
                              args_key=args_key, hideable=hideable,
                              validator=validator)
        self.textfield = Text.TextField()
        self.textfield.textChanged.connect(self._text_changed)
        self.widgets[2] = self.textfield

    def _text_changed(self, new_text):
        """A slot to emit the ``value_changed`` signal and trigger validation.

        Parameters:
            new_text (string): The new string value of the textfield.

        Returns:
            ``None``
        """
        self.dirty = True
        self.value_changed.emit(new_text)
        self._validate()

    def value(self):
        """Fetch the value of the textfield.

        Returns:
            The string value of the textfield.
        """
        return self.textfield.text()

    def set_value(self, value):
        """Set the value of the textfield.

        If this Text instance is hideable and ``value`` is not an empty
        string, the input will be shown.  A hideable input shown in this way
        may be hidden again by calling ``self.set_hidden(True)``.  Note that
        the value of the input will be preserved.

        Parameters:
            value (string, int, or float): The value to use for the new value
                of the textfield.

        Returns:
            ``None``
        """
        try:
            if isinstance(value, (int, float)):
                value = str(value)

            # If it isn't a unicode string, attempt to detect the source
            # encoding.
            if not isinstance(value, unicode):
                most_likely_encoding = chardet.detect(value)['encoding']
                if most_likely_encoding is None:
                    # When string is empty, assume UTF-8
                    most_likely_encoding = 'UTF-8'

                LOGGER.info('Guessing that string "%s" is encoded as %s ',
                            value, most_likely_encoding)
                encoded_value = value.decode(
                    most_likely_encoding).encode('utf-8')
            else:
                # value is already unicode, should be UTF-8 or ASCII.
                encoded_value = value
        except (UnicodeEncodeError, UnicodeDecodeError):
            # If we can't encode or decode, there's a serious problem.  Log to
            # the console and allow the user to provide their own input
            # directly to the text element.
            LOGGER.exception('Could determine encoding; using value as-is.')
            encoded_value = value

        if len(encoded_value) > 0 and self.hideable:
            self.set_hidden(False)

        self.textfield.setText(encoded_value)

    def clear(self):
        """Reset the input to a 'blank' state.

        Returns:
            None.
        """
        self.textfield.clear()
        GriddedInput.clear(self)


class _Path(Text):
    """Shared code for filepath-based UI inputs."""

    class FileField(QtWidgets.QLineEdit):
        """A class for handling file-related text input and events.

        This file field may accept ``DragEnterEvent``s and ``DropEvent``s,
        but will only do so if the event has exactly 1 URL in its MIME data.
        """

        def __init__(self, starting_value=''):
            """Initialize the FileField instance.

            Parameters:
                starting_value='' (string): The starting value of the
                    QLineEdit.

            Returns:
                ``None``
            """
            QtWidgets.QLineEdit.__init__(self, starting_value)
            self.setAcceptDrops(True)

        def dragEnterEvent(self, event=None):
            """Handle a Qt QDragEnterEvent.

            Overridden from QtWidget.dragEnterEvent.  Will only accept the
            event if the event's mime data has exactly 1 URL in its MIME data.

            Parameters:
                event (QDragEnterEvent): The QDragEnterEvent to analyze.

            Returns:
                ``None``
            """
            # If the user tries to drag multiple files into this text field,
            # reject the event!
            if (event.mimeData().hasUrls() and
                    len(event.mimeData().urls()) == 1):
                LOGGER.info('Accepting drag enter event for "%s"',
                            event.mimeData().text())
                event.accept()
            else:
                LOGGER.info('Rejecting drag enter event for "%s"',
                            event.mimeData().text())
                event.ignore()

        def dropEvent(self, event=None):
            """Handle a Qt QDropEvent.

            Reimplemented from QtWidget.dropEvent.  Will always accept the
            event.  Any text in the MIME data of the ``event`` provided will
            be set as the text of this textfield, but the text may be modified
            slightly to correct for filesystem-specific issues in the path
            given.

            Parameters:
                event (QDropEvent): The QDropEvent to analyze.

            Returns:
                ``None``
            """
            path = event.mimeData().urls()[0].path()
            if platform.system() == 'Windows':
                path = path[1:]  # Remove the '/' ahead of disk letter
            elif platform.system() == 'Darwin':
                # On mac, we need to ask the OS nicely for the fileid.
                # This is only needed on Qt<5.4.1.
                # See bug report at https://bugreports.qt.io/browse/QTBUG-40449
                command = (
                    u"osascript -e 'get posix path of my posix file \""
                    u"file://{fileid}\" -- kthx. bai'").format(
                        fileid=path)
                process = subprocess.Popen(
                    command, shell=True,
                    stderr=subprocess.STDOUT,
                    stdout=subprocess.PIPE)
                path = process.communicate()[0].lstrip().rstrip()

            LOGGER.info('Accepting drop event with path: "%s"', path)
            event.accept()
            self.setText(path)

        @QtCore.Slot(bool)
        def _emit_textchanged(self, triggered):
            """Slot for re-emitting the textchanged signal with current text.

            Parameters:
                triggered (bool): Ignored.

            Returns:
                ``None``
            """
            self.textChanged.emit(self.text())

        def contextMenuEvent(self, event):
            """Show a custom context menu for the input.

            This context menu adds a "Refresh" option to the default context
            menu. When clicked, this menu action will cause the
            ``textChanged`` signal to be emitted.

            Parameters:
                event (QEvent): The context menu event.

            Returns:
                ``None``
            """
            menu = self.createStandardContextMenu()
            refresh_action = QtWidgets.QAction('Refresh', menu)
            refresh_action.setIcon(qtawesome.icon('fa.refresh'))
            refresh_action.triggered.connect(self._emit_textchanged)
            menu.addAction(refresh_action)

            menu.exec_(event.globalPos())

    def __init__(self, label, helptext=None, interactive=True,
                 args_key=None, hideable=False, validator=None):
        """Initialize the _Path instance.

        Parameters:
            label (string): The string label to use for the input.
            helptext=None (string): The helptext string used to display more
                information about the input.  If ``None``, no extra information
                will be displayed.
            interactive=True (bool): Whether the user can interact with the
                component widgets of this input.
            args_key=None (string):  The args key of this input.  If ``None``,
                the input will not have an args key.
            hideable=False (bool): If ``True``, the input will have a
                checkbox that, when triggered, will show/hide the other
                component widgets in this Input.
            validator=None (callable): The validator callable to use for
                validation.  This callable must adhere to the InVEST
                Validation API.

        Returns:
            ``None``
        """
        Text.__init__(self, label, helptext, interactive, args_key,
                      hideable, validator=validator)
        self.textfield = _Path.FileField()
        self.textfield.textChanged.connect(self._text_changed)

        # None values are filler.  They represent an empty column in this row
        # of inputs in the gridded layout.
        self.widgets = [
            self.valid_button,
            self.label_widget,
            self.textfield,
            None,
            self.help_button,
        ]

    def _handle_file_button_selection(self, value):
        """Handle the case when the user presses 'cancel' in the file dialog.

        Parameters:
            value (string): The path selected.  This path will be ``''`` if the
                dialog was cancelled.

        Returns:
            ``None``
        """
        if value != '':
            self.textfield.setText(value)


class Folder(_Path):
    """An InVESTModelInput for selecting a folder."""

    def __init__(self, label, helptext=None, interactive=True,
                 args_key=None, hideable=False, validator=None):
        """Initialize the Folder instance.

        Parameters:
            label (string): The string label to use for the input.
            helptext=None (string): The helptext string used to display more
                information about the input.  If ``None``, no extra information
                will be displayed.
            interactive=True (bool): Whether the user can interact with the
                component widgets of this input.
            args_key=None (string):  The args key of this input.  If ``None``,
                the input will not have an args key.
            hideable=False (bool): If ``True``, the input will have a
                checkbox that, when triggered, will show/hide the other
                component widgets in this InVESTModelInput.
            validator=None (callable): The validator callable to use for
                validation.  This callable must adhere to the InVEST
                Validation API.

        Returns:
            ``None``
        """
        _Path.__init__(self, label, helptext, interactive, args_key,
                       hideable, validator=validator)
        self.path_select_button = FolderButton('Select folder')
        self.path_select_button.path_selected.connect(self._handle_file_button_selection)

        # index 3 is the column place right before the help button, after the
        # textfield.
        self.widgets[3] = self.path_select_button

        if self.hideable:
            self._hideability_changed(False)


class File(_Path):
    """An InVESTModelInput for selecting a single file."""

    def __init__(self, label, helptext=None, interactive=True,
                 args_key=None, hideable=False, validator=None):
        """Initialize the File instance.

        Parameters:
            label (string): The string label to use for the input.
            helptext=None (string): The helptext string used to display more
                information about the input.  If ``None``, no extra information
                will be displayed.
            interactive=True (bool): Whether the user can interact with the
                component widgets of this input.
            args_key=None (string):  The args key of this input.  If ``None``,
                the input will not have an args key.
            hideable=False (bool): If ``True``, the input will have a
                checkbox that, when triggered, will show/hide the other
                component widgets in this InVESTModelInput.
            validator=None (callable): The validator callable to use for
                validation.  This callable must adhere to the InVEST
                Validation API.

        Returns:
            ``None``
        """
        _Path.__init__(self, label, helptext, interactive, args_key,
                       hideable, validator=validator)
        self.path_select_button = FileButton('Select file')
        self.path_select_button.path_selected.connect(
            self._handle_file_button_selection)

        # Index 3 is the column to the right of the textfield, to the left of
        # the help button.
        self.widgets[3] = self.path_select_button

        if self.hideable:
            self._hideability_changed(False)


class SaveFile(_Path):
    """An InVESTModelInput for selecting a file to save to."""

    def __init__(self, label, helptext=None, interactive=True,
                 args_key=None, hideable=False, validator=None,
                 default_savefile='new_file.txt'):
        """Initialize the SaveFile instance.

        Parameters:
            label (string): The string label to use for the input.
            helptext=None (string): The helptext string used to display more
                information about the input.  If ``None``, no extra information
                will be displayed.
            interactive=True (bool): Whether the user can interact with the
                component widgets of this input.
            args_key=None (string):  The args key of this input.  If ``None``,
                the input will not have an args key.
            hideable=False (bool): If ``True``, the input will have a
                checkbox that, when triggered, will show/hide the other
                component widgets in this InVESTModelInput.
            validator=None (callable): The validator callable to use for
                validation.  This callable must adhere to the InVEST
                Validation API.

        Returns:
            ``None``
        """
        _Path.__init__(self, label, helptext, interactive, args_key,
                       hideable, validator=validator)
        self.path_select_button = SaveFileButton('Select file',
                                                 default_savefile)
        self.path_select_button.path_selected.connect(
            self._handle_file_button_selection)
        self.widgets[3] = self.path_select_button

        if self.hideable:
            self._hideability_changed(False)


class Checkbox(GriddedInput):
    """An InVESTModelInput for boolean user input."""

    # Re-setting value_changed to adapt to the type requirement.
    value_changed = QtCore.Signal(bool)
    # Re-setting interactivity_changed to avoid a segfault while testing on
    # linux via `python setup.py nosetests`.
    interactivity_changed = QtCore.Signal(bool)

    def __init__(self, label, helptext=None, interactive=True, args_key=None):
        """Initialize the Checkbox instance.

        Parameters:
            label (string): The string label to use for the input.
            helptext=None (string): The helptext string used to display more
                information about the input.  If ``None``, no extra information
                will be displayed.
            interactive=True (bool): Whether the user can interact with the
                component widgets of this input.
            args_key=None (string):  The args key of this input.  If ``None``,
                the input will not have an args key.

        Returns:
            ``None``
        """
        GriddedInput.__init__(self, label=label, helptext=helptext,
                              interactive=interactive, args_key=args_key,
                              hideable=False, validator=None)

        self.checkbox = QtWidgets.QCheckBox(label)
        self.checkbox.stateChanged.connect(self.value_changed.emit)
        self.widgets[0] = None  # No need for a valid button
        self.widgets[1] = self.checkbox  # replace label with checkbox
        self.satisfied = True

    def clear(self):
        """Clear the checkbox's input by setting to unchecked.

        Returns:
            None.
        """
        self.set_value(False)
        GriddedInput.clear(self)

    def value(self):
        """Get the value of the checkbox.

        Returns:
            A boolean, whether the checkbox is checked.
        """
        return self.checkbox.isChecked()

    def valid(self):
        """Check whether the checkbox's input is valid.

        Note:
            Unlike other inputs, the checkbox's input is always valid.

        Returns:
            Always returns ``True``.
        """
        return True

    def set_value(self, value):
        """Set the value of the checkbox.

        Parameters:
            value (bool): The new check state of the checkbox. If ``True``,
                the checkbox will be checked.
        """
        self.checkbox.setChecked(value)


class Dropdown(GriddedInput):
    """An InVESTModelInput for selecting one out of a set of defined options."""

    def __init__(self, label, helptext=None, interactive=True, args_key=None,
                 hideable=False, options=(), return_value_map=None):
        """Initialize a Dropdown instance.

        Like the Checkbox class, a Dropdown is always valid.

        Parameters:
            label (string): The string label to use for the input.
            helptext=None (string): The helptext string used to display more
                information about the input.  If ``None``, no extra information
                will be displayed.
            interactive=True (bool): Whether the user can interact with the
                component widgets of this input.
            args_key=None (string):  The args key of this input.  If ``None``,
                the input will not have an args key.
            hideable=False (bool): If ``True``, the input will have a
                checkbox that, when triggered, will show/hide the other
                component widgets in this InVESTModelInput.
            options=() (iterable): An iterable of options for this Dropdown.
                Options will be added in the order they exist in the iterable.
            return_value_map=None (dict or None): If a dict, keys must exactly
                match the values of ``options``.  Values will be returned when
                the user selects the option indicated by the key.  If ``None``,
                the option selected by the user will be returned verbatim.

        Returns:
            ``None``
        """
        GriddedInput.__init__(self, label=label, helptext=helptext,
                              interactive=interactive, args_key=args_key,
                              hideable=hideable, validator=None)
        self.dropdown = QtWidgets.QComboBox()
        self.widgets[2] = self.dropdown
        self.set_options(options, return_value_map)
        self.dropdown.currentIndexChanged.connect(self._index_changed)
        self.satisfied = True
        self._valid = True  # Dropdown is always valid!
        self._return_value_map = return_value_map

        # Init hideability if needed
        if self.hideable:
            self._hideability_changed(False)

    def clear(self):
        """Reset the dropdown to a 'blank' state.

        If the dropdown has options set, the menu will be reset to the item at
        index 0.  If there are no options, validity and sufficiency is reset
        only.

        Returns:
            None.
        """
        try:
            self.set_value(self.options[0])
        except IndexError:
            # When there are no options
            pass
        GriddedInput.clear(self)

    @QtCore.Slot(int)
    def _index_changed(self, newindex):
        """A slot for emitting ``value_changed``.

        ``value_changed`` will be emitted with the text of the new selection.

        Parameters:
            newindex (int): The index of the new selection.

        Returns:
            ``None``
        """
        # QComboBoxes are 1-indexed.  An index of -1 means there are no options
        # in the dropdown.
        if newindex >= 0:
            value = self.options[newindex]
        else:
            value = 'None'
        self.value_changed.emit(value)

    def set_options(self, options, return_value_map=None):
        """Set the available options for this dropdown.

        Parameters:
            options (iterable): The new options for the dropdown.
            return_value_map=None (dict or None): If a dict, keys must exactly
                match the values of ``options``.  Values will be returned when
                the user selects the option indicated by the key.  If ``None``,
                the option selected by the user will be returned verbatim.

        Returns:
            ``None``
        """
        if (return_value_map is not None and
                len(set(options) ^ set(return_value_map.keys())) > 0):
            raise ValueError('Options must exactly match keys in '
                             'return_value_map')

        def _cast_value(value):
            if isinstance(value, (int, float)):
                value = str(value)
            try:
                return six.text_type(value, 'utf-8')
            except TypeError:
                # It's already unicode, so can't decode further.
                return value

        # make sure all values in the return value map are text
        if return_value_map is not None:
            return_value_map = dict(
                (_cast_value(key), _cast_value(value)) for (key, value) in
                return_value_map.items())
        self.return_value_map = return_value_map

        self.dropdown.clear()
        cast_options = []
        self.dropdown.blockSignals(True)
        for label in options:
            cast_value = _cast_value(label)
            self.dropdown.addItem(cast_value)
            cast_options.append(cast_value)
        self.dropdown.blockSignals(False)
        self.options = cast_options
        self.user_options = options

    def value(self):
        """Get the text of the currently-selected option.

        Returns:
            A string with the currently selected option.  If options were
            provided that were not strings, the string version of the option
            is returned.
        """
        dropdown_text = self.dropdown.currentText()
        if self.return_value_map is not None:
            return self.return_value_map[dropdown_text]

        return dropdown_text

    def set_value(self, value):
        """Set the current index of the dropdown based on the value.

        Parameters:
            value: The option to select in the dropdown. This value should
                match either a value in the options iterable set via
                ``Dropdown.set_options`` or the ``options`` parameter to
                ``Dropdown.__init__``, or else must be the string text of the
                option.

        Raises:
            ValueError: When the value provided cannot be found in either the
            user-defined list of options or the list of options that has been
            cast to a string.

        Returns:
            ``None``
        """
        # If we have known mapped values, try to match the value with the
        # return value map we know about.
        inverted_map = None
        if self.return_value_map is not None:
            inverted_map = dict((v, k) for (k, v) in
                                self.return_value_map.items())

        # Handle case where value is of the type provided by the user,
        # and the case where it's been converted to a utf-8 string.
        for options_attr in ('options', 'user_options'):
            try:
                if inverted_map is not None:
                    try:
                        value = inverted_map[value]
                    except KeyError:
                        pass
                index = getattr(self, options_attr).index(value)
                self.dropdown.setCurrentIndex(index)
                return
            except ValueError:
                # ValueError when the value is not in the list
                pass

        raise ValueError(('Value %s not in options %s, user options %s '
                          'or return value map %s') % (
                              value, self.options, self.user_options,
                              self.return_value_map))


class Label(QtWidgets.QLabel):
    """A widget for displaying information in a UI."""

    def __init__(self, text):
        """Initialize the Label.

        Labels may contain links, which will be opened externally if possible.

        Parameters:
            text (string): The text of the label.

        Returns:
            ``None``
        """
        QtWidgets.QLabel.__init__(self, text)
        self.setWordWrap(True)
        self.setOpenExternalLinks(True)
        self.setTextFormat(QtCore.Qt.RichText)

    def add_to(self, layout):
        """Add this widget to a QGridLayout.

        Parameters:
            layout (QGridLayout): The layout to which this Label will be
                added.  The Label will span all columns.

        Returns:
            ``None``
        """
        layout.addWidget(self, layout.rowCount(),  # target row
                         0,  # target starting column
                         1,  # row span
                         layout.columnCount())  # span all columns


class Container(QtWidgets.QGroupBox, InVESTModelInput):
    """An InVESTModelInput that contains other inputs within a QGridLayout."""

    # Unlike other subclasses of InVESTModelInput, we need to redefine all of the signals
    # here because we're changing the type of the parameter emitted by
    # value_changed to a bool.
    value_changed = QtCore.Signal(bool)
    interactivity_changed = QtCore.Signal(bool)
    sufficiency_changed = QtCore.Signal(bool)

    def __init__(self, label, interactive=True, expandable=False,
                 expanded=True, args_key=None):
        """Initialize a Container.

        Parameters:
            label (string): The label of the Container.
            interactive=True (bool): Whether the user can interact with this
                container.
            expandable=False (bool): Whether the Container may be expanded
                and collapsed at will.
            expanded=True (bool): Whether the Container will start out
                expanded or collapsed.  If ``True``, the Container will be
                initialized to be expanded.
            args_key=None (string): The args key for the Container.

        Returns:
            ``None``
        """
        QtWidgets.QGroupBox.__init__(self)
        InVESTModelInput.__init__(self, label=label, interactive=interactive,
                                  args_key=args_key)
        self.widgets = [self]
        self.setCheckable(expandable)
        if expandable:
            self.setChecked(expanded)
        self.setTitle(label)
        self.setLayout(QtWidgets.QGridLayout())
        self.set_interactive(interactive)
        self.toggled.connect(self.value_changed.emit)
        self.toggled.connect(self._hide_widgets)
        self.value_changed.connect(self._check_sufficiency)
        self.interactivity_changed.connect(self._check_sufficiency)

        self.setSizePolicy(
            QtWidgets.QSizePolicy.Expanding,  # horizontal
            QtWidgets.QSizePolicy.Maximum)  # vertical

    def clear(self):
        """Reset the container to unchecked if it is checkable.

        If the container is not checkable, nothing is done.

        Returns:
            None.
        """
        if self.expandable:
            self.setChecked(False)

    @QtCore.Slot(bool)
    def _hide_widgets(self, check_state):
        """A slot for hiding and showing all widgets in this Container.

        Parameters:
            check_state (bool): Whether the container's checkbox is checked.
                If the Container has just been collapsed, ``check_state`` will
                be ``False``.

        Returns:
            ``None``.
        """
        for layout_item in (self.layout().itemAtPosition(*coords)
                            for coords in itertools.product(
                                range(1, self.layout().rowCount()),
                                range(1, self.layout().columnCount()))):
            if layout_item and self.isVisible():
                layout_item.widget().setVisible(self.isChecked())

        # Update size based on sizehint now that widgets changed.
        self.setMinimumSize(self.sizeHint())

    def showEvent(self, event):
        """Initialize hidden state of contained widgets when shown.

        Reimplemented from QWidget.showEvent.

        Parameters:
            event (QEvent): The current QEvent.  Ignored.
        """
        if self.isCheckable():
            self._hide_widgets(self.value())

    @property
    def expanded(self):
        """Whether the Container is expanded.

        Returns:
            A boolean indicating whether the container is expanded.
        """
        if self.expandable:
            return self.isChecked()
        return True

    @expanded.setter
    def expanded(self, value):
        """Set the container's expanded state.

        Parameters:
            value (bool): The new expanded state.  ``True`` indicates that
                the container will be expanded.

        Raises:
            ValueError: When the container was not initialized to be
            expandable.
        """
        if not self.expandable:
            raise ValueError('Container cannot be expanded when not '
                             'expandable')
        self.setChecked(value)

    @property
    def expandable(self):
        """Whether the container is expandable.

        Returns:
            A boolean indicating whether the container is expandable.
        """
        return self.isCheckable()

    @expandable.setter
    def expandable(self, value):
        """Set whether the container is expandable.

        Returns:
            ``None``
        """
        self.setCheckable(value)

    def add_input(self, input_obj):
        """Add an input to the Container.

        The input must have an ``add_to`` method that handles how to add the
        InVESTModelInput and/or its component widgets to a QGridLayout that is
        owned by the Container.

        Parameters:
            input_obj (InVESTModelInput): An instance of Input to add to the
                Container's layout.

        Returns:
            ``None``
        """
        input_obj.add_to(layout=self.layout())
        _apply_sizehint(self.layout().parent())

        if self.expandable:
            input_obj.set_visible(self.expanded)
            input_obj.set_interactive(self.expanded)

            if self.isVisible():
                for widget in input_obj.widgets:
                    if not widget:
                        continue
                    widget.setVisible(self.expanded)
        self.sufficiency_changed.connect(input_obj.set_interactive)
        self.sufficiency_changed.connect(input_obj.set_visible)

        if isinstance(input_obj, Multi):
            def _update_sizehints():
                self.setMinimumSize(self.sizeHint())
            input_obj.input_added.connect(_update_sizehints)

    def add_to(self, layout):
        """Define how to add this Container to a QGridLayout.

        The container will occupy all columns.

        Parameters:
            layout (QGridLayout): A QGridLayout to which this Container will
                be added.

        Returns:
            ``None``
        """
        layout.addWidget(self,
                         layout.rowCount(),  # target row
                         0,  # target starting column
                         1,  # row span
                         layout.columnCount())  # span all columns

    def value(self):
        """Fetch the value of this container.

        The value is the same as ``self.expanded``.

        Returns:
            A boolean, whether the Container is expanded.
        """
        return self.expanded

    def set_value(self, value):
        """Set the value of the Container.

        This is the same as setting the value of ``self.expanded``.

        Parameters:
            value (bool): The new expanded state of the Container.
        """
        self.expanded = value


class Multi(Container):
    """InVESTModelInput that can dynamically add inputs based on a template."""

    value_changed = QtCore.Signal(list)
    input_added = QtCore.Signal()

    class _RemoveButton(QtWidgets.QPushButton):
        """A custom button for removing inputs added to a Multi."""

        remove_requested = QtCore.Signal(int)

        def __init__(self, index):
            """Initialize the button.

            Parameters:
                index (int): The row index of the input that this button
                    is associated with.

            Returns:
                ``None``
            """
            QtWidgets.QPushButton.__init__(self)
            self.setIcon(ICON_MINUS)
            self.index = index
            self.pressed.connect(self._remove)

        @QtCore.Slot()
        def _remove(self):
            """A slot to emit the ``remove_requested`` signal.

            Parameters:
                clicked (bool): Whether the button was pressed. Ignored.

            Returns:
                ``None``
            """
            self.remove_requested.emit(self.index)

    def __init__(self, label, callable_, interactive=True, args_key=None,
                 link_text='Add Another'):
        """Initialize the Multi instance.

        The Multi input is a Container with a link at the bottom that creates
        and adds another input when the link is clicked.

        Parameters:
            label (string): The label of the Multi.
            callable_ (callable): The callable to use for creating a new input
                on demand.  The callable must take no parameters and must
                return a single InVESTModelInput instance.  Multiple Inputs may be
                grouped together into a Container instance returned from the
                callable.  Each InVESTModelInput must have a ``value`` method.
            interactive=True (bool): Whether the user can interact with the
                input.
            args_key=None (string): The args key of the input.
            link_text='Add Another' (string): The text of the link to add
                another input.

        Returns:
            ``None``
        """
        self.items = []
        Container.__init__(self,
                           label=label,
                           interactive=interactive,
                           args_key=args_key,
                           expandable=False,
                           expanded=True)

        if not hasattr(callable_, '__call__'):
            raise ValueError("Callable passed to Multi is not callable.")

        self.callable_ = callable_
        self.add_link = QtWidgets.QLabel(
            '<a href="add_new">%s</a>' % link_text)
        self.add_link.linkActivated.connect(self._add_templated_item)
        self._append_add_link()
        self.remove_buttons = []

    def value(self):
        """The value of the Multi.

        Returns:
            A list of values from the items added to the Multi.
        """
        return [input_.value() for input_ in self.items]

    def set_value(self, values):
        """Set the value of the Multi.

        Parameters:
            values (list): A list of values to add to the multi.
                One input will be created for each value in ``values``.
                The value of each input will be set by calling the input's
                ``set_value`` method.

        Returns:
            ``None``
        """
        self.clear()
        for input_value in values:
            new_input_instance = self.callable_()
            new_input_instance.set_value(input_value)
            self.add_item(new_input_instance)

        self.value_changed.emit(list(values))

    def _value_changed(self, new_value):
        """A slot to re-emit that the value has changed.

        Parameters:
            new_value: The value of the contained input that changed.

        Returns:
            ``None``.
        """
        self.value_changed.emit(self.value())

    @QtCore.Slot(unicode)
    def _add_templated_item(self, link_text):
        """A slot to add a templated item to the Multi.

        Parameters:
            link_text (string): a string from the triggering signal.  Ignored.

        Returns:
            ``None``
        """
        self.add_item()

    def add_item(self, new_input=None):
        """Add an item to the Multi.

        Parameters:
            new_input=None (InVESTModelInput): The input instance to add to the Multi.
                If ``None``, a new input will be created by calling
                ``self.callable_()``

        Returns:
            ``None``
        """
        if new_input is None:
            new_input = self.callable_()

        new_input.add_to(self.layout())
        new_input.value_changed.connect(self._value_changed)
        self.items.append(new_input)

        layout = self.layout()
        rightmost_item = layout.itemAtPosition(
            layout.rowCount()-1, layout.columnCount()-1)

        # When there isn't a widget in the last column, we can put the minus
        # button there instead of using another widget space.
        if rightmost_item is None:
            col_index = layout.columnCount()-1
        else:
            col_index = layout.columnCount()

        new_remove_button = Multi._RemoveButton(
            index=max(0, len(self.items)-1))
        new_remove_button.remove_requested.connect(self.remove)
        self.remove_buttons.append(new_remove_button)

        layout.addWidget(new_remove_button,
                         layout.rowCount()-1,  # current last row
                         col_index,
                         1,  # span 1 row
                         1)  # span 1 column
        self.setMinimumSize(self.sizeHint())
        self.update()
        self.input_added.emit()

    def _append_add_link(self):
        """Add the 'add another' link to the end of the input list.

        Returns:
            ``None``
        """
        layout = self.layout()
        layout.addWidget(self.add_link,
                         layout.rowCount(),  # make new last row
                         0,  # target starting column
                         1,  # row span
                         layout.columnCount())  # span all columns

    def clear_layout(self):
        """Remove all widgets within the multi from the layout.

        Returns:
            None.
        """
        layout = self.layout()
        for i in reversed(range(layout.count())):
            layout.itemAt(i).widget().setParent(None)
        self._append_add_link()

    def clear(self):
        """Clear all inputs that have been added to the Multi.

        Returns:
            ``None``
        """
        self.clear_layout()
        self.items = []
        self.remove_buttons = []

    def remove(self, index):
        """Remove a specific input from the Multi.

        Parameters:
            index (int): The index of the row to remove.  1-based.

        Returns:
            ``None``
        """
        # clear all widgets from the layout.
        self.clear_layout()

        self.items.pop(index)
        self.remove_buttons.pop(index)
        old_items = self.items[:]
        self.items = []
        self.remove_buttons = []
        for item in old_items:
            self.add_item(item)
        self.value_changed.emit(self.value())


class FormScrollArea(QtWidgets.QScrollArea):
    """Object to contain scrollarea-related functionality."""

    def __init__(self):
        """Initialize the ScrollArea."""
        QtWidgets.QScrollArea.__init__(self)
        self.setWidgetResizable(True)
        self.verticalScrollBar().rangeChanged.connect(
            self.update_scroll_border)
        self.update_scroll_border(
            self.verticalScrollBar().minimum(),
            self.verticalScrollBar().maximum())

    def update_scroll_border(self, range_min, range_max):
        """Show or hide the border of the scrolling area as needed.

        Parameters:
            range_min (int): The scroll area's range minimum.
            range_max (int): The scroll area's range maximum.

        Returns:
            ``None``
        """
        if range_min == 0 and range_max == 0:
            self.setStyleSheet("QScrollArea { border: None } ")
        else:
            self.setStyleSheet("")


class Form(QtWidgets.QWidget):
    """A form that contains multiple InVESTModelInputs."""

    submitted = QtCore.Signal()
    run_finished = QtCore.Signal()

    def __init__(self, parent=None):
        """Initialize the Form.

        Returns:
            ``None``
        """
        QtWidgets.QWidget.__init__(self, parent=parent)

        # self._thread is redefined as an Executor when we run the target
        # callable.
        self._thread = None

        self.setSizePolicy(
            QtWidgets.QSizePolicy.Expanding,
            QtWidgets.QSizePolicy.Expanding)

        self.setLayout(QtWidgets.QVBoxLayout())
        self.inputs = Container(label='')
        self.inputs.setFlat(True)

        # Have the inputs take up as much space as needed
        self.inputs.setSizePolicy(
            QtWidgets.QSizePolicy.Expanding,
            QtWidgets.QSizePolicy.Minimum)

        # Make the inputs container scrollable.
        self.scroll_area = FormScrollArea()
        self.layout().addWidget(self.scroll_area)
        self.scroll_area.setWidget(self.inputs)

        # set the sizehint of the inputs again ... needed after setting
        # scroll_area.
        if self.inputs.sizeHint().isValid():
            self.inputs.setMinimumSize(self.inputs.sizeHint())
        self.layout().setSizeConstraint(QtWidgets.QLayout.SetMinimumSize)
        self.inputs.layout().setSizeConstraint(
            QtWidgets.QLayout.SetMinimumSize)

        self.buttonbox = QtWidgets.QDialogButtonBox()
        self.run_button = QtWidgets.QPushButton(' Run')
        self.run_button.setIcon(QtGui.QIcon(ICON_ENTER))

        self.buttonbox.addButton(
            self.run_button, QtWidgets.QDialogButtonBox.AcceptRole)
        self.layout().addWidget(self.buttonbox)
        self.run_button.pressed.connect(self._emit_submitted)

        self.run_dialog = FileSystemRunDialog()

    @QtCore.Slot()
    def _emit_submitted(self):
        """Emit the submitted signal."""
        # PyQt4 won't recognize self.submitted.emit as a bound slot, so
        # creating a bound method of Form to handle this.  Useful for MESH
        # demo.
        self.submitted.emit()

    def run(self, target, args=(), kwargs=None, window_title='',
            out_folder='/'):
        """Run a function within the run dialog.

        This method creates and starts a new execution.Executor thread
        instance for the execution of the target.

        Parameters:
            target (callable): A function to execute.
            args=() (iterable): Positional arguments to pass to the target.
            kwargs=None (dict): Keyword args to pass to the target.
            window_title (string): The title of the run dialog window.
            out_folder='/' (string): The folder on disk that the run dialog's
                "Open Workspace" button should open when pressed.

        Returns:
            ``None``
        """
        if not hasattr(target, '__call__'):
            raise ValueError('Target %s must be callable' % target)

        self._thread = execution.Executor(target,
                                          args,
                                          kwargs)
        self._thread.finished.connect(self._run_finished)

        self.run_dialog.show()
        self.run_dialog.start(window_title=window_title,
                              out_folder=out_folder)
        self._thread.start()

    @QtCore.Slot()
    def _run_finished(self):
        """A slot that is called when the executor thread finishes.

        Returns:
            ``None``
        """
        self.run_dialog.finish(
            exception=self._thread.exception)
        self.run_finished.emit()

    def add_input(self, input):
        """Add an input to the Form.

        Parameters:
            input (InVESTModelInput): The Input instance to add to the Form.

        Returns:
            ``None``
        """
        self.inputs.add_input(input)<|MERGE_RESOLUTION|>--- conflicted
+++ resolved
@@ -14,18 +14,16 @@
 import itertools
 
 try:
-<<<<<<< HEAD
-    unicode
-except NameError:
+    import PyQt4
+except ImportError:
     # Need to explicitly import PySide2 when on python3.  It's the only Qt
     # binding I can seem to get to work under python3.
     import PySide2
+
+try:
+    unicode
+except NameError:
     unicode = str
-=======
-    import PyQt4
-except ImportError:
-    import PySide2
->>>>>>> e78bb032
 
 import qtpy
 from qtpy import QtWidgets
