--- conflicted
+++ resolved
@@ -1,911 +1,771 @@
-"""InVEST Recreation Server."""
-
-import subprocess
-import Queue
-import os
-import multiprocessing
-import uuid
-import zipfile
-import glob
-import hashlib
-import pickle
-import time
-import threading
-import traceback
-import collections
-import logging
-import StringIO
-
-import Pyro4
-import numpy
-from osgeo import ogr
-from osgeo import osr
-import shapely.ops
-import shapely.wkt
-import shapely.geometry
-import shapely.prepared
-
-import natcap.versioner
-import natcap.invest.recreation.out_of_core_quadtree as out_of_core_quadtree  # pylint: disable=import-error,no-name-in-module
-<<<<<<< HEAD
-from . import recmodel_client
-
-=======
-from natcap.invest.recreation import recmodel_client
->>>>>>> e07d58cb
-__version__ = natcap.versioner.get_version('natcap.invest.recmodel_server')
-
-BLOCKSIZE = 2 ** 21
-GLOBAL_MAX_POINTS_PER_NODE = 10000  # Default max points in quadtree to split
-POINTS_TO_ADD_PER_STEP = 2 ** 8
-GLOBAL_DEPTH = 10
-LOCAL_MAX_POINTS_PER_NODE = 50
-LOCAL_DEPTH = 8
-CSV_ROWS_PER_PARSE = 2 ** 10
-LOGGER_TIME_DELAY = 5.0
-
-Pyro4.config.SERIALIZER = 'marshal'  # lets us pass null bytes in strings
-
-logging.basicConfig(format='%(asctime)s %(name)-20s %(levelname)-8s \
-%(message)s', level=logging.DEBUG, datefmt='%m/%d/%Y %H:%M:%S ')
-
-LOGGER = logging.getLogger('natcap.invest.recmodel_server')
-
-
-<<<<<<< HEAD
-def execute(args):
-    """Launch recreation server and parse/generate quadtree if necessary.
-
-    A call to this function registers a Pyro RPC RecModel entry point given
-    the configuration input parameters described below.
-
-    Parameters:
-        args['raw_csv_point_data_path'] (string): path to a csv file of the
-            format
-        args['hostname'] (string): hostname to host Pyro server.
-        args['port'] (int/or string representation of int): port number to host
-            Pyro entry point.
-        args['max_year'] (int): maximum year allowed to be queries by user
-        args['min_year'] (int): minimum valid year allowed to be queried by
-            user
-
-    Returns:
-        Never returns
-    """
-    daemon = Pyro4.Daemon(args['hostname'], int(args['port']))
-    uri = daemon.register(RecModel(
-        args['raw_csv_point_data_path'], args['min_year'], args['max_year'],
-        args['cache_workspace']), 'natcap.invest.recreation')
-    LOGGER.info("natcap.invest.recreation ready. Object uri = %s", uri)
-    daemon.requestLoop()
-
-
-=======
->>>>>>> e07d58cb
-class RecModel(object):
-    """Class that manages RPCs for calculating photo user days."""
-
-    def __init__(
-            self, raw_csv_filename, min_year, max_year, cache_workspace,
-            max_points_per_node=GLOBAL_MAX_POINTS_PER_NODE):
-        """Initialize RecModel object.
-
-        Parameters:
-            raw_csv_filename (string): path to csv file that contains lines
-                with the following pattern:
-
-                id,userid,date/time,lat,lng,err
-
-                example:
-
-                0486,48344648@N00,2013-03-17 16:27:27,42.383841,-71.138378,16
-            min_year (int): minimum year allowed to be queried by user
-            max_year (int): maximum year allowed to be queried by user
-            cache_workspace (string): path to a writable directory where the
-                object can write quadtree data to disk and search for
-                pre-computed quadtrees based on the hash of the file at
-                `raw_csv_filename`
-
-        Returns:
-            None
-        """
-        try:
-            initial_bounding_box = [-180, -90, 180, 90]
-            if max_year < min_year:
-                raise ValueError(
-                    "max_year is less than min_year, must be greater or "
-                    "equal to")
-            self.qt_pickle_filename = construct_userday_quadtree(
-                initial_bounding_box, raw_csv_filename, cache_workspace,
-                max_points_per_node)
-            self.cache_workspace = cache_workspace
-            self.min_year = min_year
-            self.max_year = max_year
-        except:
-            LOGGER.error(
-                "FATAL: construct_userday_quadtree exited while "
-                "multiprocessing")
-            LOGGER.error(traceback.format_exc())
-            raise
-
-    def get_valid_year_range(self):
-        """Return the min and max year queriable.
-
-        Returns:
-            (min_year, max_year)
-        """
-        return (self.min_year, self.max_year)
-
-    # not static so it can register in Pyro object
-    def get_version(self):  # pylint: disable=no-self-use
-        """Return the rec model server version.
-
-        This string can be used to uniquely identify the PUD database and
-        algorithm for publication in terms of reproducibility.
-        """
-        return '%s:%s' % (__version__, self.qt_pickle_filename)
-
-    # not static so it can register in Pyro object
-    def fetch_workspace_aoi(self, workspace_id):  # pylint: disable=no-self-use
-        """Download the AOI of the workspace specified by workspace_id.
-
-        Parameters:
-            workspace_id (string): unique workspace ID on server to query.
-
-        Returns:
-            zip file as a binary string of workspace.
-        """
-        # try/except block so Pyro4 can receive an exception if there is one
-        try:
-            # make a random workspace name so we can work in parallel
-            workspace_path = os.path.join(
-                'rec_server_workspaces', workspace_id)
-            out_zip_file_path = os.path.join(
-                workspace_path, str('server_in')+'.zip')
-            return open(out_zip_file_path, 'rb').read()
-        except:
-            LOGGER.error('exception in calc_aggregated_points_in_aoi')
-            LOGGER.error(traceback.format_exc())
-            raise
-
-    def calc_photo_user_days_in_aoi(
-            self, zip_file_binary, date_range, out_vector_filename):
-        """Calculate annual average and per monthly average photo user days.
-
-        Parameters:
-            zip_file_binary (string): a bytestring that is a zip file of an
-                OGR compatible vector.
-            date_range (string 2-tuple): a tuple that contains the inclusive
-                start and end date as a numpy datetime64 object
-            out_vector_filename (string): base filename of output vector
-
-        Returns:
-            zip_result: a bytestring of a zipped copy of `zip_file_binary`
-                with a "PUD_YR_AVG", and a "PUD_{MON}_AVG" for {MON} in the
-                calendar months.
-            workspace_id: a string that can be used to uniquely identify this
-                run on the server
-        """
-        # try/except block so Pyro4 can receive an exception if there is one
-        try:
-            # make a random workspace name so we can work in parallel
-            while True:
-                workspace_id = str(uuid.uuid4())
-                workspace_path = os.path.join(
-                    'rec_server_workspaces', workspace_id)
-                if not os.path.exists(workspace_path):
-                    os.makedirs(workspace_path)
-                    break
-
-            # decompress zip
-            out_zip_file_filename = os.path.join(
-                workspace_path, str('server_in')+'.zip')
-
-            LOGGER.info('decompress zip file AOI')
-            with open(out_zip_file_filename, 'wb') as zip_file_disk:
-                zip_file_disk.write(zip_file_binary)
-            shapefile_archive = zipfile.ZipFile(out_zip_file_filename, 'r')
-            shapefile_archive.extractall(workspace_path)
-            LOGGER.debug(shapefile_archive.namelist())
-            aoi_path = os.path.join(
-                workspace_path, os.path.splitext(
-                    shapefile_archive.namelist()[0])[0]+'.shp')
-
-            LOGGER.info('running calc user days on %s', workspace_path)
-            numpy_date_range = (
-                numpy.datetime64(date_range[0]),
-                numpy.datetime64(date_range[1]))
-            base_pud_aoi_path, monthly_table_path = (
-                self._calc_aggregated_points_in_aoi(
-                    aoi_path, workspace_path, numpy_date_range,
-                    out_vector_filename))
-
-            # ZIP and stream the result back
-            LOGGER.info('zipping result')
-            aoi_pud_archive_path = os.path.join(
-                workspace_path, 'aoi_pud_result.zip')
-            with zipfile.ZipFile(aoi_pud_archive_path, 'w') as myzip:
-                LOGGER.debug(base_pud_aoi_path)
-                for filename in glob.glob(
-                        os.path.splitext(base_pud_aoi_path)[0] + '.*'):
-                    myzip.write(filename, os.path.basename(filename))
-                myzip.write(
-                    monthly_table_path, os.path.basename(monthly_table_path))
-            # return the binary stream
-            LOGGER.info(
-                'calc user days complete sending binary back on %s',
-                workspace_path)
-            return open(aoi_pud_archive_path, 'rb').read(), workspace_id
-        except:
-            LOGGER.error(
-                'exception in calc_aggregated_points_in_aoi: %s',
-                traceback.format_exc())
-            raise
-
-    def _calc_aggregated_points_in_aoi(
-            self, aoi_path, workspace_path, date_range, out_vector_filename):
-        """Aggregate the PUD in the AOI.
-
-        Parameters:
-            aoi_path (string): a path to an OGR compatible vector.
-            workspace_path(string): path to a directory where working files
-                can be created
-            date_range (datetime 2-tuple): a tuple that contains the inclusive
-                start and end date
-            out_vector_filename (string): base filename of output vector
-
-        Returns:
-            a path to an ESRI shapefile copy of `aoi_path` updated with a
-            "PUD" field which contains the metric per polygon.
-        """
-        aoi_vector = ogr.Open(aoi_path)
-        # append a _pud to the aoi filename
-        out_aoi_pud_path = os.path.join(workspace_path, out_vector_filename)
-
-        # start the workers now, because they have to load a quadtree and
-        # it will take some time
-        poly_test_queue = multiprocessing.Queue()
-        pud_poly_feature_queue = multiprocessing.Queue(4)
-        n_polytest_processes = multiprocessing.cpu_count()
-
-        global_qt = pickle.load(open(self.qt_pickle_filename, 'rb'))
-        aoi_layer = aoi_vector.GetLayer()
-        aoi_extent = aoi_layer.GetExtent()
-        aoi_ref = aoi_layer.GetSpatialRef()
-
-        # coordinate transformation to convert AOI points to and from lat/lng
-        lat_lng_ref = osr.SpatialReference()
-        lat_lng_ref.ImportFromEPSG(4326)  # EPSG 4326 is lat/lng
-
-        to_lat_trans = osr.CoordinateTransformation(aoi_ref, lat_lng_ref)
-        from_lat_trans = osr.CoordinateTransformation(lat_lng_ref, aoi_ref)
-
-        x_min, y_min, _ = to_lat_trans.TransformPoint(
-            aoi_extent[0], aoi_extent[2])
-        x_max, y_max, _ = to_lat_trans.TransformPoint(
-            aoi_extent[1], aoi_extent[3])
-
-        global_b_box = [x_min, y_min, x_max, y_max]
-        local_b_box = [
-            aoi_extent[0],
-            aoi_extent[2],
-            aoi_extent[1],
-            aoi_extent[3]]
-
-        LOGGER.info(
-            'querying global quadtree against %s', str(global_b_box))
-        local_points = global_qt.get_intersecting_points_in_bounding_box(
-            global_b_box)
-        LOGGER.info('found %d points', len(local_points))
-
-        local_qt_cache_dir = os.path.join(workspace_path, 'local_qt')
-        local_qt_pickle_filename = os.path.join(
-            local_qt_cache_dir, 'local_qt.pickle')
-        os.mkdir(local_qt_cache_dir)
-
-        LOGGER.info('building local quadtree in bounds %s', str(local_b_box))
-        local_qt = out_of_core_quadtree.OutOfCoreQuadTree(
-            local_b_box, LOCAL_MAX_POINTS_PER_NODE, LOCAL_DEPTH,
-            local_qt_cache_dir, pickle_filename=local_qt_pickle_filename)
-
-        LOGGER.info(
-            'building local quadtree with %d points', len(local_points))
-        last_time = time.time()
-        time_elapsed = None
-        for point_list_slice_index in xrange(
-                0, len(local_points), POINTS_TO_ADD_PER_STEP):
-<<<<<<< HEAD
-
-            last_time = recmodel_client.delay_op(
-                last_time, recmodel_client.LOGGER_TIME_DELAY,
-                lambda: LOGGER.info(
-                    '%d out of %d points added to local_qt so far, and '
-                    ' n_nodes in qt %d', local_qt.n_points(),
-                    len(local_points), local_qt.n_nodes()))
-=======
-            time_elapsed = time.time() - last_time
-            last_time = recmodel_client.delay_op(
-                last_time, LOGGER_TIME_DELAY, lambda: LOGGER.info(
-                    '%d out of %d points added to local_qt so far, and '
-                    ' n_nodes in qt %d in %.2fs', local_qt.n_points(),
-                    len(local_points), local_qt.n_nodes(), time_elapsed))
->>>>>>> e07d58cb
-
-            projected_point_list = local_points[
-                point_list_slice_index:
-                point_list_slice_index+POINTS_TO_ADD_PER_STEP]
-            for point_index in xrange(
-                    min(len(projected_point_list), POINTS_TO_ADD_PER_STEP)):
-                current_point = projected_point_list[point_index]
-                # convert to python float types rather than numpy.float32
-                lng_coord = float(current_point[2])
-                lat_coord = float(current_point[3])
-                x_coord, y_coord, _ = from_lat_trans.TransformPoint(
-                    lng_coord, lat_coord)
-                projected_point_list[point_index] = (
-                    current_point[0], current_point[1], x_coord, y_coord)
-
-            local_qt.add_points(
-                projected_point_list, 0, len(projected_point_list))
-        LOGGER.info('saving local qt to %s', local_qt_pickle_filename)
-        local_qt.flush()
-
-        local_quad_tree_shapefile_name = os.path.join(
-            local_qt_cache_dir, 'local_qt.shp')
-
-        build_quadtree_shape(
-            local_quad_tree_shapefile_name, local_qt, aoi_ref)
-
-        # Start several testing processes
-        for _ in xrange(n_polytest_processes):
-            polytest_process = multiprocessing.Process(
-                target=_calc_poly_pud, args=(
-                    local_qt_pickle_filename, aoi_path, date_range,
-                    poly_test_queue, pud_poly_feature_queue))
-            polytest_process.start()
-
-        # Copy the input shapefile into the designated output folder
-        LOGGER.info('Creating a copy of the input shapefile')
-        esri_driver = ogr.GetDriverByName('ESRI Shapefile')
-        LOGGER.debug(out_aoi_pud_path)
-        pud_aoi_vector = esri_driver.CopyDataSource(
-            aoi_vector, out_aoi_pud_path)
-        pud_aoi_layer = pud_aoi_vector.GetLayer()
-        pud_id_suffix_list = [
-            'YR_AVG', 'JAN', 'FEB', 'MAR', 'APR', 'MAY', 'JUN', 'JUL', 'AUG',
-            'SEP', 'OCT', 'NOV', 'DEC']
-        for field_suffix in pud_id_suffix_list:
-            field_id = 'PUD_%s' % field_suffix
-            # delete the field if it already exists
-            field_index = pud_aoi_layer.FindFieldIndex(str(field_id), 1)
-            if field_index >= 0:
-                pud_aoi_layer.DeleteField(field_index)
-            pud_aoi_layer.CreateField(ogr.FieldDefn(field_id, ogr.OFTReal))
-
-        last_time = time.time()
-        LOGGER.info('testing polygons against quadtree')
-
-        # Load up the test queue with polygons
-        for poly_feat in pud_aoi_layer:
-            poly_test_queue.put(poly_feat.GetFID())
-
-        # Fill the queue with STOPs for each process
-        for _ in xrange(n_polytest_processes):
-            poly_test_queue.put('STOP')
-
-        # Read the result until we've seen n_processes_alive
-        n_processes_alive = n_polytest_processes
-        n_poly_tested = 0
-
-        monthly_table_path = os.path.join(workspace_path, 'monthly_table.csv')
-        monthly_table = open(monthly_table_path, 'wb')
-        date_range_year = [
-            date.tolist().timetuple().tm_year for date in date_range]
-        table_headers = [
-            '%s-%s' % (year, month) for year in xrange(
-                int(date_range_year[0]), int(date_range_year[1])+1)
-            for month in xrange(1, 13)]
-        monthly_table.write('poly_id,' + ','.join(table_headers) + '\n')
-
-        while True:
-            result_tuple = pud_poly_feature_queue.get()
-            n_poly_tested += 1
-            if result_tuple == 'STOP':
-                n_processes_alive -= 1
-                if n_processes_alive == 0:
-                    break
-                continue
-            last_time = recmodel_client.delay_op(
-<<<<<<< HEAD
-                last_time, recmodel_client.LOGGER_TIME_DELAY,
-                lambda: LOGGER.info(
-=======
-                last_time, LOGGER_TIME_DELAY, lambda: LOGGER.info(
->>>>>>> e07d58cb
-                    '%.2f%% of polygons tested', 100 * float(n_poly_tested) /
-                    pud_aoi_layer.GetFeatureCount()))
-            poly_id, pud_list, pud_monthly_set = result_tuple
-            poly_feat = pud_aoi_layer.GetFeature(poly_id)
-            for pud_index, pud_id in enumerate(pud_id_suffix_list):
-                poly_feat.SetField('PUD_%s' % pud_id, pud_list[pud_index])
-            pud_aoi_layer.SetFeature(poly_feat)
-
-            line = '%s,' % poly_id
-            line += (
-                ",".join(['%s' % len(pud_monthly_set[header])
-                          for header in table_headers]))
-            line += '\n'  # final newline
-            monthly_table.write(line)
-
-        LOGGER.info('done with polygon test, syncing to disk')
-        pud_aoi_layer = None
-        pud_aoi_vector.SyncToDisk()
-
-        LOGGER.info('returning out shapefile path')
-        return out_aoi_pud_path, monthly_table_path
-
-
-<<<<<<< HEAD
-def _read_from_disk_csv(infile_name, raw_file_lines_queue, n_readers):
-    """Read lines from the CSV and push to work queue.
-
-    Parameters:
-        infile_name (string): path to csv file
-        raw_file_lines_queue (multiprocessing.Queue): a buffer of CSV lines
-            appended to a deques will be appended to this queue.  When the
-            file is fully read `n_readers` number of 'STOP's will be pushed
-            to the queue.
-        n_readers (int): number of reader processes for inserting the sentinel
-
-    Returns:
-        None
-    """
-    original_size = os.path.getsize(infile_name)
-    bytes_left = original_size
-    last_time = time.time()
-
-    with open(infile_name, 'rb') as infile:
-        csvfile_reader = csv.reader(infile)
-        csvfile_reader.next()  # skip the header
-
-        row_deque = collections.deque()
-        for row in csvfile_reader:
-            bytes_left -= len(','.join(row))
-            last_time = recmodel_client.delay_op(
-                last_time, recmodel_client.LOGGER_TIME_DELAY,
-                lambda: LOGGER.info(
-                    '%.2f%% of %s read, text row queue size %d',
-                    100.0 * (1.0 - (float(bytes_left) / original_size)),
-                    infile_name, raw_file_lines_queue.qsize()))
-            row_deque.append(row)
-            if len(row_deque) > CSV_ROWS_PER_PARSE:
-                raw_file_lines_queue.put(row_deque)
-                row_deque = collections.deque()
-    if len(row_deque) > 0:
-        raw_file_lines_queue.put(row_deque)
-    for _ in xrange(n_readers):
-        raw_file_lines_queue.put('STOP')
-    LOGGER.info('done reading csv from disk')
-
-
-=======
->>>>>>> e07d58cb
-def _parse_input_csv(
-        block_offset_size_queue, csv_filepath, numpy_array_queue):
-    """Parse CSV file lines to (datetime64[d], userhash, lat, lng) tuples.
-
-    Parameters:
-
-        block_offset_size_queue (multiprocessing.Queue): contains tuples of
-            the form (offset, chunk size) to direct where the file should be
-            read from
-        numpy_array_queue (multiprocessing.Queue): output queue will have
-            paths to files that can be opened with numpy.load and contain
-            structured arrays of (datetime, userid, lat, lng) parsed from the
-            raw CSV file
-        csv_filepath (string): path to csv file to parse from
-
-    Returns:
-        None
-    """
-    for file_offset, chunk_size in iter(block_offset_size_queue.get, 'STOP'):
-        csv_file = open(csv_filepath, 'rb')
-        csv_file.seek(file_offset, 0)
-        chunk_string = csv_file.read(chunk_size)
-        csv_file.close()
-
-        # sample line:
-        # 8568090486,48344648@N00,2013-03-17 16:27:27,42.383841,-71.138378,16
-        # this pattern matches the above style of line and only parses valid
-        # dates to handle some cases where there are weird dates in the input
-        pattern = r"[^,]+,([^,]+),(19|20\d\d-(?:0[1-9]|1[012])-(?:0[1-9]|[12][0-9]|3[01])) [^,]+,([^,]+),([^,]+),[^\n]"  # pylint: disable=line-too-long
-        result = numpy.fromregex(
-            StringIO.StringIO(chunk_string), pattern,
-            [('user', 'S40'), ('date', 'datetime64[D]'), ('lat', 'f4'),
-             ('lng', 'f4')])
-
-        def md5hash(user_string):
-            """md5hash userid."""
-            return hashlib.md5(user_string).digest()[-4:]
-
-        md5hash_v = numpy.vectorize(md5hash, otypes=['S4'])
-        hashes = md5hash_v(result['user'])
-
-        user_day_lng_lat = numpy.empty(
-            hashes.size, dtype='datetime64[D],a4,f4,f4')
-        user_day_lng_lat['f0'] = result['date']
-        user_day_lng_lat['f1'] = hashes
-        user_day_lng_lat['f2'] = result['lng']
-        user_day_lng_lat['f3'] = result['lat']
-        numpy_array_queue.put(user_day_lng_lat)
-    numpy_array_queue.put('STOP')
-
-
-def file_len(file_path):
-    """Count lines in file, return -1 if not supported."""
-    wc_process = subprocess.Popen(
-        ['wc', '-l', file_path], stdout=subprocess.PIPE,
-        stderr=subprocess.PIPE)
-    result, err = wc_process.communicate()
-    if wc_process.returncode != 0:
-        LOGGER.warn(err)
-        return -1
-    return int(result.strip().split()[0])
-
-
-def construct_userday_quadtree(
-        initial_bounding_box, raw_photo_csv_table, cache_dir,
-        max_points_per_node):
-    """Construct a spatial quadtree for fast querying of userday points.
-
-    Parameters:
-        initial_bounding_box (list of int):
-        raw_photo_csv_table ():
-        cache_dir (string): path to a directory that can be used to cache
-            the quadtree files on disk
-        max_points_per_node(int): maximum number of points to allow per node
-            of the quadree.  A larger amount will cause the quadtree to
-            subdivide.
-
-    Returns:
-        None
-    """
-    LOGGER.info('hashing input file')
-    start_time = time.time()
-    LOGGER.info(raw_photo_csv_table)
-    csv_hash = _hashfile(raw_photo_csv_table, fast_hash=True)
-
-    ooc_qt_picklefilename = os.path.join(cache_dir, csv_hash + '.pickle')
-    if os.path.isfile(ooc_qt_picklefilename):
-        return ooc_qt_picklefilename
-    else:
-        LOGGER.info(
-            '%s not found, constructing quadtree', ooc_qt_picklefilename)
-        LOGGER.info('counting lines in input file')
-        total_lines = file_len(raw_photo_csv_table)
-        LOGGER.info('%d lines', total_lines)
-        ooc_qt = out_of_core_quadtree.OutOfCoreQuadTree(
-            initial_bounding_box, max_points_per_node, GLOBAL_DEPTH,
-            cache_dir, pickle_filename=ooc_qt_picklefilename)
-
-        n_parse_processes = multiprocessing.cpu_count() - 1
-        if n_parse_processes < 1:
-            n_parse_processes = 1
-
-        block_offset_size_queue = multiprocessing.Queue(n_parse_processes * 2)
-        numpy_array_queue = multiprocessing.Queue(n_parse_processes * 2)
-
-        LOGGER.info('starting parsing processes')
-        for _ in xrange(n_parse_processes):
-            parse_input_csv_process = multiprocessing.Process(
-                target=_parse_input_csv, args=(
-                    block_offset_size_queue, raw_photo_csv_table,
-                    numpy_array_queue))
-            parse_input_csv_process.start()
-
-        # rush through file and determine reasonable offsets and blocks
-        def _populate_offset_queue(block_offset_size_queue):
-            csv_file = open(raw_photo_csv_table, 'rb')
-            csv_file.readline()  # skip the csv header
-            while True:
-                start = csv_file.tell()
-                csv_file.seek(BLOCKSIZE, 1)
-                line = csv_file.readline()  # skip to end of line
-                bounds = (start, csv_file.tell() - start)
-                block_offset_size_queue.put(bounds)
-                if not line:
-                    break
-            csv_file.close()
-            for _ in xrange(n_parse_processes):
-                block_offset_size_queue.put('STOP')
-
-        LOGGER.info('starting offset queue population thread')
-        populate_thread = threading.Thread(
-            target=_populate_offset_queue, args=(block_offset_size_queue,))
-        populate_thread.start()
-
-        LOGGER.info("add points to the quadtree as they are ready")
-        last_time = time.time()
-        start_time = last_time
-        n_points = 0
-
-        while True:
-            point_array = numpy_array_queue.get()
-            if (isinstance(point_array, basestring) and
-                    point_array == 'STOP'):  # count 'n cpu' STOPs
-                n_parse_processes -= 1
-                if n_parse_processes == 0:
-                    break
-                continue
-
-            n_points += len(point_array)
-            ooc_qt.add_points(point_array, 0, point_array.size)
-            last_time = recmodel_client.delay_op(
-                last_time, recmodel_client.LOGGER_TIME_DELAY,
-                lambda: LOGGER.info(
-                    '%.2f%% complete, %d points skipped, %d nodes in qt',
-                    (n_points + 1) * 100.0 / (total_lines + 1),
-                    n_points - ooc_qt.n_points(), ooc_qt.n_nodes()))
-
-        # save quadtree to disk
-        ooc_qt.flush()
-        LOGGER.info(
-            '100.00%% complete, %d points skipped, %d nodes in qt',
-            n_points - ooc_qt.n_points(), ooc_qt.n_nodes())
-
-        quad_tree_shapefile_name = os.path.join(
-            cache_dir, 'quad_tree_shape.shp')
-
-        lat_lng_ref = osr.SpatialReference()
-        lat_lng_ref.ImportFromEPSG(4326)  # EPSG 4326 is lat/lng
-        LOGGER.info("building quadtree shapefile overview")
-        build_quadtree_shape(quad_tree_shapefile_name, ooc_qt, lat_lng_ref)
-
-    LOGGER.info('took %f seconds', (time.time() - start_time))
-    return ooc_qt_picklefilename
-
-
-def build_quadtree_shape(
-        quad_tree_shapefile_path, quadtree, spatial_reference):
-    """Generate a vector of the quadtree geometry.
-
-    Parameters:
-        quad_tree_shapefile_path (string): path to save the vector
-        quadtree (out_of_core_quadtree.OutOfCoreQuadTree): quadtree
-            data structure
-        spatial_reference (osr.SpatialReference): spatial reference for the
-            output vector
-
-    Returns:
-        None
-    """
-    LOGGER.info('updating quadtree shape at %s', quad_tree_shapefile_path)
-    driver = ogr.GetDriverByName('ESRI Shapefile')
-
-    if os.path.isfile(quad_tree_shapefile_path):
-        os.remove(quad_tree_shapefile_path)
-    datasource = driver.CreateDataSource(quad_tree_shapefile_path)
-
-    polygon_layer = datasource.CreateLayer(
-        'quad_tree_shape', spatial_reference, ogr.wkbPolygon)
-
-    # Add a field to identify how deep the node is
-    polygon_layer.CreateField(ogr.FieldDefn('n_points', ogr.OFTInteger))
-    polygon_layer.CreateField(ogr.FieldDefn('bb_box', ogr.OFTString))
-    quadtree.build_node_shapes(polygon_layer)
-
-
-def _calc_poly_pud(
-        local_qt_pickle_path, aoi_path, date_range, poly_test_queue,
-        pud_poly_feature_queue):
-    """Load a pre-calculated quadtree and test incoming polygons against it.
-
-    Updates polygons with a PUD and send back out on the queue.
-
-    Parameters:
-        local_qt_pickle_path (string): path to pickled local quadtree
-        aoi_path (string): path to AOI that contains polygon features
-        date_range (tuple): numpy.datetime64 tuple indicating inclusive start
-            and stop dates
-        poly_test_queue (multiprocessing.Queue): queue with incoming
-            ogr.Features
-        pud_poly_feature_queue (multiprocessing.Queue): queue to put outgoing
-            (fid, pud) tuple
-
-    Returns:
-        None
-    """
-    start_time = time.time()
-    LOGGER.info('in a _calc_poly_process, loading %s', local_qt_pickle_path)
-    local_qt = pickle.load(open(local_qt_pickle_path, 'rb'))
-    LOGGER.info('local qt load took %.2fs', time.time() - start_time)
-
-    aoi_vector = ogr.Open(aoi_path)
-    aoi_layer = aoi_vector.GetLayer()
-
-    for poly_id in iter(poly_test_queue.get, 'STOP'):
-        poly_feat = aoi_layer.GetFeature(poly_id)
-        poly_geom = poly_feat.GetGeometryRef()
-        poly_wkt = poly_geom.ExportToWkt()
-        try:
-            shapely_polygon = shapely.wkt.loads(poly_wkt)
-        except Exception:  # pylint: disable=broad-except
-            # We often get weird corrupt data, this lets us tolerate it
-            LOGGER.warn('error parsing poly, skipping')
-            continue
-
-        poly_points = local_qt.get_intersecting_points_in_polygon(
-            shapely_polygon)
-        pud_set = set()
-        pud_monthly_set = collections.defaultdict(set)
-
-        for point_datetime, user_hash, _, _ in poly_points:
-            if date_range[0] <= point_datetime <= date_range[1]:
-                timetuple = point_datetime.tolist().timetuple()
-
-                year = str(timetuple.tm_year)
-                month = str(timetuple.tm_mon)
-                day = str(timetuple.tm_mday)
-                pud_hash = user_hash + '%s-%s-%s' % (year, month, day)
-                pud_set.add(pud_hash)
-                pud_monthly_set[month].add(pud_hash)
-                pud_monthly_set["%s-%s" % (year, month)].add(pud_hash)
-
-        # calculate the number of years and months between the max/min dates
-        # index 0 is annual and 1-12 are the months
-        pud_averages = [0.0] * 13
-        n_years = (
-            date_range[1].tolist().timetuple().tm_year -
-            date_range[0].tolist().timetuple().tm_year + 1)
-        pud_averages[0] = len(pud_set) / float(n_years)
-        for month_id in xrange(1, 13):
-            monthly_pud_set = pud_monthly_set[str(month_id)]
-            pud_averages[month_id] = (
-                len(monthly_pud_set) / float(n_years))
-
-        pud_poly_feature_queue.put((poly_id, pud_averages, pud_monthly_set))
-    pud_poly_feature_queue.put('STOP')
-
-
-def _hashfile(
-        file_path, blocksize=2**20, concurent_blocks=100, fast_hash=False):
-    """Memory efficient hash of file.
-
-    This function concurrently reads `blocksize` chunks from `file_path` and
-    continously aggregates a running hash of those blocks with memory
-    efficiency and IO/bound computational efficiency in mind.
-
-    Parameters:
-        file_path (string): path to file to hash
-        blocksize (int): how many bytes to load from `file_path` at a time
-            for hashing
-        concurent_blocks (int): how many blocks of `file_path` to hold in
-            memory at one time.  Setting this larger allows the algorithm to
-            read ahead while the hash computes blocks as they come in.
-        fast_hash (boolean): if True computes hash of entire file, if False
-            computes hash of the first and last blocks of the file along with
-            the filename, file size, and creation time.
-
-    Returns:
-        if `fast_hash` is False, returns the sha1 hash of file_path
-        if `fast_hash` is True, returns the sha1 hash of the first and last
-            blocks of file_path appended to the filename, file size, and
-            access time.  The hash is also appended with the suffix
-            "_fast_hash" to avoid confusion about the source.
-    """
-<<<<<<< HEAD
-    def _read_file(file_path, file_buffer_queue, blocksize, fast_hash=False):
-        """Divide file into blocks and add to a processing queue.
-
-        Parameters:
-            file_path (string): path to desired file to hash
-            file_buffer_queue (Queue): this queue is appended `blocksize`
-                binary strings from file_path in front to back order of the
-                file. When the entire file is read the sentinal 'STOP' is
-                appended to the queue.
-            blocksize (int):
-            fast_hash (boolean): if False, the entire file is appended to
-                `file_buffer_queue`.  If True two blocksizes from the beginning
-                and end of `file_path`'s file are appended along with the
-                basefilename, date/time creation and access, and filesize.
-                This allows a potentially quick and not terribly inaccurate
-                screen for two files being different without hashing all their
-                contents.
-
-        Returns:
-            None.
-        """
-        with open(file_path, 'rb') as file_to_hash:
-            if fast_hash:
-                # fast hash reads the first and last blocks and uses the modified
-                # stamp and filesize
-=======
-    daemon = Pyro4.Daemon(args['hostname'], int(args['port']))
-    max_points_per_node = GLOBAL_MAX_POINTS_PER_NODE
-    if 'max_points_per_node' in args:
-        max_points_per_node = args['max_points_per_node']
-
-    uri = daemon.register(
-        RecModel(args['raw_csv_point_data_path'], args['min_year'],
-                 args['max_year'], args['cache_workspace'],
-                 max_points_per_node=max_points_per_node),
-        'natcap.invest.recreation')
-    LOGGER.info("natcap.invest.recreation ready. Object uri = %s", uri)
-    daemon.requestLoop()
-
-
-def _hashfile(file_path, blocksize=2**20, fast_hash=False):
-    """Hash file with memory efficiency as a priority.
-
-    Parameters:
-        file_path (string): path to file to hash
-        blocksize (int): largest memory block to hold in memory at once in
-            bytes
-        fast_hash (boolean): if True, hashes the first and last `blocksize` of
-            `file_path`, the file_size, file_name, and file_path which takes
-            less time on large files for a full hash.  Full hash is done if
-            this parameter is true
-
-    Returns:
-        sha1 hash of `file_path` if fast_hash is False, otherwise sha1 hash of
-        first and last memory blocks, file size, file modified, file name, and
-        appends "_fast_hash" to result.
-    """
-    def _read_file(file_path, file_buffer_queue, blocksize, fast_hash=False):
-        """Read one blocksize at a time and adds to the file buffer queue."""
-        with open(file_path, 'rb') as file_to_hash:
-            if fast_hash:
-                # fast hash reads the first and last blocks and uses the
-                # modified stamp and filesize
->>>>>>> e07d58cb
-                buf = file_to_hash.read(blocksize)
-                file_buffer_queue.put(buf)
-                file_size = os.path.getsize(file_path)
-                if file_size - blocksize > 0:
-                    file_to_hash.seek(file_size - blocksize)
-                    buf = file_to_hash.read(blocksize)
-                file_buffer_queue.put(buf)
-<<<<<<< HEAD
-                file_buffer_queue.put(os.path.basename(file_path))
-=======
-                file_buffer_queue.put(file_path)
->>>>>>> e07d58cb
-                file_buffer_queue.put(str(file_size))
-                file_buffer_queue.put(time.ctime(os.path.getmtime(file_path)))
-            else:
-                buf = file_to_hash.read(blocksize)
-                while len(buf) > 0:
-                    file_buffer_queue.put(buf)
-                    buf = file_to_hash.read(blocksize)
-        file_buffer_queue.put('STOP')
-
-    def _hash_blocks(file_buffer_queue):
-<<<<<<< HEAD
-        """Return sha1 hash of in order elements of `file_buffer_queue`."""
-=======
-        """Process file_buffer_queue one buf at a time."""
->>>>>>> e07d58cb
-        hasher = hashlib.sha1()
-        for row_buffer in iter(file_buffer_queue.get, "STOP"):
-            hasher.update(row_buffer)
-        file_buffer_queue.put(hasher.hexdigest()[:16])
-
-    file_buffer_queue = Queue.Queue(100)
-    read_file_process = threading.Thread(
-        target=_read_file, args=(
-            file_path, file_buffer_queue, blocksize, fast_hash))
-    read_file_process.start()
-    hash_blocks_process = threading.Thread(
-        target=_hash_blocks, args=(file_buffer_queue,))
-    hash_blocks_process.start()
-    read_file_process.join()
-    hash_blocks_process.join()
-    file_hash = file_buffer_queue.get()
-    if fast_hash:
-<<<<<<< HEAD
-        # this appends something so that a small file will have a different
-        # hash whether it's fast hash or slow hash
-=======
->>>>>>> e07d58cb
-        file_hash += '_fast_hash'
-    return file_hash
+"""InVEST Recreation Server."""
+
+import subprocess
+import Queue
+import os
+import multiprocessing
+import uuid
+import zipfile
+import glob
+import hashlib
+import pickle
+import time
+import threading
+import traceback
+import collections
+import logging
+import StringIO
+
+import Pyro4
+import numpy
+from osgeo import ogr
+from osgeo import osr
+import shapely.ops
+import shapely.wkt
+import shapely.geometry
+import shapely.prepared
+
+import natcap.versioner
+import natcap.invest.recreation.out_of_core_quadtree as out_of_core_quadtree  # pylint: disable=import-error,no-name-in-module
+from natcap.invest.recreation import recmodel_client
+__version__ = natcap.versioner.get_version('natcap.invest.recmodel_server')
+
+BLOCKSIZE = 2 ** 21
+GLOBAL_MAX_POINTS_PER_NODE = 10000  # Default max points in quadtree to split
+POINTS_TO_ADD_PER_STEP = 2 ** 8
+GLOBAL_DEPTH = 10
+LOCAL_MAX_POINTS_PER_NODE = 50
+LOCAL_DEPTH = 8
+CSV_ROWS_PER_PARSE = 2 ** 10
+LOGGER_TIME_DELAY = 5.0
+
+Pyro4.config.SERIALIZER = 'marshal'  # lets us pass null bytes in strings
+
+logging.basicConfig(format='%(asctime)s %(name)-20s %(levelname)-8s \
+%(message)s', level=logging.DEBUG, datefmt='%m/%d/%Y %H:%M:%S ')
+
+LOGGER = logging.getLogger('natcap.invest.recmodel_server')
+
+
+class RecModel(object):
+    """Class that manages RPCs for calculating photo user days."""
+
+    def __init__(
+            self, raw_csv_filename, min_year, max_year, cache_workspace,
+            max_points_per_node=GLOBAL_MAX_POINTS_PER_NODE):
+        """Initialize RecModel object.
+
+        Parameters:
+            raw_csv_filename (string): path to csv file that contains lines
+                with the following pattern:
+
+                id,userid,date/time,lat,lng,err
+
+                example:
+
+                0486,48344648@N00,2013-03-17 16:27:27,42.383841,-71.138378,16
+            min_year (int): minimum year allowed to be queried by user
+            max_year (int): maximum year allowed to be queried by user
+            cache_workspace (string): path to a writable directory where the
+                object can write quadtree data to disk and search for
+                pre-computed quadtrees based on the hash of the file at
+                `raw_csv_filename`
+
+        Returns:
+            None
+        """
+        try:
+            initial_bounding_box = [-180, -90, 180, 90]
+            if max_year < min_year:
+                raise ValueError(
+                    "max_year is less than min_year, must be greater or "
+                    "equal to")
+            self.qt_pickle_filename = construct_userday_quadtree(
+                initial_bounding_box, raw_csv_filename, cache_workspace,
+                max_points_per_node)
+            self.cache_workspace = cache_workspace
+            self.min_year = min_year
+            self.max_year = max_year
+        except:
+            LOGGER.error(
+                "FATAL: construct_userday_quadtree exited while "
+                "multiprocessing")
+            LOGGER.error(traceback.format_exc())
+            raise
+
+    def get_valid_year_range(self):
+        """Return the min and max year queriable.
+
+        Returns:
+            (min_year, max_year)
+        """
+        return (self.min_year, self.max_year)
+
+    # not static so it can register in Pyro object
+    def get_version(self):  # pylint: disable=no-self-use
+        """Return the rec model server version.
+
+        This string can be used to uniquely identify the PUD database and
+        algorithm for publication in terms of reproducibility.
+        """
+        return '%s:%s' % (__version__, self.qt_pickle_filename)
+
+    # not static so it can register in Pyro object
+    def fetch_workspace_aoi(self, workspace_id):  # pylint: disable=no-self-use
+        """Download the AOI of the workspace specified by workspace_id.
+
+        Parameters:
+            workspace_id (string): unique workspace ID on server to query.
+
+        Returns:
+            zip file as a binary string of workspace.
+        """
+        # try/except block so Pyro4 can receive an exception if there is one
+        try:
+            # make a random workspace name so we can work in parallel
+            workspace_path = os.path.join(
+                'rec_server_workspaces', workspace_id)
+            out_zip_file_path = os.path.join(
+                workspace_path, str('server_in')+'.zip')
+            return open(out_zip_file_path, 'rb').read()
+        except:
+            LOGGER.error('exception in calc_aggregated_points_in_aoi')
+            LOGGER.error(traceback.format_exc())
+            raise
+
+    def calc_photo_user_days_in_aoi(
+            self, zip_file_binary, date_range, out_vector_filename):
+        """Calculate annual average and per monthly average photo user days.
+
+        Parameters:
+            zip_file_binary (string): a bytestring that is a zip file of an
+                OGR compatible vector.
+            date_range (string 2-tuple): a tuple that contains the inclusive
+                start and end date as a numpy datetime64 object
+            out_vector_filename (string): base filename of output vector
+
+        Returns:
+            zip_result: a bytestring of a zipped copy of `zip_file_binary`
+                with a "PUD_YR_AVG", and a "PUD_{MON}_AVG" for {MON} in the
+                calendar months.
+            workspace_id: a string that can be used to uniquely identify this
+                run on the server
+        """
+        # try/except block so Pyro4 can receive an exception if there is one
+        try:
+            # make a random workspace name so we can work in parallel
+            while True:
+                workspace_id = str(uuid.uuid4())
+                workspace_path = os.path.join(
+                    'rec_server_workspaces', workspace_id)
+                if not os.path.exists(workspace_path):
+                    os.makedirs(workspace_path)
+                    break
+
+            # decompress zip
+            out_zip_file_filename = os.path.join(
+                workspace_path, str('server_in')+'.zip')
+
+            LOGGER.info('decompress zip file AOI')
+            with open(out_zip_file_filename, 'wb') as zip_file_disk:
+                zip_file_disk.write(zip_file_binary)
+            shapefile_archive = zipfile.ZipFile(out_zip_file_filename, 'r')
+            shapefile_archive.extractall(workspace_path)
+            aoi_path = os.path.join(
+                workspace_path, os.path.splitext(
+                    shapefile_archive.namelist()[0])[0]+'.shp')
+
+            LOGGER.info('running calc user days on %s', workspace_path)
+            numpy_date_range = (
+                numpy.datetime64(date_range[0]),
+                numpy.datetime64(date_range[1]))
+            base_pud_aoi_path, monthly_table_path = (
+                self._calc_aggregated_points_in_aoi(
+                    aoi_path, workspace_path, numpy_date_range,
+                    out_vector_filename))
+
+            # ZIP and stream the result back
+            LOGGER.info('zipping result')
+            aoi_pud_archive_path = os.path.join(
+                workspace_path, 'aoi_pud_result.zip')
+            with zipfile.ZipFile(aoi_pud_archive_path, 'w') as myzip:
+                LOGGER.debug(base_pud_aoi_path)
+                for filename in glob.glob(
+                        os.path.splitext(base_pud_aoi_path)[0] + '.*'):
+                    myzip.write(filename, os.path.basename(filename))
+                myzip.write(
+                    monthly_table_path, os.path.basename(monthly_table_path))
+            # return the binary stream
+            LOGGER.info(
+                'calc user days complete sending binary back on %s',
+                workspace_path)
+            return open(aoi_pud_archive_path, 'rb').read(), workspace_id
+        except:
+            LOGGER.error(
+                'exception in calc_aggregated_points_in_aoi: %s',
+                traceback.format_exc())
+            raise
+
+    def _calc_aggregated_points_in_aoi(
+            self, aoi_path, workspace_path, date_range, out_vector_filename):
+        """Aggregate the PUD in the AOI.
+
+        Parameters:
+            aoi_path (string): a path to an OGR compatible vector.
+            workspace_path(string): path to a directory where working files
+                can be created
+            date_range (datetime 2-tuple): a tuple that contains the inclusive
+                start and end date
+            out_vector_filename (string): base filename of output vector
+
+        Returns:
+            a path to an ESRI shapefile copy of `aoi_path` updated with a
+            "PUD" field which contains the metric per polygon.
+        """
+        aoi_vector = ogr.Open(aoi_path)
+        # append a _pud to the aoi filename
+        out_aoi_pud_path = os.path.join(workspace_path, out_vector_filename)
+
+        # start the workers now, because they have to load a quadtree and
+        # it will take some time
+        poly_test_queue = multiprocessing.Queue()
+        pud_poly_feature_queue = multiprocessing.Queue(4)
+        n_polytest_processes = multiprocessing.cpu_count()
+
+        global_qt = pickle.load(open(self.qt_pickle_filename, 'rb'))
+        aoi_layer = aoi_vector.GetLayer()
+        aoi_extent = aoi_layer.GetExtent()
+        aoi_ref = aoi_layer.GetSpatialRef()
+
+        # coordinate transformation to convert AOI points to and from lat/lng
+        lat_lng_ref = osr.SpatialReference()
+        lat_lng_ref.ImportFromEPSG(4326)  # EPSG 4326 is lat/lng
+
+        to_lat_trans = osr.CoordinateTransformation(aoi_ref, lat_lng_ref)
+        from_lat_trans = osr.CoordinateTransformation(lat_lng_ref, aoi_ref)
+
+        x_min, y_min, _ = to_lat_trans.TransformPoint(
+            aoi_extent[0], aoi_extent[2])
+        x_max, y_max, _ = to_lat_trans.TransformPoint(
+            aoi_extent[1], aoi_extent[3])
+
+        global_b_box = [x_min, y_min, x_max, y_max]
+        local_b_box = [
+            aoi_extent[0],
+            aoi_extent[2],
+            aoi_extent[1],
+            aoi_extent[3]]
+
+        LOGGER.info(
+            'querying global quadtree against %s', str(global_b_box))
+        local_points = global_qt.get_intersecting_points_in_bounding_box(
+            global_b_box)
+        LOGGER.info('found %d points', len(local_points))
+
+        local_qt_cache_dir = os.path.join(workspace_path, 'local_qt')
+        local_qt_pickle_filename = os.path.join(
+            local_qt_cache_dir, 'local_qt.pickle')
+        os.mkdir(local_qt_cache_dir)
+
+        LOGGER.info('building local quadtree in bounds %s', str(local_b_box))
+        local_qt = out_of_core_quadtree.OutOfCoreQuadTree(
+            local_b_box, LOCAL_MAX_POINTS_PER_NODE, LOCAL_DEPTH,
+            local_qt_cache_dir, pickle_filename=local_qt_pickle_filename)
+
+        LOGGER.info(
+            'building local quadtree with %d points', len(local_points))
+        last_time = time.time()
+        time_elapsed = None
+        for point_list_slice_index in xrange(
+                0, len(local_points), POINTS_TO_ADD_PER_STEP):
+            time_elapsed = time.time() - last_time
+            last_time = recmodel_client.delay_op(
+                last_time, LOGGER_TIME_DELAY, lambda: LOGGER.info(
+                    '%d out of %d points added to local_qt so far, and '
+                    ' n_nodes in qt %d in %.2fs', local_qt.n_points(),
+                    len(local_points), local_qt.n_nodes(), time_elapsed))
+
+            projected_point_list = local_points[
+                point_list_slice_index:
+                point_list_slice_index+POINTS_TO_ADD_PER_STEP]
+            for point_index in xrange(
+                    min(len(projected_point_list), POINTS_TO_ADD_PER_STEP)):
+                current_point = projected_point_list[point_index]
+                # convert to python float types rather than numpy.float32
+                lng_coord = float(current_point[2])
+                lat_coord = float(current_point[3])
+                x_coord, y_coord, _ = from_lat_trans.TransformPoint(
+                    lng_coord, lat_coord)
+                projected_point_list[point_index] = (
+                    current_point[0], current_point[1], x_coord, y_coord)
+
+            local_qt.add_points(
+                projected_point_list, 0, len(projected_point_list))
+        LOGGER.info('saving local qt to %s', local_qt_pickle_filename)
+        local_qt.flush()
+
+        local_quad_tree_shapefile_name = os.path.join(
+            local_qt_cache_dir, 'local_qt.shp')
+
+        build_quadtree_shape(
+            local_quad_tree_shapefile_name, local_qt, aoi_ref)
+
+        # Start several testing processes
+        for _ in xrange(n_polytest_processes):
+            polytest_process = multiprocessing.Process(
+                target=_calc_poly_pud, args=(
+                    local_qt_pickle_filename, aoi_path, date_range,
+                    poly_test_queue, pud_poly_feature_queue))
+            polytest_process.start()
+
+        # Copy the input shapefile into the designated output folder
+        LOGGER.info('Creating a copy of the input shapefile')
+        esri_driver = ogr.GetDriverByName('ESRI Shapefile')
+        LOGGER.debug(out_aoi_pud_path)
+        pud_aoi_vector = esri_driver.CopyDataSource(
+            aoi_vector, out_aoi_pud_path)
+        pud_aoi_layer = pud_aoi_vector.GetLayer()
+        pud_id_suffix_list = [
+            'YR_AVG', 'JAN', 'FEB', 'MAR', 'APR', 'MAY', 'JUN', 'JUL', 'AUG',
+            'SEP', 'OCT', 'NOV', 'DEC']
+        for field_suffix in pud_id_suffix_list:
+            field_id = 'PUD_%s' % field_suffix
+            # delete the field if it already exists
+            field_index = pud_aoi_layer.FindFieldIndex(str(field_id), 1)
+            if field_index >= 0:
+                pud_aoi_layer.DeleteField(field_index)
+            pud_aoi_layer.CreateField(ogr.FieldDefn(field_id, ogr.OFTReal))
+
+        last_time = time.time()
+        LOGGER.info('testing polygons against quadtree')
+
+        # Load up the test queue with polygons
+        for poly_feat in pud_aoi_layer:
+            poly_test_queue.put(poly_feat.GetFID())
+
+        # Fill the queue with STOPs for each process
+        for _ in xrange(n_polytest_processes):
+            poly_test_queue.put('STOP')
+
+        # Read the result until we've seen n_processes_alive
+        n_processes_alive = n_polytest_processes
+        n_poly_tested = 0
+
+        monthly_table_path = os.path.join(workspace_path, 'monthly_table.csv')
+        monthly_table = open(monthly_table_path, 'wb')
+        date_range_year = [
+            date.tolist().timetuple().tm_year for date in date_range]
+        table_headers = [
+            '%s-%s' % (year, month) for year in xrange(
+                int(date_range_year[0]), int(date_range_year[1])+1)
+            for month in xrange(1, 13)]
+        monthly_table.write('poly_id,' + ','.join(table_headers) + '\n')
+
+        while True:
+            result_tuple = pud_poly_feature_queue.get()
+            n_poly_tested += 1
+            if result_tuple == 'STOP':
+                n_processes_alive -= 1
+                if n_processes_alive == 0:
+                    break
+                continue
+            last_time = recmodel_client.delay_op(
+                last_time, LOGGER_TIME_DELAY, lambda: LOGGER.info(
+                    '%.2f%% of polygons tested', 100 * float(n_poly_tested) /
+                    pud_aoi_layer.GetFeatureCount()))
+            poly_id, pud_list, pud_monthly_set = result_tuple
+            poly_feat = pud_aoi_layer.GetFeature(poly_id)
+            for pud_index, pud_id in enumerate(pud_id_suffix_list):
+                poly_feat.SetField('PUD_%s' % pud_id, pud_list[pud_index])
+            pud_aoi_layer.SetFeature(poly_feat)
+
+            line = '%s,' % poly_id
+            line += (
+                ",".join(['%s' % len(pud_monthly_set[header])
+                          for header in table_headers]))
+            line += '\n'  # final newline
+            monthly_table.write(line)
+
+        LOGGER.info('done with polygon test, syncing to disk')
+        pud_aoi_layer = None
+        pud_aoi_vector.SyncToDisk()
+
+        LOGGER.info('returning out shapefile path')
+        return out_aoi_pud_path, monthly_table_path
+
+
+def _parse_input_csv(
+        block_offset_size_queue, csv_filepath, numpy_array_queue):
+    """Parse CSV file lines to (datetime64[d], userhash, lat, lng) tuples.
+
+    Parameters:
+
+        block_offset_size_queue (multiprocessing.Queue): contains tuples of
+            the form (offset, chunk size) to direct where the file should be
+            read from
+        numpy_array_queue (multiprocessing.Queue): output queue will have
+            paths to files that can be opened with numpy.load and contain
+            structured arrays of (datetime, userid, lat, lng) parsed from the
+            raw CSV file
+        csv_filepath (string): path to csv file to parse from
+
+    Returns:
+        None
+    """
+    for file_offset, chunk_size in iter(block_offset_size_queue.get, 'STOP'):
+        csv_file = open(csv_filepath, 'rb')
+        csv_file.seek(file_offset, 0)
+        chunk_string = csv_file.read(chunk_size)
+        csv_file.close()
+
+        # sample line:
+        # 8568090486,48344648@N00,2013-03-17 16:27:27,42.383841,-71.138378,16
+        # this pattern matches the above style of line and only parses valid
+        # dates to handle some cases where there are weird dates in the input
+        pattern = r"[^,]+,([^,]+),(19|20\d\d-(?:0[1-9]|1[012])-(?:0[1-9]|[12][0-9]|3[01])) [^,]+,([^,]+),([^,]+),[^\n]"  # pylint: disable=line-too-long
+        result = numpy.fromregex(
+            StringIO.StringIO(chunk_string), pattern,
+            [('user', 'S40'), ('date', 'datetime64[D]'), ('lat', 'f4'),
+             ('lng', 'f4')])
+
+        def md5hash(user_string):
+            """md5hash userid."""
+            return hashlib.md5(user_string).digest()[-4:]
+
+        md5hash_v = numpy.vectorize(md5hash, otypes=['S4'])
+        hashes = md5hash_v(result['user'])
+
+        user_day_lng_lat = numpy.empty(
+            hashes.size, dtype='datetime64[D],a4,f4,f4')
+        user_day_lng_lat['f0'] = result['date']
+        user_day_lng_lat['f1'] = hashes
+        user_day_lng_lat['f2'] = result['lng']
+        user_day_lng_lat['f3'] = result['lat']
+        numpy_array_queue.put(user_day_lng_lat)
+    numpy_array_queue.put('STOP')
+
+
+def file_len(file_path):
+    """Count lines in file, return -1 if not supported."""
+    wc_process = subprocess.Popen(
+        ['wc', '-l', file_path], stdout=subprocess.PIPE,
+        stderr=subprocess.PIPE)
+    result, err = wc_process.communicate()
+    if wc_process.returncode != 0:
+        LOGGER.warn(err)
+        return -1
+    return int(result.strip().split()[0])
+
+
+def construct_userday_quadtree(
+        initial_bounding_box, raw_photo_csv_table, cache_dir,
+        max_points_per_node):
+    """Construct a spatial quadtree for fast querying of userday points.
+
+    Parameters:
+        initial_bounding_box (list of int):
+        raw_photo_csv_table ():
+        cache_dir (string): path to a directory that can be used to cache
+            the quadtree files on disk
+        max_points_per_node(int): maximum number of points to allow per node
+            of the quadree.  A larger amount will cause the quadtree to
+            subdivide.
+
+    Returns:
+        None
+    """
+    LOGGER.info('hashing input file')
+    start_time = time.time()
+    LOGGER.info(raw_photo_csv_table)
+    csv_hash = _hashfile(raw_photo_csv_table, fast_hash=True)
+
+    ooc_qt_picklefilename = os.path.join(cache_dir, csv_hash + '.pickle')
+    if os.path.isfile(ooc_qt_picklefilename):
+        return ooc_qt_picklefilename
+    else:
+        LOGGER.info(
+            '%s not found, constructing quadtree', ooc_qt_picklefilename)
+        LOGGER.info('counting lines in input file')
+        total_lines = file_len(raw_photo_csv_table)
+        LOGGER.info('%d lines', total_lines)
+        ooc_qt = out_of_core_quadtree.OutOfCoreQuadTree(
+            initial_bounding_box, max_points_per_node, GLOBAL_DEPTH,
+            cache_dir, pickle_filename=ooc_qt_picklefilename)
+
+        n_parse_processes = multiprocessing.cpu_count() - 1
+        if n_parse_processes < 1:
+            n_parse_processes = 1
+
+        block_offset_size_queue = multiprocessing.Queue(n_parse_processes * 2)
+        numpy_array_queue = multiprocessing.Queue(n_parse_processes * 2)
+
+        LOGGER.info('starting parsing processes')
+        for _ in xrange(n_parse_processes):
+            parse_input_csv_process = multiprocessing.Process(
+                target=_parse_input_csv, args=(
+                    block_offset_size_queue, raw_photo_csv_table,
+                    numpy_array_queue))
+            parse_input_csv_process.start()
+
+        # rush through file and determine reasonable offsets and blocks
+        def _populate_offset_queue(block_offset_size_queue):
+            csv_file = open(raw_photo_csv_table, 'rb')
+            csv_file.readline()  # skip the csv header
+            while True:
+                start = csv_file.tell()
+                csv_file.seek(BLOCKSIZE, 1)
+                line = csv_file.readline()  # skip to end of line
+                bounds = (start, csv_file.tell() - start)
+                block_offset_size_queue.put(bounds)
+                if not line:
+                    break
+            csv_file.close()
+            for _ in xrange(n_parse_processes):
+                block_offset_size_queue.put('STOP')
+
+        LOGGER.info('starting offset queue population thread')
+        populate_thread = threading.Thread(
+            target=_populate_offset_queue, args=(block_offset_size_queue,))
+        populate_thread.start()
+
+        LOGGER.info("add points to the quadtree as they are ready")
+        last_time = time.time()
+        start_time = last_time
+        n_points = 0
+
+        while True:
+            point_array = numpy_array_queue.get()
+            if (isinstance(point_array, basestring) and
+                    point_array == 'STOP'):  # count 'n cpu' STOPs
+                n_parse_processes -= 1
+                if n_parse_processes == 0:
+                    break
+                continue
+
+            n_points += len(point_array)
+            ooc_qt.add_points(point_array, 0, point_array.size)
+            current_time = time.time()
+            time_elapsed = current_time - last_time
+            if time_elapsed > 5.0:
+                LOGGER.info(
+                    '%.2f%% complete, %d points skipped, %d nodes in qt in '
+                    'only %.2fs', n_points * 100.0 / total_lines,
+                    n_points - ooc_qt.n_points(), ooc_qt.n_nodes(),
+                    current_time-start_time)
+                last_time = time.time()
+
+        # save quadtree to disk
+        ooc_qt.flush()
+        LOGGER.info(
+            '100.00%% complete, %d points skipped, %d nodes in qt in '
+            'only %.2fs', n_points - ooc_qt.n_points(), ooc_qt.n_nodes(),
+            time.time()-start_time)
+
+        quad_tree_shapefile_name = os.path.join(
+            cache_dir, 'quad_tree_shape.shp')
+
+        lat_lng_ref = osr.SpatialReference()
+        lat_lng_ref.ImportFromEPSG(4326)  # EPSG 4326 is lat/lng
+        LOGGER.info("building quadtree shapefile overview")
+        build_quadtree_shape(quad_tree_shapefile_name, ooc_qt, lat_lng_ref)
+
+    LOGGER.info('took %f seconds', (time.time() - start_time))
+    return ooc_qt_picklefilename
+
+
+def build_quadtree_shape(
+        quad_tree_shapefile_path, quadtree, spatial_reference):
+    """Generate a vector of the quadtree geometry.
+
+    Parameters:
+        quad_tree_shapefile_path (string): path to save the vector
+        quadtree (out_of_core_quadtree.OutOfCoreQuadTree): quadtree
+            data structure
+        spatial_reference (osr.SpatialReference): spatial reference for the
+            output vector
+
+    Returns:
+        None
+    """
+    LOGGER.info('updating quadtree shape at %s', quad_tree_shapefile_path)
+    driver = ogr.GetDriverByName('ESRI Shapefile')
+
+    if os.path.isfile(quad_tree_shapefile_path):
+        os.remove(quad_tree_shapefile_path)
+    datasource = driver.CreateDataSource(quad_tree_shapefile_path)
+
+    polygon_layer = datasource.CreateLayer(
+        'quad_tree_shape', spatial_reference, ogr.wkbPolygon)
+
+    # Add a field to identify how deep the node is
+    polygon_layer.CreateField(ogr.FieldDefn('n_points', ogr.OFTInteger))
+    polygon_layer.CreateField(ogr.FieldDefn('bb_box', ogr.OFTString))
+    quadtree.build_node_shapes(polygon_layer)
+
+
+def _calc_poly_pud(
+        local_qt_pickle_path, aoi_path, date_range, poly_test_queue,
+        pud_poly_feature_queue):
+    """Load a pre-calculated quadtree and test incoming polygons against it.
+
+    Updates polygons with a PUD and send back out on the queue.
+
+    Parameters:
+        local_qt_pickle_path (string): path to pickled local quadtree
+        aoi_path (string): path to AOI that contains polygon features
+        date_range (tuple): numpy.datetime64 tuple indicating inclusive start
+            and stop dates
+        poly_test_queue (multiprocessing.Queue): queue with incoming
+            ogr.Features
+        pud_poly_feature_queue (multiprocessing.Queue): queue to put outgoing
+            (fid, pud) tuple
+
+    Returns:
+        None
+    """
+    start_time = time.time()
+    LOGGER.info('in a _calc_poly_process, loading %s', local_qt_pickle_path)
+    local_qt = pickle.load(open(local_qt_pickle_path, 'rb'))
+    LOGGER.info('local qt load took %.2fs', time.time() - start_time)
+
+    aoi_vector = ogr.Open(aoi_path)
+    aoi_layer = aoi_vector.GetLayer()
+
+    for poly_id in iter(poly_test_queue.get, 'STOP'):
+        poly_feat = aoi_layer.GetFeature(poly_id)
+        poly_geom = poly_feat.GetGeometryRef()
+        poly_wkt = poly_geom.ExportToWkt()
+        try:
+            shapely_polygon = shapely.wkt.loads(poly_wkt)
+        except Exception:  # pylint: disable=broad-except
+            # We often get weird corrupt data, this lets us tolerate it
+            LOGGER.warn('error parsing poly, skipping')
+            continue
+
+        poly_points = local_qt.get_intersecting_points_in_polygon(
+            shapely_polygon)
+        pud_set = set()
+        pud_monthly_set = collections.defaultdict(set)
+
+        for point_datetime, user_hash, _, _ in poly_points:
+            if date_range[0] <= point_datetime <= date_range[1]:
+                timetuple = point_datetime.tolist().timetuple()
+
+                year = str(timetuple.tm_year)
+                month = str(timetuple.tm_mon)
+                day = str(timetuple.tm_mday)
+                pud_hash = user_hash + '%s-%s-%s' % (year, month, day)
+                pud_set.add(pud_hash)
+                pud_monthly_set[month].add(pud_hash)
+                pud_monthly_set["%s-%s" % (year, month)].add(pud_hash)
+
+        # calculate the number of years and months between the max/min dates
+        # index 0 is annual and 1-12 are the months
+        pud_averages = [0.0] * 13
+        n_years = (
+            date_range[1].tolist().timetuple().tm_year -
+            date_range[0].tolist().timetuple().tm_year + 1)
+        pud_averages[0] = len(pud_set) / float(n_years)
+        for month_id in xrange(1, 13):
+            monthly_pud_set = pud_monthly_set[str(month_id)]
+            pud_averages[month_id] = (
+                len(monthly_pud_set) / float(n_years))
+
+        pud_poly_feature_queue.put((poly_id, pud_averages, pud_monthly_set))
+    pud_poly_feature_queue.put('STOP')
+
+
+def execute(args):
+    """Launch recreation server and parse/generate quadtree if necessary.
+
+    A call to this function registers a Pyro RPC RecModel entry point given
+    the configuration input parameters described below.
+
+    Parameters:
+        args['raw_csv_point_data_path'] (string): path to a csv file of the
+            format
+        args['hostname'] (string): hostname to host Pyro server.
+        args['port'] (int/or string representation of int): port number to host
+            Pyro entry point.
+        args['max_year'] (int): maximum year allowed to be queries by user
+        args['min_year'] (int): minimum valid year allowed to be queried by
+            user
+
+    Returns:
+        Never returns
+    """
+    daemon = Pyro4.Daemon(args['hostname'], int(args['port']))
+    max_points_per_node = GLOBAL_MAX_POINTS_PER_NODE
+    if 'max_points_per_node' in args:
+        max_points_per_node = args['max_points_per_node']
+
+    uri = daemon.register(
+        RecModel(args['raw_csv_point_data_path'], args['min_year'],
+                 args['max_year'], args['cache_workspace'],
+                 max_points_per_node=max_points_per_node),
+        'natcap.invest.recreation')
+    LOGGER.info("natcap.invest.recreation ready. Object uri = %s", uri)
+    daemon.requestLoop()
+
+
+def _hashfile(file_path, blocksize=2**20, fast_hash=False):
+    """Hash file with memory efficiency as a priority.
+
+    Parameters:
+        file_path (string): path to file to hash
+        blocksize (int): largest memory block to hold in memory at once in
+            bytes
+        fast_hash (boolean): if True, hashes the first and last `blocksize` of
+            `file_path`, the file_size, file_name, and file_path which takes
+            less time on large files for a full hash.  Full hash is done if
+            this parameter is true
+
+    Returns:
+        sha1 hash of `file_path` if fast_hash is False, otherwise sha1 hash of
+        first and last memory blocks, file size, file modified, file name, and
+        appends "_fast_hash" to result.
+    """
+    def _read_file(file_path, file_buffer_queue, blocksize, fast_hash=False):
+        """Read one blocksize at a time and adds to the file buffer queue."""
+        with open(file_path, 'rb') as file_to_hash:
+            if fast_hash:
+                # fast hash reads the first and last blocks and uses the
+                # modified stamp and filesize
+                buf = file_to_hash.read(blocksize)
+                file_buffer_queue.put(buf)
+                file_size = os.path.getsize(file_path)
+                if file_size - blocksize > 0:
+                    file_to_hash.seek(file_size - blocksize)
+                    buf = file_to_hash.read(blocksize)
+                file_buffer_queue.put(buf)
+                file_buffer_queue.put(file_path)
+                file_buffer_queue.put(str(file_size))
+                file_buffer_queue.put(time.ctime(os.path.getmtime(file_path)))
+            else:
+                buf = file_to_hash.read(blocksize)
+                while len(buf) > 0:
+                    file_buffer_queue.put(buf)
+                    buf = file_to_hash.read(blocksize)
+        file_buffer_queue.put('STOP')
+
+    def _hash_blocks(file_buffer_queue):
+        """Process file_buffer_queue one buf at a time."""
+        hasher = hashlib.sha1()
+        for row_buffer in iter(file_buffer_queue.get, "STOP"):
+            hasher.update(row_buffer)
+        file_buffer_queue.put(hasher.hexdigest()[:16])
+
+    file_buffer_queue = Queue.Queue(100)
+    read_file_process = threading.Thread(
+        target=_read_file, args=(
+            file_path, file_buffer_queue, blocksize, fast_hash))
+    read_file_process.start()
+    hash_blocks_process = threading.Thread(
+        target=_hash_blocks, args=(file_buffer_queue,))
+    hash_blocks_process.start()
+    read_file_process.join()
+    hash_blocks_process.join()
+    file_hash = file_buffer_queue.get()
+    if fast_hash:
+        file_hash += '_fast_hash'
+    return file_hash