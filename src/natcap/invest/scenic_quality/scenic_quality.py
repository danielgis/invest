<<<<<<< HEAD
from __future__ import absolute_import
=======
"""InVEST Scenic Quality Model."""
>>>>>>> e395741a
import os
import sys
import math
import heapq

import numpy
from bisect import bisect

import shutil
import logging

from osgeo import gdal
from osgeo import ogr
from osgeo import osr

<<<<<<< HEAD
from natcap.invest.pygeoprocessing_0_3_3 import geoprocessing
from natcap.invest.scenic_quality import scenic_quality_core
#from natcap.invest.overlap_analysis import overlap_analysis
from .. import validation
from .. import utils
=======
import pygeoprocessing
import natcap.invest.utils
import natcap.invest.reporting
>>>>>>> e395741a


LOGGER = logging.getLogger('natcap.invest.scenic_quality.scenic_quality')


class ValuationContainerError(Exception):
    """A custom error message for missing Valuation parameters."""

    pass

_OUTPUT_BASE_FILES = {
    'viewshed_valuation_path': 'vshed.tif',
    'viewshed_path': 'viewshed_counts.tif',
    'viewshed_quality_path': 'vshed_qual.tif',
    'pop_stats_path': 'populationStats.html',
    'overlap_projected_path': 'vp_overlap.shp'
    }

_INTERMEDIATE_BASE_FILES = {
    'pop_affected_path': 'affected_population.tif',
    'pop_unaffected_path': 'unaffected_population.tif',
    'aligned_pop_path': 'aligned_pop.tif',
    'aligned_viewshed_path': 'aligned_viewshed.tif',
    'viewshed_no_zeros_path': 'view_no_zeros.tif'
    }

_TMP_BASE_FILES = {
    'aoi_proj_dem_path': 'aoi_proj_to_dem.shp',
    'aoi_proj_pop_path': 'aoi_proj_to_pop.shp',
    'aoi_proj_struct_path': 'aoi_proj_to_struct.shp',
    'structures_clipped_path': 'structures_clipped.shp',
    'structures_projected_path': 'structures_projected.shp',
    'aoi_proj_overlap_path': 'aoi_proj_to_overlap.shp',
    'overlap_clipped_path': 'overlap_clipped.shp',
    'clipped_dem_path': 'dem_clipped.tif',
    'dem_proj_to_aoi_path': 'dem_proj_to_aoi.tif',
    'clipped_pop_path': 'pop_clipped.tif',
    'pop_proj_to_aoi_path': 'pop_proj_to_aoi.tif',
    'single_point_path': 'tmp_viewpoint_path.shp'
    }


def execute(args):
    """Run the Scenic Quality Model.

    Parameters:
        args['workspace_dir'] (string): (required) output directory for
            intermediate, temporary, and final files.
        args['aoi_path'] (string): (required) path to a vector that
            indicates the area over which the model should be run.
        args['structure_path'] (string): (required) path to a point vector
            that has the features for the viewpoints. Optional fields:
            'WEIGHT', 'RADIUS' / 'RADIUS2', 'HEIGHT'
        args['keep_feat_viewsheds'] : a Boolean for whether individual feature
            viewsheds should be saved to disk.
        args['keep_val_viewsheds'] : a Boolean for whether individual feature
            viewsheds that have been adjusted for valuation should be saved
            to disk.
        args['dem_path'] (string): (required) path to a digital elevation model
            raster.
        args['refraction'] (float): (optional) number indicating the refraction
            coefficient to use for calculating curvature of the earth.
        args['population_path'] (string): (optional) path to a raster for
            population data.
        args['overlap_path'] (string): (optional) path to a polygon shapefile.
        args['results_suffix] (string): (optional) string to append to any
            output file.
        args['valuation_function'] (int): type of economic function to use
            for valuation. Either 3rd degree polynomial (0), logarithmic (1) or
            exponential decay (2).
        args['poly_a_coef'] (float): 1st coefficient for polynomial function.
        args['poly_b_coef'] (float): 2nd coefficient for polynomial function.
        args['poly_c_coef'] (float): 3rd coefficient for polynomial function.
        args['poly_d_coef'] (float): 4th coefficient for polynomial function.
        args['log_a_coef'] (float): 1st coefficient for logarithmic function.
        args['log_b_coef'] (float): 2nd coefficient for logarithmic function.
        args['exp_a_coef'] (float): 1st coefficient for exponential function.
        args['exp_b_coef'] (float): 2nd coefficient for exponential function.
        args['max_valuation_radius'] (float): (required) distance in
            meters for maximum radius of valuation calculations.
    """
    LOGGER.info("Start Scenic Quality Model")

<<<<<<< HEAD
    original_dataset = gdal.OpenEx(original_dataset_uri)
    reproject_dataset(original_dataset, *args, **kwargs)
=======
    # Check that the Validation container is selected since the UI can not
    val_ordinal = args['valuation_function']
    val_containers = {
        '0': 'polynomial_container', '1': 'log_container',
        '2': 'exponential_container'}

    if args[val_containers[val_ordinal]] == False:
        raise ValuationContainerError(
            'The container for the selected valuation functions '
            'coefficients was not selected.')

    # Create output and intermediate directory
    output_dir = os.path.join(args['workspace_dir'], 'output')
    intermediate_dir = os.path.join(args['workspace_dir'], 'intermediate')
    viewshed_dir = os.path.join(intermediate_dir, 'viewpoint_rasters')
    pygeoprocessing.create_directories(
        [output_dir, intermediate_dir, viewshed_dir])

    file_suffix = natcap.invest.utils.make_suffix_string(
        args, 'results_suffix')

    LOGGER.info('Building file registry')
    file_registry = natcap.invest.utils.build_file_registry(
        [(_OUTPUT_BASE_FILES, output_dir),
         (_INTERMEDIATE_BASE_FILES, intermediate_dir),
         (_TMP_BASE_FILES, output_dir)], file_suffix)

    dem_wkt = pygeoprocessing.get_dataset_projection_wkt_uri(args['dem_path'])
    # Reproject AOI to DEM to clip DEM by AOI.
    pygeoprocessing.reproject_datasource_uri(
        args['aoi_path'], dem_wkt, file_registry['aoi_proj_dem_path'])

    # Clip DEM by AOI
    pygeoprocessing.clip_dataset_uri(
        args['dem_path'], file_registry['aoi_proj_dem_path'],
        file_registry['clipped_dem_path'], assert_projections=False)

    # Reproject AOI to viewpoint structures in order to clip
    structures_srs = pygeoprocessing.get_spatial_ref_uri(
        args['structure_path'])
    structures_wkt = structures_srs.ExportToWkt()
    pygeoprocessing.reproject_datasource_uri(
        args['aoi_path'], structures_wkt,
        file_registry['aoi_proj_struct_path'])

    # Clip viewpoint structures by AOI
    clip_datasource_layer(
        args['structure_path'], file_registry['aoi_proj_struct_path'],
        file_registry['structures_clipped_path'])

    aoi_srs = pygeoprocessing.get_spatial_ref_uri(args['aoi_path'])
    aoi_wkt = aoi_srs.ExportToWkt()
    # Project viewpoint structures to AOI
    pygeoprocessing.reproject_datasource_uri(
        file_registry['structures_clipped_path'], aoi_wkt,
        file_registry['structures_projected_path'])

    pixel_size = projected_pixel_size(
        file_registry['clipped_dem_path'], aoi_srs)

    LOGGER.debug('Projected Pixel Size: %s', pixel_size)

    # Project DEM to AOI
    pygeoprocessing.reproject_dataset_uri(
        file_registry['clipped_dem_path'], pixel_size, aoi_wkt,
        'bilinear', file_registry['dem_proj_to_aoi_path'])

    # Read in valuation coefficients
    val_coeffs = {'0': 'poly', '1': 'log', '2': 'exp'}
    coef_a = float(args['%s_a_coeff' % val_coeffs[val_ordinal]])
    coef_b = float(args['%s_b_coeff' % val_coeffs[val_ordinal]])

    # If 3rd degree polynomial, get the other two coefficients
    if val_ordinal == '0':
        coef_c = float(args['poly_c_coeff'])
        coef_d = float(args['poly_d_coeff'])

    max_val_radius = float(args['max_valuation_radius'])

    def polynomial_val(dist, weight):
        """Third Degree Polynomial Valuation function.

        This represents equation 2 in the User Guide with the added weighted
        factor.

        Parameters:
            dist (numpy.array): pixels are distances to a viewpoint.
            weight (numpy.array): pixels are constant weight values used to
                scale the valuation output

        Returns:
            numpy.array
        """
        # Based off of Equation 2 in the Users Guide
        return numpy.where(
            (dist != nodata) & (weight != nodata),
            ((coef_a + coef_b * dist + coef_c * dist**2 +
                coef_d * dist**3) * weight),
            nodata)

    def log_val(dist, weight):
        """Logarithmic Valuation function.

        This represents equation 1 in the User Guide with the added weighted
        factor.

        Parameters:
            dist (numpy.array): pixels are distances to a viewpoint.
            weight (numpy.array): pixels are constant weight values used to
                scale the valuation output

        Returns:
            numpy.array
        """
        # Based off of Equation 1 in the Users Guide
        return numpy.where(
            (dist != nodata) & (weight != nodata),
            (coef_a + coef_b * numpy.log(dist)) * weight,
            nodata)
>>>>>>> e395741a

    def exp_val(dist, weight):
        """Exponential Decay Valuation function.

        This represents equation X in the User Guide with the added weighted
        factor.

        Parameters:
            dist (numpy.array): pixels are distances to a viewpoint.
            weight (numpy.array): pixels are constant weight values used to
                scale the valuation output

        Returns:
            numpy.array
        """
        return numpy.where(
            (dist != nodata) & (weight != nodata),
            (coef_a * numpy.exp(-coef_b * dist)) * weight,
            nodata)

<<<<<<< HEAD
    original_dataset = gdal.OpenEx(original_dataset_uri)
=======
    def add_op(raster_one, raster_two):
        """Aggregate valuation matrices.
>>>>>>> e395741a

        Sums all non-nodata values.

        Parameters:
            raster_one (numpy.array): values to aggregate with raster_two
            raster_two (numpy.array): values to aggregate with raster_one

        Returns:
            numpy.array where the pixel value represents the combined
                pixel values found across the two matrices.
        """
        raster_one[raster_one == nodata] = 0
        raster_two[raster_two == nodata] = 0
        return raster_one + raster_two

    # Determine which valuation operation to use based on user input
    val_functs = {'0': polynomial_val, '1': log_val, '2': exp_val}
    val_op = val_functs[args["valuation_function"]]

    viewpoints_vector = ogr.Open(file_registry['structures_projected_path'])

    # Get the 'yes' or 'no' responses for whether the individual viewpoint
    # rasters should be kept
    keep_viewsheds = args['keep_feat_viewsheds']
    keep_val_viewsheds = args['keep_val_viewsheds']

    include_curvature = True
    try:
        curvature_correction = float(args['refraction'])
    except ValueError:
        # If refraction is not present, set to 0 and set include curvature
        # to False
        curvature_correction = 0.0
        include_curvature = False

    # An indicator if any previous viewpoints have been calculated
    initial_viewpoint = True

    for layer in viewpoints_vector:
        num_features = layer.GetFeatureCount()

        # Create lists of temporary files for the number of viewpoint features
        # This will be used to aggregate the current viewpoint rasters to the
        # previous ones on the fly.
        feat_val_paths = []
        feat_views_paths = []
        for feat_num in xrange(num_features - 1):
            val_path = pygeoprocessing.temporary_filename()
            feat_val_paths.append(val_path)
            feat_path = pygeoprocessing.temporary_filename()
            feat_views_paths.append(feat_path)

        # The last filenames in the lists should be the aggregated output paths
        feat_val_paths.append(file_registry['viewshed_valuation_path'])
        feat_views_paths.append(file_registry['viewshed_path'])

        for index, point in enumerate(layer):
            geometry = point.GetGeometryRef()
            feature_id = point.GetFID()

            # Coordinates in map units to pass to viewshed algorithm
            geom_x, geom_y = geometry.GetX(), geometry.GetY()

            max_radius = float('inf')
            # RADIUS is the suggested value for InVEST Scenic Quality
            # RADIUS2 is for users coming from ArcGIS's viewshed.
            # Assume positive infinity if neither field is provided.
            for fieldname in ['RADIUS', 'RADIUS2']:
                try:
                    max_radius = math.fabs(point.GetField(fieldname))
                    break
                except ValueError:
                    # When this field is not present.
                    pass

            try:
                viewpoint_height = math.fabs(point.GetField('HEIGHT'))
            except ValueError:
                # When height field is not present, assume height of 0.0
                viewpoint_height = 0.0

            try:
                weight = point.GetField('WEIGHT')
            except ValueError:
                # When no weight provided, set scale to 1
                weight = 1.0

            LOGGER.debug(('Processing viewpoint %s of %s (FID %s). '
                          'Radius:%s, Height:%s, Weight:%s'),
                         index, num_features, feature_id, max_radius,
                         viewpoint_height, weight)

            viewshed_filepath = os.path.join(
                viewshed_dir, 'viewshed_%s.tif' % index)

            try:
                pygeoprocessing.viewshed(
                    file_registry['dem_proj_to_aoi_path'], (geom_x, geom_y),
                    viewshed_filepath, None, include_curvature,
                    curvature_correction, max_radius, viewpoint_height)
            except ValueError:
                # When pixel is over nodata and we told it to skip
                LOGGER.info('Viewpoint %s is over nodata, skipping.', index)
                # If this happens we want to continue and re-organize our
                # file lists a bit
                if not initial_viewpoint:
                    if num_features - 1 == index:
                        # Skipping last feature means our final outputs are
                        # the previous aggregated ones. Copy to final file path
                        shutil.copy(feat_val_paths[index - 1],
                                    feat_val_paths[index])
                        shutil.copy(feat_views_paths[index - 1],
                                    feat_views_paths[index])
                        os.remove(feat_vals_paths[index - 1])
                        os.remove(feat_views_paths[index - 1])
                    else:
                        # NOTE: not removing index - 1 files because they
                        # are empty and cleaned up on model exit
                        feat_val_paths[index] = feat_val_paths[index - 1]
                        feat_views_paths[index] = feat_views_paths[index - 1]
                continue

            # Create temporary point shapefile from geometry of feature
            if os.path.isfile(file_registry['single_point_path']):
                driver = ogr.GetDriverByName('ESRI Shapefile')
                driver.DeleteDataSource(file_registry['single_point_path'])

            output_driver = ogr.GetDriverByName('ESRI Shapefile')
            output_datasource = output_driver.CreateDataSource(
                file_registry['single_point_path'])
            layer_name = 'viewpoint'
            output_layer = output_datasource.CreateLayer(
                    layer_name, aoi_srs, ogr.wkbPoint)

            output_field = ogr.FieldDefn('view_ID', ogr.OFTReal)
            output_layer.CreateField(output_field)

            tmp_geom = ogr.Geometry(ogr.wkbPoint)
            tmp_geom.AddPoint_2D(geom_x, geom_y)

            output_feature = ogr.Feature(output_layer.GetLayerDefn())
            output_layer.CreateFeature(output_feature)

            field_index = output_feature.GetFieldIndex('view_ID')
            output_feature.SetField(field_index, 1)

            output_feature.SetGeometryDirectly(tmp_geom)
            output_layer.SetFeature(output_feature)
            output_feature = None
            output_layer = None
            output_datasource = None

            nodata = pygeoprocessing.get_nodata_from_uri(viewshed_filepath)
            cell_size = pygeoprocessing.get_cell_size_from_uri(
                viewshed_filepath)
            weighted_view_path = pygeoprocessing.temporary_filename()

            def weight_factor_op(view):
                """Scale raster by weight value.

                Parameters:
                    view (numpy.array): array to scale

                Returns:
                    numpy.array with view values multiplied by weight
                """
                return numpy.where(view != nodata, view * weight, nodata)

            if weight != 1.0:
                # Multiply viewpoints by the scalar weight
                pygeoprocessing.vectorize_datasets(
                    [viewshed_filepath], weight_factor_op, weighted_view_path,
                    gdal.GDT_Float32, nodata, cell_size, 'intersection',
                    vectorize_op=False)
            else:
                # Weight was not provided or set to 1.0
                shutil.copy(viewshed_filepath, weighted_view_path)

            # Create a new raster and burn viewpoint feature onto it
            burned_feat_path = pygeoprocessing.temporary_filename()
            dist_pixel_path = pygeoprocessing.temporary_filename()

            pygeoprocessing.new_raster_from_base_uri(
                viewshed_filepath, burned_feat_path, 'GTiff', nodata,
                gdal.GDT_Float32, fill_value=0.0)
            pygeoprocessing.rasterize_layer_uri(
                burned_feat_path, file_registry['single_point_path'],
                burn_values=[1.0], option_list=["ALL_TOUCHED=TRUE"])
            # Do a distance transform on viewpoint raster
            pygeoprocessing.distance_transform_edt(
                burned_feat_path, dist_pixel_path, process_pool=None)

            dist_nodata = pygeoprocessing.get_nodata_from_uri(dist_pixel_path)

            def dist_op(dist):
                """Convert pixel distances to meter distances.

                Parameters:
                    dist (numpy.array): array of distances in pixels

                Returns:
                    numpy.array with distances in meters
                """
                valid_mask = (dist != dist_nodata)
                # There will be a pixel of zero distance that represents the
                # viewpoint other distances are calculated from. Set this to
                # 1.0, to avoid valuation function calculations of 0.0
                # CONFIRM this is the correct behavior
                dist_cell_size = numpy.where(
                    dist[valid_mask] != 0.0, dist[valid_mask] * cell_size, 1.0)

                dist_final = numpy.empty(valid_mask.shape)
                dist_final[:] = nodata
                dist_final[valid_mask] = dist_cell_size
                return dist_final

            dist_meters_path = pygeoprocessing.temporary_filename()

            pygeoprocessing.vectorize_datasets(
                [dist_pixel_path], dist_op, dist_meters_path,
                gdal.GDT_Float32, nodata, cell_size, 'intersection',
                vectorize_op=False)

            vshed_val_path = os.path.join(
                viewshed_dir, 'val_viewshed_%s.tif' % index)
            # Run valuation equation on distance raster
            pygeoprocessing.vectorize_datasets(
                [dist_meters_path, weighted_view_path], val_op, vshed_val_path,
                gdal.GDT_Float32, nodata, cell_size, 'intersection',
                vectorize_op=False)

            if initial_viewpoint:
                # First time having computed on a viewpoint, nothing else
                # to aggregate with yet. Copy files into the aggregate list
                initial_viewpoint = False
                shutil.copy(vshed_val_path, feat_val_paths[index])
                shutil.copy(viewshed_filepath, feat_views_paths[index])

            else:
                for file_path, out_list in zip(
                        [vshed_val_path, viewshed_filepath],
                        [feat_val_paths, feat_views_paths]):

                    pygeoprocessing.vectorize_datasets(
                        [file_path, out_list[index - 1]], add_op,
                        out_list[index], gdal.GDT_Float32, nodata, cell_size,
                        'intersection', vectorize_op=False,
                        datasets_are_pre_aligned=True)

                    # No longer need the previous raster tracking accumalation.
                    os.remove(out_list[index - 1])

            tmp_files_remove = [
                dist_pixel_path, dist_meters_path, weighted_view_path,
                burned_feat_path]
            for tmp_file in tmp_files_remove:
                os.remove(tmp_file)
            # Remove temporary viewpoint feature shapefile
            driver = ogr.GetDriverByName('ESRI Shapefile')
            driver.DeleteDataSource(file_registry['single_point_path'])

            if keep_val_viewsheds == 'No':
                os.remove(vshed_val_path)
            if keep_viewsheds == 'No':
                os.remove(viewshed_filepath)

    layer = None
    viewpoints_vector = None

    # Do quantiles on viewshed_uri
    percentile_list = [25, 50, 75, 100]

    # Set 0 values to nodata before calculating percentiles, since 0 values
    # indicate there was no viewpoint effects

    def zero_to_nodata(view):
        """Mask 0 values to nodata."""
        return numpy.where(view == 0., nodata, view)

    pygeoprocessing.vectorize_datasets(
        [file_registry['viewshed_valuation_path']], zero_to_nodata,
        file_registry['viewshed_no_zeros_path'], gdal.GDT_Int32, nodata,
        cell_size, 'intersection', assert_datasets_projected=False,
        vectorize_op=False)

    def raster_percentile(band):
        """Operation to use in vectorize_datasets.

        Takes the pixels of 'band' and groups them together based on
            their percentile ranges.
        Parameters:
            band (numpy.array): A gdal raster band
        Returns:
            An integer that places each pixel into a group
        """
        return bisect(percentiles, band)

    # Get the percentile values for each percentile
    percentiles = calculate_percentiles_from_raster(
        file_registry['viewshed_no_zeros_path'], percentile_list)

    LOGGER.debug('percentiles_list : %s', percentiles)

    # Add the start_value to the beginning of the percentiles so that any value
    # before the start value is set to nodata
    percentiles.insert(0, 0)

    # Set nodata to a very small negative number
    percentile_nodata = -9999919

    # Classify the pixels of raster_dataset into groups and write
    # them to output
    pygeoprocessing.vectorize_datasets(
        [file_registry['viewshed_no_zeros_path']], raster_percentile,
        file_registry['viewshed_quality_path'], gdal.GDT_Int32,
        percentile_nodata, cell_size, 'intersection',
        assert_datasets_projected=False)

    if 'pop_path' in args:
        # Project AOI to Population to clip Population raster
        pop_wkt = pygeoprocessing.get_dataset_projection_wkt_uri(
            args['pop_path'])
        pygeoprocessing.reproject_datasource_uri(
            args['aoi_path'], pop_wkt, file_registry['aoi_proj_pop_path'])
        # Clip Population by AOI
        pygeoprocessing.clip_dataset_uri(
            args['pop_path'], file_registry['aoi_proj_pop_path'],
            file_registry['clipped_pop_path'], False)

        pop_cell_size = projected_pixel_size(
                file_registry['clipped_pop_path'], aoi_srs)

        # Project Population to AOI
        pygeoprocessing.reproject_dataset_uri(
            file_registry['clipped_pop_path'], pop_cell_size, aoi_wkt,
            'nearest', file_registry['pop_proj_to_aoi_path'])

        # Dataset lists for rasters to align and the aligned paths
        dataset_uri_list = [file_registry['pop_proj_to_aoi_path'],
                            file_registry['viewshed_path']]
        dataset_out_uri_list = [file_registry['aligned_pop_path'],
                                file_registry['aligned_viewshed_path']]
        resample_method_list = ['nearest', 'nearest']

        # Set a factor value which is a holder for the ratio between
        # pop_cell_size and viewshed cell size
        cell_size_factor = 1

        if cell_size >= pop_cell_size:
            # Viewshed cell size is bigger, so use pop cell size
            # to resample viewshed_count raster
            out_pixel_size = pop_cell_size
        else:
            # Viewshed cell size is smaller, so use it's cell size
            # to resample population raster
            out_pixel_size = cell_size
            # Set cell_size_factor to the ratio between cell sizes, so that
            # we can later maintain population data integrity.
            cell_size_factor = pop_cell_size**2 / viewshed_cell_size**2

        pygeoprocessing.align_dataset_list(
            dataset_uri_list, dataset_out_uri_list, resample_method_list,
            out_pixel_size, 'intersection', 1,
            dataset_to_bound_index=None, aoi_uri=args['aoi_path'],
            assert_datasets_projected=True, all_touched=False)

        pop_nodata = pygeoprocessing.get_nodata_from_uri(
            file_registry['aligned_pop_path'])

        def pop_affected_op(pop, view):
            """Compute affected population."""
            valid_mask = ((pop != pop_nodata) & (view != nodata))

            pop_places = numpy.where(view[valid_mask] > 0, pop[valid_mask], 0)
            pop_final = numpy.empty(valid_mask.shape)
            pop_final[:] = nodata
            pop_final[valid_mask] = pop_places
            return pop_final

        def pop_unaffected_op(pop, view):
            """Compute unaffected population."""
            valid_mask = ((pop != pop_nodata))

            pop_places = numpy.where(view[valid_mask] == 0, pop[valid_mask], 0)
            pop_final = numpy.empty(valid_mask.shape)
            pop_final[:] = nodata
            pop_final[valid_mask] = pop_places
            return pop_final

        pygeoprocessing.vectorize_datasets(
            [file_registry['aligned_pop_path'],
             file_registry['aligned_viewshed_path']],
            pop_affected_op, file_registry['pop_affected_path'],
            gdal.GDT_Float32, nodata, out_pixel_size,
            "intersection", vectorize_op=False)

        pygeoprocessing.vectorize_datasets(
            [file_registry['aligned_pop_path'],
             file_registry['aligned_viewshed_path']],
            pop_unaffected_op, file_registry['pop_unaffected_path'],
            gdal.GDT_Float32, nodata, out_pixel_size,
            "intersection", vectorize_op=False)

        # Count up the affected population values
        affected_sum = 0
        affected_count = 0
        for _, block in pygeoprocessing.iterblocks(
                file_registry['pop_affected_path']):

            valid_mask = (block != nodata)
            affected_count += numpy.sum(valid_mask)
            affected_sum += numpy.sum(block[valid_mask])
        # Count up the unaffected population values
        unaffected_sum = 0
        unaffected_count = 0
        for _, block in pygeoprocessing.iterblocks(
                file_registry['pop_unaffected_path']):

            valid_mask = (block != nodata)
            unaffected_count += numpy.sum(valid_mask)
            unaffected_sum += numpy.sum(block[valid_mask])

        if args['pop_type'] == "Density":
            # If population raster is population density per area then
            # adjust sums to reflect as much, to get in correct units
            cell_area = out_pixel_size**2
            affected_sum = affected_sum * (affected_count * cell_area)
            unaffected_sum = unaffected_sum * (unaffected_count * cell_area)
        else:
            # If population raster is population counts per cell then
            # we need to adjust counts by any resampling so we don't
            # double count
            affected_sum = affected_sum / cell_size_factor
            unaffected_sum = unaffected_sum / cell_size_factor

        # Create output HTML file for population stats
        header = ("<center><H1>Scenic Quality Model</H1>"
                  "<H2>(Visual Impact from Objects)</H2></center>"
                  "<br><br><HR><br><H2>Population Statistics</H2>")
        page_header = {'type': 'text', 'section': 'head', 'text': header}

        table_data = [
            {'Number of Features Visible': 'None Visible',
             'Population (estimate)': unaffected_sum},
            {'Number of Features Visible': '1 or more Visible',
             'Population (estimate)': affected_sum}]
        table_columns = [
            {'name': 'Number of Features Visible', 'total': False},
            {'name': 'Population (estimate)', 'total': False}]
        table_args = {
            'type': 'table', 'section': 'body', 'data_type': 'dictionary',
            'data': table_data, 'columns': table_columns, 'sortable': False}

        report_args = {}
        report_args['title'] = 'Marine InVEST'
        report_args['out_uri'] = file_registry['pop_stats_path']
        report_args['elements'] = [table_args]

        natcap.invest.reporting.generate_report(report_args)

    if "overlap_path" in args:
        # Project AOI to overlap vector to clip
        overlap_srs = pygeoprocessing.get_spatial_ref_uri(args['overlap_path'])
        overlap_wkt = overlap_srs.ExportToWkt()
        pygeoprocessing.reproject_datasource_uri(
            args['aoi_path'], overlap_wkt,
            file_registry['aoi_proj_overlap_path'])
        # Clip overlap vector by AOI
        clip_datasource_layer(
            args['overlap_path'], file_registry['aoi_proj_overlap_path'],
            file_registry['overlap_clipped_path'])

        # Project overlap to AOI
        pygeoprocessing.reproject_datasource_uri(
            file_registry['overlap_clipped_path'], aoi_wkt,
            file_registry['overlap_projected_path'])

        LOGGER.debug("Adding id field to overlap features.")
        id_name = 'investID'
        setup_overlap_id_fields(
            file_registry['overlap_projected_path'], id_name)

        LOGGER.debug("Count overlapping pixels per area.")
        pixel_counts = pygeoprocessing.aggregate_raster_values_uri(
            file_registry['viewshed_no_zeros_path'],
            file_registry['overlap_projected_path'], id_name,
            ignore_nodata=True, all_touched=True).n_pixels

        LOGGER.debug("Pixel Counts: %s", pixel_counts)
        LOGGER.debug("Add area field to overlap features.")
        perc_field = '%_overlap'
        add_percent_overlap(
            file_registry['overlap_projected_path'], id_name, perc_field,
            pixel_counts, cell_size)

    LOGGER.info('deleting temporary files')
    for file_id in _TMP_BASE_FILES:
        try:
            if isinstance(file_registry[file_id], basestring):
                if os.path.splitext(file_registry[file_id])[1] == '.shp':
                    driver = ogr.GetDriverByName('ESRI Shapefile')
                    driver.DeleteDataSource(file_registry[file_id])
                else:
                    os.remove(file_registry[file_id])
            elif isinstance(file_registry[file_id], list):
                for index in xrange(len(file_registry[file_id])):
                    os.remove(file_registry[file_id][index])
        except OSError:
            # Let it go.
            pass


def setup_overlap_id_fields(shapefile_path, id_name):
    """Add field to shapefile with unique values.

    Parameters:
        shapefile_path (string): path to a shapefile on disk.
        id_name (string): string of new field to add.

<<<<<<< HEAD
    def reclass(value):
        if value == nodata_ds:
            return nodata_out
        else:
            for new_value,quantile_break in enumerate(quantile_breaks):
                if value <= quantile_break:
                    return new_value
        raise ValueError, "Value was not within quantiles."

    cell_size = geoprocessing.get_cell_size_from_uri(dataset_uri)

    geoprocessing.vectorize_datasets([dataset_uri],
                                    reclass,
                                    dataset_out_uri,
                                    datatype_out,
                                    nodata_out,
                                    cell_size,
                                    "union",
                                    dataset_to_align_index=0)

    geoprocessing.calculate_raster_stats_uri(dataset_out_uri)

def get_data_type_uri(ds_uri):
    raster_ds = gdal.OpenEx(ds_uri)
    band = raster_ds.GetRasterBand(1)
    raster_data_type = band.DataType
    band = None
    raster_ds = None

    return raster_data_type

def compute_viewshed_uri(in_dem_uri, out_viewshed_uri, in_structure_uri,
    curvature_correction, refr_coeff, args):
    """ Compute the viewshed as it is defined in ArcGIS where the inputs are:

        -in_dem_uri: URI to input surface raster
        -out_viewshed_uri: URI to the output raster
        -in_structure_uri: URI to a point shapefile that contains the location
        of the observers and the viewshed radius in (negative) meters
        -curvature_correction: flag for the curvature of the earth. Either
        FLAT_EARTH or CURVED_EARTH. Not used yet.
        -refraction: refraction index between 0 (max effect) and 1 (no effect).
        Default is 0.13."""

    # Extract cell size from input DEM
    cell_size = geoprocessing.get_cell_size_from_uri(in_dem_uri)

    # Extract nodata
    nodata = geoprocessing.get_nodata_from_uri(in_dem_uri)

    ## Build I and J arrays, and save them to disk
    rows, cols = geoprocessing.get_row_col_from_uri(in_dem_uri)
    I, J = np.meshgrid(range(rows), range(cols), indexing = 'ij')
    # Base path uri
    base_uri = os.path.split(out_viewshed_uri)[0]
    I_uri = os.path.join(base_uri, 'I.tif')
    J_uri = os.path.join(base_uri, 'J.tif')
    #I_uri = geoprocessing.temporary_filename()
    #J_uri = geoprocessing.temporary_filename()
    geoprocessing.new_raster_from_base_uri(in_dem_uri, I_uri, 'GTiff', \
        -32768., gdal.GDT_Float32, fill_value = -32768.)
    I_raster = gdal.OpenEx(I_uri, gdal.GA_Update)
    I_band = I_raster.GetRasterBand(1)
    I_band.WriteArray(I)
    I_band = None
    I_raster = None
    geoprocessing.new_raster_from_base_uri(in_dem_uri, J_uri, 'GTiff', \
        -32768., gdal.GDT_Float32, fill_value = -32768.)
    J_raster = gdal.OpenEx(J_uri, gdal.GA_Update)
    J_band = J_raster.GetRasterBand(1)
    J_band.WriteArray(J)
    J_band = None
    J_raster = None
    # Extract the input raster geotransform
    GT = geoprocessing.get_geotransform_uri(in_dem_uri)

    # Open the input URI and extract the numpy array
    input_raster = gdal.OpenEx(in_dem_uri)
    input_array = input_raster.GetRasterBand(1).ReadAsArray()
    input_raster = None

    # Create a raster from base before passing it to viewshed
    visibility_uri = out_viewshed_uri #geoprocessing.temporary_filename()
    geoprocessing.new_raster_from_base_uri(in_dem_uri, visibility_uri, 'GTiff', \
        255, gdal.GDT_Byte, fill_value = 255)

    # Call the non-uri version of viewshed.
    #compute_viewshed(in_dem_uri, visibility_uri, in_structure_uri,
    compute_viewshed(input_array, visibility_uri, in_structure_uri,
    cell_size, rows, cols, nodata, GT, I_uri, J_uri, curvature_correction,
    refr_coeff, args)


#def compute_viewshed(in_dem_uri, visibility_uri, in_structure_uri, \
def compute_viewshed(input_array, visibility_uri, in_structure_uri, \
    cell_size, rows, cols, nodata, GT, I_uri, J_uri, curvature_correction, \
    refr_coeff, args):
    """ array-based function that computes the viewshed as is defined in ArcGIS
    """
    # default parameter values that are not passed to this function but that
    # scenic_quality_core.viewshed needs
    obs_elev = 1.0 # Observator's elevation in meters
    tgt_elev = 0.0  # Extra elevation applied to all the DEM
    max_dist = -1.0 # max. viewing distance(m). Distance is infinite if negative
    coefficient = 1.0 # Used to weight the importance of individual viewsheds
    height = 0.0 # Per viewpoint height offset--updated as we read file info

    #input_raster = gdal.OpenEx(in_dem_uri)
    #input_band = input_raster.GetRasterBand(1)
    #input_array = input_band.ReadAsArray()
    #input_band = None
    #input_raster = None

    # Compute the distance for each point
    def compute_distance(vi, vj, cell_size):
        def compute(i, j, v):
            if v == 1:
                return ((vi - i)**2 + (vj - j)**2)**.5 * cell_size
            else:
                return -1.
        return compute

    # Apply the valuation functions to the distance
    def polynomial(a, b, c, d, max_valuation_radius):
        def compute(x, v):
            if v==1:
                if x < 1000:
                    return a + b*1000 + c*1000**2 + d*1000**3 - \
                        (b + 2*c*1000 + 3*d*1000**2)*(1000-x)
                elif x <= max_valuation_radius:
                    return a + b*x + c*x**2 + d*x**3
                else:
                    return 0.
            else:
                return 0.
        return compute

    def logarithmic(a, b, max_valuation_radius):
        def compute(x, v):
            if v==1:
                if x < 1000:
                    return a + b*math.log(1000) - (b/1000)*(1000-x)
                elif x <= max_valuation_radius:
                    return a + b*math.log(x)
                else:
                    return 0.
            else:
                return 0.
        return compute

    # Multiply a value by a constant
    def multiply(c):
        def compute(x):
            return x*c
        return compute


    # Setup valuation function
    a = args["a_coefficient"]
    b = args["b_coefficient"]
    c = args["c_coefficient"]
    d = args["d_coefficient"]

    valuation_function = None
    max_valuation_radius = args['max_valuation_radius']
    if "polynomial" in args["valuation_function"]:
        print("Polynomial")
        valuation_function = polynomial(a, b, c, d, max_valuation_radius)
    elif "logarithmic" in args['valuation_function']:
        print("logarithmic")
        valuation_function = logarithmic(a, b, max_valuation_radius)

    assert valuation_function is not None

    # Make sure the values don't become too small at max_valuation_radius:
    edge_value = valuation_function(max_valuation_radius, 1)
    message = "Valuation function can't be negative if evaluated at " + \
    str(max_valuation_radius) + " meters (value is " + str(edge_value) + ")"
    assert edge_value >= 0., message

    # Base path uri
    base_uri = os.path.split(visibility_uri)[0]

    # Temporary files that will be used
    distance_uri = geoprocessing.temporary_filename()
    viewshed_uri = geoprocessing.temporary_filename()


    # The model extracts each viewpoint from the shapefile
    point_list = []
    shapefile = gdal.OpenEx(in_structure_uri)
    assert shapefile is not None
    layer = shapefile.GetLayer(0)
    assert layer is not None
    iGT = gdal.InvGeoTransform(GT)
    feature_count = layer.GetFeatureCount()
    viewshed_uri_list = []
    print('Number of viewpoints: ' + str(feature_count))
    for f in range(feature_count):
        print("feature " + str(f))
        feature = layer.GetFeature(f)
        field_count = feature.GetFieldCount()
        # Check for feature information (radius, coeff, height)
        for field in range(field_count):
            field_def = feature.GetFieldDefnRef(field)
            field_name = field_def.GetNameRef()
            if (field_name.upper() == 'RADIUS2') or \
                (field_name.upper() == 'RADIUS'):
                max_dist = abs(int(feature.GetField(field)))
                assert max_dist is not None, "max distance can't be None"
                if max_dist < args['max_valuation_radius']:
                    LOGGER.warning( \
                        'Valuation radius > maximum visibility distance: ' + \
                        '(' + str(args['max_valuation_radius']) + ' < ' + \
                        str(max_dist) + ')')
                    LOGGER.warning( \
                        'The valuation is performed beyond what is visible')
                max_dist = int(max_dist/cell_size)
            if field_name.lower() == 'coeff':
                coefficient = float(feature.GetField(field))
                assert coefficient is not None, "feature coeff can't be None"
            if field_name.lower() == 'OFFSETA':
                obs_elev = float(feature.GetField(field))
                assert obs_elev is not None, "OFFSETA can't be None"
            if field_name.lower() == 'OFFSETB':
                tgt_elev = float(feature.GetField(field))
                assert tgt_elev is not None, "OFFSETB can't be None"

        geometry = feature.GetGeometryRef()
        assert geometry is not None
        message = 'geometry type is ' + str(geometry.GetGeometryName()) + \
        ' point is "POINT"'
        assert geometry.GetGeometryName() == 'POINT', message
        x = geometry.GetX()
        y = geometry.GetY()
        j = int((iGT[0] + x*iGT[1] + y*iGT[2]))
        i = int((iGT[3] + x*iGT[4] + y*iGT[5]))

        array_shape = (rows, cols)

        #tmp_visibility_uri = geoprocessing.temporary_filename()
        tmp_visibility_uri = os.path.join(base_uri, 'visibility_' + str(f) + '.tif')
        geoprocessing.new_raster_from_base_uri( \
            visibility_uri, tmp_visibility_uri, 'GTiff', \
            255, gdal.GDT_Float64, fill_value=255)
        scenic_quality_core.viewshed(input_array, cell_size, \
        array_shape, nodata, tmp_visibility_uri, (i,j), obs_elev, tgt_elev, \
        max_dist, refr_coeff)

        # Compute the distance
        #tmp_distance_uri = geoprocessing.temporary_filename()
        tmp_distance_uri = os.path.join(base_uri, 'distance_' + str(f) + '.tif')
        geoprocessing.new_raster_from_base_uri(visibility_uri, \
        tmp_distance_uri, 'GTiff', \
        255, gdal.GDT_Byte, fill_value = 255)
        distance_fn = compute_distance(i,j, cell_size)
        geoprocessing.vectorize_datasets([I_uri, J_uri, tmp_visibility_uri], \
        distance_fn, tmp_distance_uri, gdal.GDT_Float64, -1., cell_size, "union")
        # Apply the valuation function
        #tmp_viewshed_uri = geoprocessing.temporary_filename()
        tmp_viewshed_uri = os.path.join(base_uri, 'viewshed_' + str(f) + '.tif')

        geoprocessing.vectorize_datasets(
            [tmp_distance_uri, tmp_visibility_uri],
            valuation_function, tmp_viewshed_uri, gdal.GDT_Float64, -9999.0, cell_size,
            "union")


        # Multiply the viewshed by its coefficient
        scaled_viewshed_uri = geoprocessing.temporary_filename()
        #os.path.join(base_uri, 'vshed_' + str(f) + '.tif') #geoprocessing.temporary_filename()
        apply_coefficient = multiply(coefficient)
        geoprocessing.vectorize_datasets([tmp_viewshed_uri], apply_coefficient, \
        scaled_viewshed_uri, gdal.GDT_Float64, 0., cell_size, "union")
        viewshed_uri_list.append(scaled_viewshed_uri)

    layer = None
    shapefile = None
    # Accumulate result to combined raster
    def sum_rasters(*x):
        return np.sum(x, axis = 0)
    LOGGER.debug('Summing up everything using vectorize_datasets...')
    LOGGER.debug('visibility_uri' + visibility_uri)
    LOGGER.debug('viewshed_uri_list: ' + str(viewshed_uri_list))
    geoprocessing.vectorize_datasets( \
        viewshed_uri_list, sum_rasters, \
        visibility_uri, gdal.GDT_Float64, -1., cell_size, "union", vectorize_op=False)

def add_field_feature_set_uri(fs_uri, field_name, field_type):
    shapefile = gdal.OpenEx(fs_uri, 1)
    layer = shapefile.GetLayer()
    new_field = ogr.FieldDefn(field_name, field_type)
    layer.CreateField(new_field)
    shapefile = None

def add_id_feature_set_uri(fs_uri, id_name):
    shapefile = gdal.OpenEx(fs_uri, 1)
    message = "Failed to open " + fs_uri + ": can't add new field."
    assert shapefile is not None, message
=======
    Returns:
        Nothing
    """
    shapefile = ogr.Open(shapefile_path, 1)
>>>>>>> e395741a
    layer = shapefile.GetLayer()
    id_field = ogr.FieldDefn(id_name, ogr.OFTInteger)
    layer.CreateField(id_field)

    index = 0

    for feat in layer:
        feat.SetField(id_name, index)
        layer.SetFeature(feat)
        index += 1

<<<<<<< HEAD
def set_field_by_op_feature_set_uri(fs_uri, value_field_name, op):
    shapefile = gdal.OpenEx(fs_uri, 1)
    layer = shapefile.GetLayer()
=======
>>>>>>> e395741a

def add_percent_overlap(
        overlap_path, key_field, perc_name, pixel_counts, pixel_size):
    """Add overlap percentage of pixels on polygon in a new field.

<<<<<<< HEAD
def get_count_feature_set_uri(fs_uri):
    shapefile = gdal.OpenEx(fs_uri)
=======
    Parameters:
        overlap_path (string): path to polygon shapefile on disk.
        key_field (string): the field name for unique feature id's.
        perc_name (string): name of new field to hold percent overlap values.
        pixel_counts (dict): dictionary with keys mapping to 'key_field'
            and values being number of pixels.
        pixel_size (float): cell size for the pixels.

    Returns:
        Nothing
    """
    shapefile = ogr.Open(overlap_path, 1)
>>>>>>> e395741a
    layer = shapefile.GetLayer()
    perc_field = ogr.FieldDefn(perc_name, ogr.OFTReal)
    layer.CreateField(perc_field)

    for feat in layer:
        key = feat.GetFieldAsInteger(key_field)
        geom = feat.GetGeometryRef()
        geom_area = geom.GetArea()
        # Compute overlap by area of pixels and area of polygon
        pixel_area = pixel_size**2 * pixel_counts[key]
        feat.SetField(perc_name, (pixel_area / geom_area) * 100)
        layer.SetFeature(feat)


def calculate_percentiles_from_raster(raster_path, percentiles):
    """A memory efficient sort to determine the percentiles of a raster.

    Percentile algorithm currently used is the nearest rank method.

    Parameters:
        raster_path (string): a path to a gdal raster on disk
        percentiles (list): a list of desired percentiles to lookup
            ex: [25,50,75,90]
    Returns:
        a list of values corresponding to the percentiles
            from the percentiles list
    """
    raster = gdal.Open(raster_path, gdal.GA_ReadOnly)

    def numbers_from_file(fle):
        """Generate an iterator.

<<<<<<< HEAD
def execute(args):
    """Scenic Quality.

    .. Warning::
        The Scenic Quality model is under active development and is currently
        unstable.

    Parameters:
        workspace_dir (string):  The selected folder is used as the workspace
            where all intermediate and output files will be written. If the
            selected folder does not exist, it will be created. If
            datasets already exist in the selected folder, they will be
            overwritten. (required)
        aoi_uri (string):  An OGR-supported vector file.  This AOI instructs
            the model where to clip the input data and the extent of analysis.
            Users will create a polygon feature layer that defines their area of
            interest. The AOI must intersect the Digital Elevation Model (DEM).
            (required)
        cell_size (float):  Length (in meters) of each side of the (square)
            cell. (optional)
        structure_uri (string):  An OGR-supported vector file.  The user
            must specify a point feature layer that indicates locations of objects
            that contribute to negative scenic quality, such as aquaculture
            netpens or wave energy facilities. In order for the viewshed
            analysis to run correctly, the projection of this input must be
            consistent with the project of the DEM input. (required)
        dem_uri (string):  A GDAL-supported raster file. An elevation raster
            layer is required to conduct viewshed analysis. Elevation data allows the
            model to determine areas within the AOI's land-seascape where point
            features contributing to negative scenic quality are visible.
            (required)
        refraction (float):  The earth curvature correction option corrects
            for the curvature of the earth and refraction of visible light in air.
            Changes in air density curve the light downward causing an observer
            to see further and the earth to appear less curved. While the
            magnitude of this effect varies with atmospheric conditions, a
            standard rule of thumb is that refraction of visible light reduces
            the apparent curvature of the earth by one-seventh. By default, this
            model corrects for the curvature of the earth and sets the
            refractivity coefficient to 0.13. (required)
        pop_uri (string):  A GDAL-supported raster file.  A population raster
            layer is required to determine population within the AOI's land-seascape
            where point features contributing to negative scenic quality are
            visible and not visible. (optional)
        overlap_uri (string):  An OGR-supported vector file.  The user has
            the option of providing a polygon feature layer where they would like
            to determine the impact of objects on visual quality. This input
            must be a polygon and projected in meters. The model will use this
            layer to determine what percent of the total area of each polygon
            feature can see at least one of the point features impacting scenic
            quality.optional
        valuation_function (string): Either 'polynomial' or 'logarithmic'.
            This field indicates the functional form f(x) the model will use
            to value the visual impact for each viewpoint. For distances less
            than 1 km (x<1), the model uses a linear form g(x) where the line
            passes through f(1) (i.e. g(1) == f(1)) and extends to zero with
            the same slope as f(1) (i.e. g'(x) == f'(1)). (optional)
        a_coefficient (float):  First coefficient used either by the polynomial
            or by the logarithmic valuation function. (required)
        b_coefficient (float):  Second coefficient used either by the polynomial
            or by the logarithmic valuation function. (required)
        c_coefficient (float):  Third coefficient for the polynomial's quadratic
            term. (required)
        d_coefficient (float):  Fourth coefficient for the polynomial's
            cubic exponent. (required)
        max_valuation_radius (float):  Radius beyond which the valuation
            is set to zero. The valuation function 'f' cannot be negative at the
            radius 'r' (f(r)>=0). (required)

    Returns:
        ``None``
    """
    LOGGER.info("Start Scenic Quality Model")

    #create copy of args
    aq_args=args.copy()
    for float_key in ('cell_size', 'refraction', 'a_coefficient',
                      'b_coefficient', 'c_coefficient', 'd_coefficient',
                      'max_valuation_radius'):
        try:
            aq_args[float_key] = float(aq_args[float_key])
        except (KeyError, ValueError):
            LOGGER.debug('Key %s not in args or could not be cast to float',
                         float_key)

    #validate input
    LOGGER.debug("Validating parameters.")
    dem_cell_size=geoprocessing.get_cell_size_from_uri(args['dem_uri'])
    LOGGER.debug("DEM cell size: %f" % dem_cell_size)
    if "cell_size" in aq_args:
        if aq_args['cell_size'] < dem_cell_size:
            raise ValueError, "The cell size cannot be downsampled below %f" % dem_cell_size
    else:
        aq_args['cell_size'] = dem_cell_size

    intermediate_dir = os.path.join(aq_args['workspace_dir'], 'intermediate')
    if not os.path.isdir(intermediate_dir):
        os.makedirs(intermediate_dir)

    output_dir = os.path.join(aq_args['workspace_dir'], 'output')
    if not os.path.isdir(output_dir):
        os.makedirs(output_dir)

    #local variables
    LOGGER.debug("Setting local variables.")
    z_factor=1
    curvature_correction=aq_args['refraction']

    #intermediate files
    aoi_dem_uri=os.path.join(intermediate_dir,"aoi_dem.shp")
    aoi_pop_uri=os.path.join(intermediate_dir,"aoi_pop.shp")

    viewshed_dem_uri=os.path.join(intermediate_dir,"dem_vs.tif")
    viewshed_dem_reclass_uri=os.path.join(intermediate_dir,"dem_vs_re.tif")

    pop_clip_uri=os.path.join(intermediate_dir,"pop_clip.tif")
    pop_prj_uri=os.path.join(intermediate_dir,"pop_prj.tif")
    pop_vs_uri=os.path.join(intermediate_dir,"pop_vs.tif")

    viewshed_reclass_uri=os.path.join(intermediate_dir,"vshed_bool.tif")
    viewshed_polygon_uri=os.path.join(intermediate_dir,"vshed.shp")

    #outputs
    viewshed_uri=os.path.join(output_dir,"vshed.tif")
    viewshed_quality_uri=os.path.join(output_dir,"vshed_qual.tif")
    pop_stats_uri=os.path.join(output_dir,"populationStats.html")
    overlap_uri=os.path.join(output_dir,"vp_overlap.shp")

    #determining best data type for viewshed
    features = get_count_feature_set_uri(aq_args['structure_uri'])
    if features < 2 ** 16:
        viewshed_type = gdal.GDT_UInt16
        viewshed_nodata = (2 ** 16) - 1
    elif features < 2 ** 32:
        viewshed_type = gdal.GDT_UInt32
        viewshed_nodata = (2 ** 32) - 1
    else:
        raise ValueError, "Too many structures."

    #clip DEM by AOI and reclass
    LOGGER.info("Clipping DEM by AOI.")

    LOGGER.debug("Projecting AOI for DEM.")
    dem_wkt = geoprocessing.get_dataset_projection_wkt_uri(aq_args['dem_uri'])
    geoprocessing.reproject_datasource_uri(aq_args['aoi_uri'], dem_wkt, aoi_dem_uri)

    LOGGER.debug("Clipping DEM by projected AOI.")
    LOGGER.debug("DEM: %s, AIO: %s", aq_args['dem_uri'], aoi_dem_uri)
    geoprocessing.clip_dataset_uri(aq_args['dem_uri'], aoi_dem_uri, viewshed_dem_uri, False)

    LOGGER.info("Reclassifying DEM to account for water at sea-level and resampling to specified cell size.")
    LOGGER.debug("Reclassifying DEM so negative values zero and resampling to save on computation.")

    nodata_dem = geoprocessing.get_nodata_from_uri(aq_args['dem_uri'])

    def no_zeros(value):
        if value == nodata_dem:
            return nodata_dem
        elif value < 0:
            return 0
        else:
            return value

    geoprocessing.vectorize_datasets([viewshed_dem_uri],
                                    no_zeros,
                                    viewshed_dem_reclass_uri,
                                    get_data_type_uri(viewshed_dem_uri),
                                    nodata_dem,
                                    aq_args["cell_size"],
                                    "union")

    #calculate viewshed
    LOGGER.info("Calculating viewshed.")
    compute_viewshed_uri(viewshed_dem_reclass_uri,
             viewshed_uri,
             aq_args['structure_uri'],
             curvature_correction,
             aq_args['refraction'],
             aq_args)

    LOGGER.info("Ranking viewshed.")
    #rank viewshed
    quantile_list = [25,50,75,100]
    LOGGER.debug('reclassify input %s', viewshed_uri)
    LOGGER.debug('reclassify output %s', viewshed_quality_uri)
    reclassify_quantile_dataset_uri(viewshed_uri,
                                    quantile_list,
                                    viewshed_quality_uri,
                                    viewshed_type,
                                    viewshed_nodata)

    if "pop_uri" in args:
        #tabulate population impact
        LOGGER.info("Tabulating population impact.")
        LOGGER.debug("Tabulating unaffected population.")
        nodata_pop = geoprocessing.get_nodata_from_uri(aq_args["pop_uri"])
        LOGGER.debug("The no data value for the population raster is %s.", str(nodata_pop))
        nodata_viewshed = geoprocessing.get_nodata_from_uri(viewshed_uri)
        LOGGER.debug("The no data value for the viewshed raster is %s.", str(nodata_viewshed))

        #clip population
        LOGGER.debug("Projecting AOI for population raster clip.")
        pop_wkt = geoprocessing.get_dataset_projection_wkt_uri(aq_args['pop_uri'])
        geoprocessing.reproject_datasource_uri(aq_args['aoi_uri'],
                                              pop_wkt,
                                              aoi_pop_uri)

        LOGGER.debug("Clipping population raster by projected AOI.")
        geoprocessing.clip_dataset_uri(aq_args['pop_uri'],
                                      aoi_pop_uri,
                                      pop_clip_uri,
                                      False)

        #reproject clipped population
        LOGGER.debug("Reprojecting clipped population raster.")
        vs_wkt = geoprocessing.get_dataset_projection_wkt_uri(viewshed_uri)
        reproject_dataset_uri(pop_clip_uri,
                                           vs_wkt,
                                           pop_prj_uri,
                                           get_data_type_uri(pop_clip_uri))

        #align and resample population
        def copy(value1, value2):
            if value2 == nodata_viewshed:
                return nodata_pop
            else:
                return value1

        LOGGER.debug("Resampling and aligning population raster.")
        geoprocessing.vectorize_datasets([pop_prj_uri, viewshed_uri],
                                       copy,
                                       pop_vs_uri,
                                       get_data_type_uri(pop_prj_uri),
                                       nodata_pop,
                                       aq_args["cell_size"],
                                       "intersection",
                                       ["bilinear", "bilinear"],
                                       1)

        pop = gdal.OpenEx(pop_vs_uri)
        pop_band = pop.GetRasterBand(1)
        vs = gdal.OpenEx(viewshed_uri)
        vs_band = vs.GetRasterBand(1)

        affected_pop = 0
        unaffected_pop = 0
        for row_index in range(vs_band.YSize):
            pop_row = pop_band.ReadAsArray(0, row_index, pop_band.XSize, 1)
            vs_row = vs_band.ReadAsArray(0, row_index, vs_band.XSize, 1).astype(np.float64)

            pop_row[pop_row == nodata_pop]=0.0
            vs_row[vs_row == nodata_viewshed]=-1

            affected_pop += np.sum(pop_row[vs_row > 0])
            unaffected_pop += np.sum(pop_row[vs_row == 0])

        pop_band = None
        pop = None
        vs_band = None
        vs = None

        table="""
        <html>
        <title>Marine InVEST</title>
        <center><H1>Scenic Quality Model</H1><H2>(Visual Impact from Objects)</H2></center>
        <br><br><HR><br>
        <H2>Population Statistics</H2>

        <table border="1", cellpadding="0">
        <tr><td align="center"><b>Number of Features Visible</b></td><td align="center"><b>Population (estimate)</b></td></tr>
        <tr><td align="center">None visible<br> (unaffected)</td><td align="center">%i</td>
        <tr><td align="center">1 or more<br>visible</td><td align="center">%i</td>
        </table>
        </html>
=======
        Iterator generated from a file by loading all the numbers
            and yielding

        Parameters:
            fle (file object): file object
>>>>>>> e395741a
        """
        arr = numpy.load(fle)
        for num in arr:
            yield num

    # List to hold the generated iterators
    iters = []

    band = raster.GetRasterBand(1)
    nodata = band.GetNoDataValue()

    n_rows = raster.RasterYSize
    n_cols = raster.RasterXSize

    # Variable to count the total number of elements to compute percentile
    # from. This leaves out nodata values
    n_elements = 0

    # Set the row strides to be something reasonable, like 256MB blocks
    row_strides = max(int(2**28 / (4 * n_cols)), 1)

    for row_index in xrange(0, n_rows, row_strides):
        # It's possible we're on the last set of rows and the stride
        # is too big, update if so
        if row_index + row_strides >= n_rows:
            row_strides = n_rows - row_index

        # Read in raster chunk as array
        arr = band.ReadAsArray(0, row_index, n_cols, row_strides)

        tmp_path = pygeoprocessing.temporary_filename()
        tmp_file = open(tmp_path, 'wb')
        # Make array one dimensional for sorting and saving
        arr = arr.flatten()
        # Remove nodata values from array and thus percentile calculation
        arr = numpy.delete(arr, numpy.where(arr == nodata))
        # Tally the number of values relevant for calculating percentiles
        n_elements += len(arr)
        # Sort array before saving
        arr = numpy.sort(arr)

        numpy.save(tmp_file, arr)
        tmp_file.close()
        tmp_file = open(tmp_path, 'rb')
        tmp_file.seek(0)
        iters.append(numbers_from_file(tmp_file))
        arr = None

    # List to store the rank/index where each percentile will be found
    rank_list = []
    # For each percentile calculate nearest rank
    for perc in percentiles:
        rank = math.ceil(perc/100.0 * n_elements)
        rank_list.append(int(rank))

    # Need to handle 0th percentile case. 0th percentile is first element
    if 0 in rank_list:
        rank_list[rank_list.index(0)] = 1

    # A variable to burn through when doing heapq merge sort over the
    # iterators. Variable is used to check if we've iterated to a
    # specified rank spot, to grab percentile value
    counter = 1
    # Setup a list of 'nans' to replace with percentile results, modeled
    # after scipy.stats.scoreatpercentile function
    results = [float('nan')] * len(rank_list)

    LOGGER.debug('Percentile Rank List: %s', rank_list)

    for num in heapq.merge(*iters):
        # If a percentile rank has been hit, grab percentile value
        if counter in rank_list:
            LOGGER.debug('percentile value is : %s', num)
            results[rank_list.index(counter)] = int(num)
        counter += 1

    LOGGER.debug("Percentile Counter : %s" % counter)

    band = None
    raster = None
    return results


def clip_datasource_layer(shape_to_clip_path, binding_shape_path, output_path):
    """Clip Shapefile Layer by second Shapefile Layer.

    Uses ogr.Layer.Clip() to clip a Shapefile, where the output Layer
    inherits the projection and fields from the original Shapefile.

    Parameters:
        shape_to_clip_path (string): a path to a Shapefile on disk. This is
            the Layer to clip. Must have same spatial reference as
            'binding_shape_path'.
        binding_shape_path (string): a path to a Shapefile on disk. This is
            the Layer to clip to. Must have same spatial reference as
            'shape_to_clip_path'
        output_path (string): a path on disk to write the clipped Shapefile
            to. Should end with a '.shp' extension.

    Returns:
        Nothing
    """
    if os.path.isfile(output_path):
        driver = ogr.GetDriverByName('ESRI Shapefile')
        driver.DeleteDataSource(output_path)

    shape_to_clip = ogr.Open(shape_to_clip_path)
    binding_shape = ogr.Open(binding_shape_path)

    input_layer = shape_to_clip.GetLayer()
    binding_layer = binding_shape.GetLayer()

    driver = ogr.GetDriverByName('ESRI Shapefile')
    ds = driver.CreateDataSource(output_path)
    input_layer_defn = input_layer.GetLayerDefn()
    out_layer = ds.CreateLayer(
        input_layer_defn.GetName(), input_layer.GetSpatialRef())

    input_layer.Clip(binding_layer, out_layer)

    # Add in a check to make sure the intersection didn't come back
    # empty
    if(out_layer.GetFeatureCount() == 0):
        raise IntersectionError(
            'Intersection ERROR: clip_datasource_layer '
            'found no intersection between: file - %s and file - %s.' %
            (shape_to_clip_path, binding_shape_path))

<<<<<<< HEAD
        LOGGER.debug("Set area field values.")
        set_field_by_op_feature_set_uri(overlap_uri, area_name, calculate_percent)


@validation.invest_validator
def validate(args, limit_to=None):
    """Validate an input dictionary for Scenic Quality.

    Parameters:
        args (dict): The args dictionary.
        limit_to=None (str or None): If a string key, only this args parameter
            will be validated.  If ``None``, all args parameters will be
            validated.

    Returns:
        A list of tuples where tuple[0] is an iterable of keys that the error
        message applies to and tuple[1] is the string validation warning.
    """
    warnings = []
    missing_keys = set([])
    keys_without_value = set([])
    for key in ('workspace_dir',
                'aoi_uri',
                'structure_uri',
                'dem_uri',
                'refraction',
                'valuation_function',
                'a_coefficient',
                'b_coefficient',
                'c_coefficient',
                'd_coefficient',
                'max_valuation_radius'):
        try:
            if args[key] in ('', None):
                keys_without_value.add(key)
        except KeyError:
            missing_keys.add(key)

    if len(missing_keys) > 0:
        raise KeyError('These keys are missing from args: %s' % (
            ', '.join(sorted(missing_keys))))

    if len(keys_without_value) > 0:
        warnings.append((keys_without_value, 'Parameter must have a value.'))

    for vector_key in ('aoi_uri', 'structure_uri', 'overlap_uri'):
        if limit_to not in (vector_key, None):
            continue

        try:
            with utils.capture_gdal_logging():
                vector = gdal.OpenEx(args[vector_key])
                if vector is None:
                    warnings.append(
                        ([vector_key],
                         ('Parameter must be a path to an OGR-compatible '
                          'vector file.')))
        except KeyError:
            # overlap_uri is optional.
            pass

    for raster_key in ('dem_uri', 'pop_uri'):
        if limit_to not in (raster_key, None):
            continue

        try:
            with utils.capture_gdal_logging():
                raster = gdal.OpenEx(args[raster_key])
                if raster is None:
                    warnings.append(
                        ([raster_key],
                         ('Parameter must be a path to a GDAL-compatible '
                          'raster file.')))
        except KeyError:
            # pop_uri is optional.
            pass

    for float_key in ('cell_size',
                      'refraction',
                      'max_valuation_radius') + tuple(
                          '%s_coefficient' % letter for letter in 'abcd'):
        if limit_to not in (float_key, None):
            continue

        try:
            if args[float_key] not in ('', None):
                float(args[float_key])
        except ValueError:
            warnings.append(([float_key], 'Parameter must be a number.'))
        except KeyError:
            # Not all arguments are required
            pass

    if limit_to in ('valuation_function', None):
        valid_funcs = (
            'polynomial: a + bx + cx^2 + dx^3',
            'logarithmic: a + b ln(x)')
        if args['valuation_function'] not in valid_funcs:
            warnings.append(
                (['valuation_function'],
                 'Function must be either "%s" or "%s"' % valid_funcs))

    return warnings
=======

def projected_pixel_size(raster_path, target_spat_ref):
    """Transform source cell size to target spatial reference.

    Determine what the pixel size for the raster would be if projected in
        the target spatial reference. This is common for trying to keep
        the same pixel size ration when reprojecting a raster.
        Calculated by doing a Coordinate Transformation on the upper left
        point of the raster and on the adjacent point. The difference is
        then taken to determine the new cell size.

    Raises an exception if the raster is not square since this'll break most of
        the pygeoprocessing algorithms.

    Parameters:
        raster_path (string): path to a gdal dataset on disk.
        target_spat_ref (string): target spatial reference for the pixel size.

    Returns:
        transformed pixel size
    """
    # Create two points from the raster
    raster_gt = pygeoprocessing.geoprocessing.get_geotransform_uri(
        raster_path)
    point_one = (raster_gt[0], raster_gt[3])
    # Get X and Y cell size
    pixel_size_x = raster_gt[1]
    pixel_size_y = raster_gt[5]
    point_two = (point_one[0] + pixel_size_x, point_one[1] + pixel_size_y)

    raster_wkt = pygeoprocessing.get_dataset_projection_wkt_uri(raster_path)
    raster_srs = osr.SpatialReference()
    raster_srs.ImportFromWkt(raster_wkt)
    # A coordinate transformation to help get the proper pixel size
    coord_trans = osr.CoordinateTransformation(raster_srs, target_spat_ref)

    # Transform two points into new spatial reference
    point_one_proj = coord_trans.TransformPoint(point_one[0], point_one[1])
    point_two_proj = coord_trans.TransformPoint(point_two[0], point_two[1])
    # Calculate the x/y difference between two points
    # taking the absolute value because the direction doesn't matter for pixel
    # size in the case of most coordinate systems where y increases up and x
    # increases to the right (right handed coordinate system).
    pixel_diff_x = abs(point_two_proj[0] - point_one_proj[0])
    pixel_diff_y = abs(point_two_proj[1] - point_one_proj[1])

    try:
        numpy.testing.assert_approx_equal(
            abs(pixel_diff_x), abs(pixel_diff_y))
        resulting_size = abs(pixel_diff_x)
    except AssertionError as e:
        LOGGER.warn(e)
        resulting_size = (
            abs(pixel_diff_x) + abs(pixel_diff_y)) / 2.0

    return resulting_size
>>>>>>> e395741a
<|MERGE_RESOLUTION|>--- conflicted
+++ resolved
@@ -1,8 +1,4 @@
-<<<<<<< HEAD
-from __future__ import absolute_import
-=======
 """InVEST Scenic Quality Model."""
->>>>>>> e395741a
 import os
 import sys
 import math
@@ -18,18 +14,12 @@
 from osgeo import ogr
 from osgeo import osr
 
-<<<<<<< HEAD
-from natcap.invest.pygeoprocessing_0_3_3 import geoprocessing
-from natcap.invest.scenic_quality import scenic_quality_core
-#from natcap.invest.overlap_analysis import overlap_analysis
-from .. import validation
-from .. import utils
-=======
 import pygeoprocessing
 import natcap.invest.utils
 import natcap.invest.reporting
->>>>>>> e395741a
-
+
+logging.basicConfig(format='%(asctime)s %(name)-20s %(levelname)-8s \
+%(message)s', level=logging.DEBUG, datefmt='%m/%d/%Y %H:%M:%S ')
 
 LOGGER = logging.getLogger('natcap.invest.scenic_quality.scenic_quality')
 
@@ -112,10 +102,6 @@
     """
     LOGGER.info("Start Scenic Quality Model")
 
-<<<<<<< HEAD
-    original_dataset = gdal.OpenEx(original_dataset_uri)
-    reproject_dataset(original_dataset, *args, **kwargs)
-=======
     # Check that the Validation container is selected since the UI can not
     val_ordinal = args['valuation_function']
     val_containers = {
@@ -235,7 +221,6 @@
             (dist != nodata) & (weight != nodata),
             (coef_a + coef_b * numpy.log(dist)) * weight,
             nodata)
->>>>>>> e395741a
 
     def exp_val(dist, weight):
         """Exponential Decay Valuation function.
@@ -256,12 +241,8 @@
             (coef_a * numpy.exp(-coef_b * dist)) * weight,
             nodata)
 
-<<<<<<< HEAD
-    original_dataset = gdal.OpenEx(original_dataset_uri)
-=======
     def add_op(raster_one, raster_two):
         """Aggregate valuation matrices.
->>>>>>> e395741a
 
         Sums all non-nodata values.
 
@@ -781,312 +762,10 @@
         shapefile_path (string): path to a shapefile on disk.
         id_name (string): string of new field to add.
 
-<<<<<<< HEAD
-    def reclass(value):
-        if value == nodata_ds:
-            return nodata_out
-        else:
-            for new_value,quantile_break in enumerate(quantile_breaks):
-                if value <= quantile_break:
-                    return new_value
-        raise ValueError, "Value was not within quantiles."
-
-    cell_size = geoprocessing.get_cell_size_from_uri(dataset_uri)
-
-    geoprocessing.vectorize_datasets([dataset_uri],
-                                    reclass,
-                                    dataset_out_uri,
-                                    datatype_out,
-                                    nodata_out,
-                                    cell_size,
-                                    "union",
-                                    dataset_to_align_index=0)
-
-    geoprocessing.calculate_raster_stats_uri(dataset_out_uri)
-
-def get_data_type_uri(ds_uri):
-    raster_ds = gdal.OpenEx(ds_uri)
-    band = raster_ds.GetRasterBand(1)
-    raster_data_type = band.DataType
-    band = None
-    raster_ds = None
-
-    return raster_data_type
-
-def compute_viewshed_uri(in_dem_uri, out_viewshed_uri, in_structure_uri,
-    curvature_correction, refr_coeff, args):
-    """ Compute the viewshed as it is defined in ArcGIS where the inputs are:
-
-        -in_dem_uri: URI to input surface raster
-        -out_viewshed_uri: URI to the output raster
-        -in_structure_uri: URI to a point shapefile that contains the location
-        of the observers and the viewshed radius in (negative) meters
-        -curvature_correction: flag for the curvature of the earth. Either
-        FLAT_EARTH or CURVED_EARTH. Not used yet.
-        -refraction: refraction index between 0 (max effect) and 1 (no effect).
-        Default is 0.13."""
-
-    # Extract cell size from input DEM
-    cell_size = geoprocessing.get_cell_size_from_uri(in_dem_uri)
-
-    # Extract nodata
-    nodata = geoprocessing.get_nodata_from_uri(in_dem_uri)
-
-    ## Build I and J arrays, and save them to disk
-    rows, cols = geoprocessing.get_row_col_from_uri(in_dem_uri)
-    I, J = np.meshgrid(range(rows), range(cols), indexing = 'ij')
-    # Base path uri
-    base_uri = os.path.split(out_viewshed_uri)[0]
-    I_uri = os.path.join(base_uri, 'I.tif')
-    J_uri = os.path.join(base_uri, 'J.tif')
-    #I_uri = geoprocessing.temporary_filename()
-    #J_uri = geoprocessing.temporary_filename()
-    geoprocessing.new_raster_from_base_uri(in_dem_uri, I_uri, 'GTiff', \
-        -32768., gdal.GDT_Float32, fill_value = -32768.)
-    I_raster = gdal.OpenEx(I_uri, gdal.GA_Update)
-    I_band = I_raster.GetRasterBand(1)
-    I_band.WriteArray(I)
-    I_band = None
-    I_raster = None
-    geoprocessing.new_raster_from_base_uri(in_dem_uri, J_uri, 'GTiff', \
-        -32768., gdal.GDT_Float32, fill_value = -32768.)
-    J_raster = gdal.OpenEx(J_uri, gdal.GA_Update)
-    J_band = J_raster.GetRasterBand(1)
-    J_band.WriteArray(J)
-    J_band = None
-    J_raster = None
-    # Extract the input raster geotransform
-    GT = geoprocessing.get_geotransform_uri(in_dem_uri)
-
-    # Open the input URI and extract the numpy array
-    input_raster = gdal.OpenEx(in_dem_uri)
-    input_array = input_raster.GetRasterBand(1).ReadAsArray()
-    input_raster = None
-
-    # Create a raster from base before passing it to viewshed
-    visibility_uri = out_viewshed_uri #geoprocessing.temporary_filename()
-    geoprocessing.new_raster_from_base_uri(in_dem_uri, visibility_uri, 'GTiff', \
-        255, gdal.GDT_Byte, fill_value = 255)
-
-    # Call the non-uri version of viewshed.
-    #compute_viewshed(in_dem_uri, visibility_uri, in_structure_uri,
-    compute_viewshed(input_array, visibility_uri, in_structure_uri,
-    cell_size, rows, cols, nodata, GT, I_uri, J_uri, curvature_correction,
-    refr_coeff, args)
-
-
-#def compute_viewshed(in_dem_uri, visibility_uri, in_structure_uri, \
-def compute_viewshed(input_array, visibility_uri, in_structure_uri, \
-    cell_size, rows, cols, nodata, GT, I_uri, J_uri, curvature_correction, \
-    refr_coeff, args):
-    """ array-based function that computes the viewshed as is defined in ArcGIS
-    """
-    # default parameter values that are not passed to this function but that
-    # scenic_quality_core.viewshed needs
-    obs_elev = 1.0 # Observator's elevation in meters
-    tgt_elev = 0.0  # Extra elevation applied to all the DEM
-    max_dist = -1.0 # max. viewing distance(m). Distance is infinite if negative
-    coefficient = 1.0 # Used to weight the importance of individual viewsheds
-    height = 0.0 # Per viewpoint height offset--updated as we read file info
-
-    #input_raster = gdal.OpenEx(in_dem_uri)
-    #input_band = input_raster.GetRasterBand(1)
-    #input_array = input_band.ReadAsArray()
-    #input_band = None
-    #input_raster = None
-
-    # Compute the distance for each point
-    def compute_distance(vi, vj, cell_size):
-        def compute(i, j, v):
-            if v == 1:
-                return ((vi - i)**2 + (vj - j)**2)**.5 * cell_size
-            else:
-                return -1.
-        return compute
-
-    # Apply the valuation functions to the distance
-    def polynomial(a, b, c, d, max_valuation_radius):
-        def compute(x, v):
-            if v==1:
-                if x < 1000:
-                    return a + b*1000 + c*1000**2 + d*1000**3 - \
-                        (b + 2*c*1000 + 3*d*1000**2)*(1000-x)
-                elif x <= max_valuation_radius:
-                    return a + b*x + c*x**2 + d*x**3
-                else:
-                    return 0.
-            else:
-                return 0.
-        return compute
-
-    def logarithmic(a, b, max_valuation_radius):
-        def compute(x, v):
-            if v==1:
-                if x < 1000:
-                    return a + b*math.log(1000) - (b/1000)*(1000-x)
-                elif x <= max_valuation_radius:
-                    return a + b*math.log(x)
-                else:
-                    return 0.
-            else:
-                return 0.
-        return compute
-
-    # Multiply a value by a constant
-    def multiply(c):
-        def compute(x):
-            return x*c
-        return compute
-
-
-    # Setup valuation function
-    a = args["a_coefficient"]
-    b = args["b_coefficient"]
-    c = args["c_coefficient"]
-    d = args["d_coefficient"]
-
-    valuation_function = None
-    max_valuation_radius = args['max_valuation_radius']
-    if "polynomial" in args["valuation_function"]:
-        print("Polynomial")
-        valuation_function = polynomial(a, b, c, d, max_valuation_radius)
-    elif "logarithmic" in args['valuation_function']:
-        print("logarithmic")
-        valuation_function = logarithmic(a, b, max_valuation_radius)
-
-    assert valuation_function is not None
-
-    # Make sure the values don't become too small at max_valuation_radius:
-    edge_value = valuation_function(max_valuation_radius, 1)
-    message = "Valuation function can't be negative if evaluated at " + \
-    str(max_valuation_radius) + " meters (value is " + str(edge_value) + ")"
-    assert edge_value >= 0., message
-
-    # Base path uri
-    base_uri = os.path.split(visibility_uri)[0]
-
-    # Temporary files that will be used
-    distance_uri = geoprocessing.temporary_filename()
-    viewshed_uri = geoprocessing.temporary_filename()
-
-
-    # The model extracts each viewpoint from the shapefile
-    point_list = []
-    shapefile = gdal.OpenEx(in_structure_uri)
-    assert shapefile is not None
-    layer = shapefile.GetLayer(0)
-    assert layer is not None
-    iGT = gdal.InvGeoTransform(GT)
-    feature_count = layer.GetFeatureCount()
-    viewshed_uri_list = []
-    print('Number of viewpoints: ' + str(feature_count))
-    for f in range(feature_count):
-        print("feature " + str(f))
-        feature = layer.GetFeature(f)
-        field_count = feature.GetFieldCount()
-        # Check for feature information (radius, coeff, height)
-        for field in range(field_count):
-            field_def = feature.GetFieldDefnRef(field)
-            field_name = field_def.GetNameRef()
-            if (field_name.upper() == 'RADIUS2') or \
-                (field_name.upper() == 'RADIUS'):
-                max_dist = abs(int(feature.GetField(field)))
-                assert max_dist is not None, "max distance can't be None"
-                if max_dist < args['max_valuation_radius']:
-                    LOGGER.warning( \
-                        'Valuation radius > maximum visibility distance: ' + \
-                        '(' + str(args['max_valuation_radius']) + ' < ' + \
-                        str(max_dist) + ')')
-                    LOGGER.warning( \
-                        'The valuation is performed beyond what is visible')
-                max_dist = int(max_dist/cell_size)
-            if field_name.lower() == 'coeff':
-                coefficient = float(feature.GetField(field))
-                assert coefficient is not None, "feature coeff can't be None"
-            if field_name.lower() == 'OFFSETA':
-                obs_elev = float(feature.GetField(field))
-                assert obs_elev is not None, "OFFSETA can't be None"
-            if field_name.lower() == 'OFFSETB':
-                tgt_elev = float(feature.GetField(field))
-                assert tgt_elev is not None, "OFFSETB can't be None"
-
-        geometry = feature.GetGeometryRef()
-        assert geometry is not None
-        message = 'geometry type is ' + str(geometry.GetGeometryName()) + \
-        ' point is "POINT"'
-        assert geometry.GetGeometryName() == 'POINT', message
-        x = geometry.GetX()
-        y = geometry.GetY()
-        j = int((iGT[0] + x*iGT[1] + y*iGT[2]))
-        i = int((iGT[3] + x*iGT[4] + y*iGT[5]))
-
-        array_shape = (rows, cols)
-
-        #tmp_visibility_uri = geoprocessing.temporary_filename()
-        tmp_visibility_uri = os.path.join(base_uri, 'visibility_' + str(f) + '.tif')
-        geoprocessing.new_raster_from_base_uri( \
-            visibility_uri, tmp_visibility_uri, 'GTiff', \
-            255, gdal.GDT_Float64, fill_value=255)
-        scenic_quality_core.viewshed(input_array, cell_size, \
-        array_shape, nodata, tmp_visibility_uri, (i,j), obs_elev, tgt_elev, \
-        max_dist, refr_coeff)
-
-        # Compute the distance
-        #tmp_distance_uri = geoprocessing.temporary_filename()
-        tmp_distance_uri = os.path.join(base_uri, 'distance_' + str(f) + '.tif')
-        geoprocessing.new_raster_from_base_uri(visibility_uri, \
-        tmp_distance_uri, 'GTiff', \
-        255, gdal.GDT_Byte, fill_value = 255)
-        distance_fn = compute_distance(i,j, cell_size)
-        geoprocessing.vectorize_datasets([I_uri, J_uri, tmp_visibility_uri], \
-        distance_fn, tmp_distance_uri, gdal.GDT_Float64, -1., cell_size, "union")
-        # Apply the valuation function
-        #tmp_viewshed_uri = geoprocessing.temporary_filename()
-        tmp_viewshed_uri = os.path.join(base_uri, 'viewshed_' + str(f) + '.tif')
-
-        geoprocessing.vectorize_datasets(
-            [tmp_distance_uri, tmp_visibility_uri],
-            valuation_function, tmp_viewshed_uri, gdal.GDT_Float64, -9999.0, cell_size,
-            "union")
-
-
-        # Multiply the viewshed by its coefficient
-        scaled_viewshed_uri = geoprocessing.temporary_filename()
-        #os.path.join(base_uri, 'vshed_' + str(f) + '.tif') #geoprocessing.temporary_filename()
-        apply_coefficient = multiply(coefficient)
-        geoprocessing.vectorize_datasets([tmp_viewshed_uri], apply_coefficient, \
-        scaled_viewshed_uri, gdal.GDT_Float64, 0., cell_size, "union")
-        viewshed_uri_list.append(scaled_viewshed_uri)
-
-    layer = None
-    shapefile = None
-    # Accumulate result to combined raster
-    def sum_rasters(*x):
-        return np.sum(x, axis = 0)
-    LOGGER.debug('Summing up everything using vectorize_datasets...')
-    LOGGER.debug('visibility_uri' + visibility_uri)
-    LOGGER.debug('viewshed_uri_list: ' + str(viewshed_uri_list))
-    geoprocessing.vectorize_datasets( \
-        viewshed_uri_list, sum_rasters, \
-        visibility_uri, gdal.GDT_Float64, -1., cell_size, "union", vectorize_op=False)
-
-def add_field_feature_set_uri(fs_uri, field_name, field_type):
-    shapefile = gdal.OpenEx(fs_uri, 1)
-    layer = shapefile.GetLayer()
-    new_field = ogr.FieldDefn(field_name, field_type)
-    layer.CreateField(new_field)
-    shapefile = None
-
-def add_id_feature_set_uri(fs_uri, id_name):
-    shapefile = gdal.OpenEx(fs_uri, 1)
-    message = "Failed to open " + fs_uri + ": can't add new field."
-    assert shapefile is not None, message
-=======
     Returns:
         Nothing
     """
     shapefile = ogr.Open(shapefile_path, 1)
->>>>>>> e395741a
     layer = shapefile.GetLayer()
     id_field = ogr.FieldDefn(id_name, ogr.OFTInteger)
     layer.CreateField(id_field)
@@ -1098,21 +777,11 @@
         layer.SetFeature(feat)
         index += 1
 
-<<<<<<< HEAD
-def set_field_by_op_feature_set_uri(fs_uri, value_field_name, op):
-    shapefile = gdal.OpenEx(fs_uri, 1)
-    layer = shapefile.GetLayer()
-=======
->>>>>>> e395741a
 
 def add_percent_overlap(
         overlap_path, key_field, perc_name, pixel_counts, pixel_size):
     """Add overlap percentage of pixels on polygon in a new field.
 
-<<<<<<< HEAD
-def get_count_feature_set_uri(fs_uri):
-    shapefile = gdal.OpenEx(fs_uri)
-=======
     Parameters:
         overlap_path (string): path to polygon shapefile on disk.
         key_field (string): the field name for unique feature id's.
@@ -1125,7 +794,6 @@
         Nothing
     """
     shapefile = ogr.Open(overlap_path, 1)
->>>>>>> e395741a
     layer = shapefile.GetLayer()
     perc_field = ogr.FieldDefn(perc_name, ogr.OFTReal)
     layer.CreateField(perc_field)
@@ -1158,288 +826,11 @@
     def numbers_from_file(fle):
         """Generate an iterator.
 
-<<<<<<< HEAD
-def execute(args):
-    """Scenic Quality.
-
-    .. Warning::
-        The Scenic Quality model is under active development and is currently
-        unstable.
-
-    Parameters:
-        workspace_dir (string):  The selected folder is used as the workspace
-            where all intermediate and output files will be written. If the
-            selected folder does not exist, it will be created. If
-            datasets already exist in the selected folder, they will be
-            overwritten. (required)
-        aoi_uri (string):  An OGR-supported vector file.  This AOI instructs
-            the model where to clip the input data and the extent of analysis.
-            Users will create a polygon feature layer that defines their area of
-            interest. The AOI must intersect the Digital Elevation Model (DEM).
-            (required)
-        cell_size (float):  Length (in meters) of each side of the (square)
-            cell. (optional)
-        structure_uri (string):  An OGR-supported vector file.  The user
-            must specify a point feature layer that indicates locations of objects
-            that contribute to negative scenic quality, such as aquaculture
-            netpens or wave energy facilities. In order for the viewshed
-            analysis to run correctly, the projection of this input must be
-            consistent with the project of the DEM input. (required)
-        dem_uri (string):  A GDAL-supported raster file. An elevation raster
-            layer is required to conduct viewshed analysis. Elevation data allows the
-            model to determine areas within the AOI's land-seascape where point
-            features contributing to negative scenic quality are visible.
-            (required)
-        refraction (float):  The earth curvature correction option corrects
-            for the curvature of the earth and refraction of visible light in air.
-            Changes in air density curve the light downward causing an observer
-            to see further and the earth to appear less curved. While the
-            magnitude of this effect varies with atmospheric conditions, a
-            standard rule of thumb is that refraction of visible light reduces
-            the apparent curvature of the earth by one-seventh. By default, this
-            model corrects for the curvature of the earth and sets the
-            refractivity coefficient to 0.13. (required)
-        pop_uri (string):  A GDAL-supported raster file.  A population raster
-            layer is required to determine population within the AOI's land-seascape
-            where point features contributing to negative scenic quality are
-            visible and not visible. (optional)
-        overlap_uri (string):  An OGR-supported vector file.  The user has
-            the option of providing a polygon feature layer where they would like
-            to determine the impact of objects on visual quality. This input
-            must be a polygon and projected in meters. The model will use this
-            layer to determine what percent of the total area of each polygon
-            feature can see at least one of the point features impacting scenic
-            quality.optional
-        valuation_function (string): Either 'polynomial' or 'logarithmic'.
-            This field indicates the functional form f(x) the model will use
-            to value the visual impact for each viewpoint. For distances less
-            than 1 km (x<1), the model uses a linear form g(x) where the line
-            passes through f(1) (i.e. g(1) == f(1)) and extends to zero with
-            the same slope as f(1) (i.e. g'(x) == f'(1)). (optional)
-        a_coefficient (float):  First coefficient used either by the polynomial
-            or by the logarithmic valuation function. (required)
-        b_coefficient (float):  Second coefficient used either by the polynomial
-            or by the logarithmic valuation function. (required)
-        c_coefficient (float):  Third coefficient for the polynomial's quadratic
-            term. (required)
-        d_coefficient (float):  Fourth coefficient for the polynomial's
-            cubic exponent. (required)
-        max_valuation_radius (float):  Radius beyond which the valuation
-            is set to zero. The valuation function 'f' cannot be negative at the
-            radius 'r' (f(r)>=0). (required)
-
-    Returns:
-        ``None``
-    """
-    LOGGER.info("Start Scenic Quality Model")
-
-    #create copy of args
-    aq_args=args.copy()
-    for float_key in ('cell_size', 'refraction', 'a_coefficient',
-                      'b_coefficient', 'c_coefficient', 'd_coefficient',
-                      'max_valuation_radius'):
-        try:
-            aq_args[float_key] = float(aq_args[float_key])
-        except (KeyError, ValueError):
-            LOGGER.debug('Key %s not in args or could not be cast to float',
-                         float_key)
-
-    #validate input
-    LOGGER.debug("Validating parameters.")
-    dem_cell_size=geoprocessing.get_cell_size_from_uri(args['dem_uri'])
-    LOGGER.debug("DEM cell size: %f" % dem_cell_size)
-    if "cell_size" in aq_args:
-        if aq_args['cell_size'] < dem_cell_size:
-            raise ValueError, "The cell size cannot be downsampled below %f" % dem_cell_size
-    else:
-        aq_args['cell_size'] = dem_cell_size
-
-    intermediate_dir = os.path.join(aq_args['workspace_dir'], 'intermediate')
-    if not os.path.isdir(intermediate_dir):
-        os.makedirs(intermediate_dir)
-
-    output_dir = os.path.join(aq_args['workspace_dir'], 'output')
-    if not os.path.isdir(output_dir):
-        os.makedirs(output_dir)
-
-    #local variables
-    LOGGER.debug("Setting local variables.")
-    z_factor=1
-    curvature_correction=aq_args['refraction']
-
-    #intermediate files
-    aoi_dem_uri=os.path.join(intermediate_dir,"aoi_dem.shp")
-    aoi_pop_uri=os.path.join(intermediate_dir,"aoi_pop.shp")
-
-    viewshed_dem_uri=os.path.join(intermediate_dir,"dem_vs.tif")
-    viewshed_dem_reclass_uri=os.path.join(intermediate_dir,"dem_vs_re.tif")
-
-    pop_clip_uri=os.path.join(intermediate_dir,"pop_clip.tif")
-    pop_prj_uri=os.path.join(intermediate_dir,"pop_prj.tif")
-    pop_vs_uri=os.path.join(intermediate_dir,"pop_vs.tif")
-
-    viewshed_reclass_uri=os.path.join(intermediate_dir,"vshed_bool.tif")
-    viewshed_polygon_uri=os.path.join(intermediate_dir,"vshed.shp")
-
-    #outputs
-    viewshed_uri=os.path.join(output_dir,"vshed.tif")
-    viewshed_quality_uri=os.path.join(output_dir,"vshed_qual.tif")
-    pop_stats_uri=os.path.join(output_dir,"populationStats.html")
-    overlap_uri=os.path.join(output_dir,"vp_overlap.shp")
-
-    #determining best data type for viewshed
-    features = get_count_feature_set_uri(aq_args['structure_uri'])
-    if features < 2 ** 16:
-        viewshed_type = gdal.GDT_UInt16
-        viewshed_nodata = (2 ** 16) - 1
-    elif features < 2 ** 32:
-        viewshed_type = gdal.GDT_UInt32
-        viewshed_nodata = (2 ** 32) - 1
-    else:
-        raise ValueError, "Too many structures."
-
-    #clip DEM by AOI and reclass
-    LOGGER.info("Clipping DEM by AOI.")
-
-    LOGGER.debug("Projecting AOI for DEM.")
-    dem_wkt = geoprocessing.get_dataset_projection_wkt_uri(aq_args['dem_uri'])
-    geoprocessing.reproject_datasource_uri(aq_args['aoi_uri'], dem_wkt, aoi_dem_uri)
-
-    LOGGER.debug("Clipping DEM by projected AOI.")
-    LOGGER.debug("DEM: %s, AIO: %s", aq_args['dem_uri'], aoi_dem_uri)
-    geoprocessing.clip_dataset_uri(aq_args['dem_uri'], aoi_dem_uri, viewshed_dem_uri, False)
-
-    LOGGER.info("Reclassifying DEM to account for water at sea-level and resampling to specified cell size.")
-    LOGGER.debug("Reclassifying DEM so negative values zero and resampling to save on computation.")
-
-    nodata_dem = geoprocessing.get_nodata_from_uri(aq_args['dem_uri'])
-
-    def no_zeros(value):
-        if value == nodata_dem:
-            return nodata_dem
-        elif value < 0:
-            return 0
-        else:
-            return value
-
-    geoprocessing.vectorize_datasets([viewshed_dem_uri],
-                                    no_zeros,
-                                    viewshed_dem_reclass_uri,
-                                    get_data_type_uri(viewshed_dem_uri),
-                                    nodata_dem,
-                                    aq_args["cell_size"],
-                                    "union")
-
-    #calculate viewshed
-    LOGGER.info("Calculating viewshed.")
-    compute_viewshed_uri(viewshed_dem_reclass_uri,
-             viewshed_uri,
-             aq_args['structure_uri'],
-             curvature_correction,
-             aq_args['refraction'],
-             aq_args)
-
-    LOGGER.info("Ranking viewshed.")
-    #rank viewshed
-    quantile_list = [25,50,75,100]
-    LOGGER.debug('reclassify input %s', viewshed_uri)
-    LOGGER.debug('reclassify output %s', viewshed_quality_uri)
-    reclassify_quantile_dataset_uri(viewshed_uri,
-                                    quantile_list,
-                                    viewshed_quality_uri,
-                                    viewshed_type,
-                                    viewshed_nodata)
-
-    if "pop_uri" in args:
-        #tabulate population impact
-        LOGGER.info("Tabulating population impact.")
-        LOGGER.debug("Tabulating unaffected population.")
-        nodata_pop = geoprocessing.get_nodata_from_uri(aq_args["pop_uri"])
-        LOGGER.debug("The no data value for the population raster is %s.", str(nodata_pop))
-        nodata_viewshed = geoprocessing.get_nodata_from_uri(viewshed_uri)
-        LOGGER.debug("The no data value for the viewshed raster is %s.", str(nodata_viewshed))
-
-        #clip population
-        LOGGER.debug("Projecting AOI for population raster clip.")
-        pop_wkt = geoprocessing.get_dataset_projection_wkt_uri(aq_args['pop_uri'])
-        geoprocessing.reproject_datasource_uri(aq_args['aoi_uri'],
-                                              pop_wkt,
-                                              aoi_pop_uri)
-
-        LOGGER.debug("Clipping population raster by projected AOI.")
-        geoprocessing.clip_dataset_uri(aq_args['pop_uri'],
-                                      aoi_pop_uri,
-                                      pop_clip_uri,
-                                      False)
-
-        #reproject clipped population
-        LOGGER.debug("Reprojecting clipped population raster.")
-        vs_wkt = geoprocessing.get_dataset_projection_wkt_uri(viewshed_uri)
-        reproject_dataset_uri(pop_clip_uri,
-                                           vs_wkt,
-                                           pop_prj_uri,
-                                           get_data_type_uri(pop_clip_uri))
-
-        #align and resample population
-        def copy(value1, value2):
-            if value2 == nodata_viewshed:
-                return nodata_pop
-            else:
-                return value1
-
-        LOGGER.debug("Resampling and aligning population raster.")
-        geoprocessing.vectorize_datasets([pop_prj_uri, viewshed_uri],
-                                       copy,
-                                       pop_vs_uri,
-                                       get_data_type_uri(pop_prj_uri),
-                                       nodata_pop,
-                                       aq_args["cell_size"],
-                                       "intersection",
-                                       ["bilinear", "bilinear"],
-                                       1)
-
-        pop = gdal.OpenEx(pop_vs_uri)
-        pop_band = pop.GetRasterBand(1)
-        vs = gdal.OpenEx(viewshed_uri)
-        vs_band = vs.GetRasterBand(1)
-
-        affected_pop = 0
-        unaffected_pop = 0
-        for row_index in range(vs_band.YSize):
-            pop_row = pop_band.ReadAsArray(0, row_index, pop_band.XSize, 1)
-            vs_row = vs_band.ReadAsArray(0, row_index, vs_band.XSize, 1).astype(np.float64)
-
-            pop_row[pop_row == nodata_pop]=0.0
-            vs_row[vs_row == nodata_viewshed]=-1
-
-            affected_pop += np.sum(pop_row[vs_row > 0])
-            unaffected_pop += np.sum(pop_row[vs_row == 0])
-
-        pop_band = None
-        pop = None
-        vs_band = None
-        vs = None
-
-        table="""
-        <html>
-        <title>Marine InVEST</title>
-        <center><H1>Scenic Quality Model</H1><H2>(Visual Impact from Objects)</H2></center>
-        <br><br><HR><br>
-        <H2>Population Statistics</H2>
-
-        <table border="1", cellpadding="0">
-        <tr><td align="center"><b>Number of Features Visible</b></td><td align="center"><b>Population (estimate)</b></td></tr>
-        <tr><td align="center">None visible<br> (unaffected)</td><td align="center">%i</td>
-        <tr><td align="center">1 or more<br>visible</td><td align="center">%i</td>
-        </table>
-        </html>
-=======
         Iterator generated from a file by loading all the numbers
             and yielding
 
         Parameters:
             fle (file object): file object
->>>>>>> e395741a
         """
         arr = numpy.load(fle)
         for num in arr:
@@ -1568,111 +959,6 @@
             'found no intersection between: file - %s and file - %s.' %
             (shape_to_clip_path, binding_shape_path))
 
-<<<<<<< HEAD
-        LOGGER.debug("Set area field values.")
-        set_field_by_op_feature_set_uri(overlap_uri, area_name, calculate_percent)
-
-
-@validation.invest_validator
-def validate(args, limit_to=None):
-    """Validate an input dictionary for Scenic Quality.
-
-    Parameters:
-        args (dict): The args dictionary.
-        limit_to=None (str or None): If a string key, only this args parameter
-            will be validated.  If ``None``, all args parameters will be
-            validated.
-
-    Returns:
-        A list of tuples where tuple[0] is an iterable of keys that the error
-        message applies to and tuple[1] is the string validation warning.
-    """
-    warnings = []
-    missing_keys = set([])
-    keys_without_value = set([])
-    for key in ('workspace_dir',
-                'aoi_uri',
-                'structure_uri',
-                'dem_uri',
-                'refraction',
-                'valuation_function',
-                'a_coefficient',
-                'b_coefficient',
-                'c_coefficient',
-                'd_coefficient',
-                'max_valuation_radius'):
-        try:
-            if args[key] in ('', None):
-                keys_without_value.add(key)
-        except KeyError:
-            missing_keys.add(key)
-
-    if len(missing_keys) > 0:
-        raise KeyError('These keys are missing from args: %s' % (
-            ', '.join(sorted(missing_keys))))
-
-    if len(keys_without_value) > 0:
-        warnings.append((keys_without_value, 'Parameter must have a value.'))
-
-    for vector_key in ('aoi_uri', 'structure_uri', 'overlap_uri'):
-        if limit_to not in (vector_key, None):
-            continue
-
-        try:
-            with utils.capture_gdal_logging():
-                vector = gdal.OpenEx(args[vector_key])
-                if vector is None:
-                    warnings.append(
-                        ([vector_key],
-                         ('Parameter must be a path to an OGR-compatible '
-                          'vector file.')))
-        except KeyError:
-            # overlap_uri is optional.
-            pass
-
-    for raster_key in ('dem_uri', 'pop_uri'):
-        if limit_to not in (raster_key, None):
-            continue
-
-        try:
-            with utils.capture_gdal_logging():
-                raster = gdal.OpenEx(args[raster_key])
-                if raster is None:
-                    warnings.append(
-                        ([raster_key],
-                         ('Parameter must be a path to a GDAL-compatible '
-                          'raster file.')))
-        except KeyError:
-            # pop_uri is optional.
-            pass
-
-    for float_key in ('cell_size',
-                      'refraction',
-                      'max_valuation_radius') + tuple(
-                          '%s_coefficient' % letter for letter in 'abcd'):
-        if limit_to not in (float_key, None):
-            continue
-
-        try:
-            if args[float_key] not in ('', None):
-                float(args[float_key])
-        except ValueError:
-            warnings.append(([float_key], 'Parameter must be a number.'))
-        except KeyError:
-            # Not all arguments are required
-            pass
-
-    if limit_to in ('valuation_function', None):
-        valid_funcs = (
-            'polynomial: a + bx + cx^2 + dx^3',
-            'logarithmic: a + b ln(x)')
-        if args['valuation_function'] not in valid_funcs:
-            warnings.append(
-                (['valuation_function'],
-                 'Function must be either "%s" or "%s"' % valid_funcs))
-
-    return warnings
-=======
 
 def projected_pixel_size(raster_path, target_spat_ref):
     """Transform source cell size to target spatial reference.
@@ -1728,5 +1014,4 @@
         resulting_size = (
             abs(pixel_diff_x) + abs(pixel_diff_y)) / 2.0
 
-    return resulting_size
->>>>>>> e395741a
+    return resulting_size