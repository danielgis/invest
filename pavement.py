import os
import distutils
import logging
import sys
import json
import platform
import collections
import getpass
import shutil
import warnings
import zipfile
import glob
import textwrap
import imp
import subprocess
import inspect
import tarfile
import socket
from types import DictType

import pkg_resources
import paver.svn
import paver.path
import paver.virtual
from paver.easy import *
import virtualenv
import yaml

LOGGER = logging.getLogger('invest-bin')
_SDTOUT_HANDLER = logging.StreamHandler(sys.stdout)
_SDTOUT_HANDLER.setLevel(logging.INFO)
LOGGER.addHandler(_SDTOUT_HANDLER)


class Repository(object):
    tip = ''
    statedir = ''
    cmd = ''

    def __init__(self, local_path, remote_url):
        self.local_path = local_path
        self.remote_url = remote_url

    def get(self, rev):
        """
        Given whatever state the repo might be in right now, update to the
        target revision.
        """
        if not self.ischeckedout():
            self.clone()
        else:
            print 'Repository %s exists' % self.local_path


        # If we're already updated to the correct rev, return.
        if self.at_known_rev():
            return

        # Try to update to the correct revision.  If we can't pull, then
        # update.
        try:
            self.update(rev)
        except BuildFailure:
            # When the current repo can't be updated because it doesn't know
            # the change we want to update to
            self.pull()
            self.update(rev)

    def ischeckedout(self):
        return os.path.exists(os.path.join(self.local_path, self.statedir))

    def clone(self):
        raise Exception

    def pull(self):
        raise Exception

    def update(self):
        raise Exception

    def tracked_version(self):
        tracked_rev = json.load(open('versions.json'))[self.local_path]
        if type(tracked_rev) is DictType:
            user_os = platform.system()
            return tracked_rev[user_os]
        return tracked_rev

    def at_known_rev(self):
        tracked_version = self.format_rev(self.tracked_version())
        return self.current_rev() == tracked_version

    def format_rev(self, rev):
        raise Exception

    def current_rev(self, convert=True):
        raise Exception


class HgRepository(Repository):
    tip = 'tip'
    statedir = '.hg'
    cmd = 'hg'

    def clone(self, rev=None):
        if rev is None:
            rev = self.tracked_version(convert=False)
        sh('hg clone %(url)s %(dest)s -u %(rev)s' % {'url': self.remote_url,
                                                     'dest': self.local_path,
                                                     'rev': rev})

    def pull(self):
        sh('hg pull -R %(dest)s %(url)s' % {'dest': self.local_path,
                                            'url': self.remote_url})

    def update(self, rev):
        sh('hg update -R %(dest)s -r %(rev)s' % {'dest': self.local_path,
                                                 'rev': rev})

    def _format_log(self, template='', rev='.'):
        return sh('hg log -R %(dest)s -r %(rev)s --template="%(template)s"' % {
            'dest': self.local_path, 'rev': rev, 'template': template},
            capture=True).rstrip()

    def format_rev(self, rev):
        return self._format_log('{node}', rev=rev)

    def current_rev(self):
        return self._format_log('{node}')

    def tracked_version(self, convert=True):
        json_version = Repository.tracked_version(self)
        if convert is False or not os.path.exists(self.local_path):
            return json_version
        return self._format_log(template='{node}', rev=json_version)


class SVNRepository(Repository):
    tip = 'HEAD'
    statedir = '.svn'
    cmd = 'svn'

    def clone(self, rev=None):
        if rev is None:
            rev = self.tracked_version()
        paver.svn.checkout(self.remote_url, self.local_path, revision=rev)

    def pull(self):
        # svn is centralized, so there's no concept of pull without a checkout.
        return

    def update(self, rev):
        # check that the repository URL hasn't changed.  If it has, update to
        # the new URL
        local_copy_info = paver.svn.info(self.local_path)
        if local_copy_info.repository_root != self.remote_url:
            sh('svn switch --relocate {orig_url} {new_url}'.format(
                orig_url=local_copy_info.repository_root,
                new_url=self.remote_url), cwd=self.local_path)

        paver.svn.update(self.local_path, rev)

    def current_rev(self):
        try:
            return paver.svn.info(self.local_path).revision
        except AttributeError:
            # happens when we're in a dry run
            # In this case, paver.svn.info() returns an empty Bunch object.
            # Returning 'Unknown' for now until we implement something more
            # stable.
            warnings.warn('SVN version info does not work when in a dry run')
            return 'Unknown'

    def format_rev(self, rev):
        return rev

class GitRepository(Repository):
    tip = 'master'
    statedir = '.git'
    cmd = 'git'

    def clone(self, rev=None):
        sh('git clone {url} {dest}'.format(**{'url': self.remote_url,
                                              'dest': self.local_path}))
        if rev is None:
            rev = self.tracked_version()
            self.update(rev)

    def pull(self):
        sh('git fetch %(url)s' % {'url': self.remote_url}, cwd=self.local_path)

    def update(self, rev):
        sh('git checkout %(rev)s' % {'rev': rev}, cwd=self.local_path)

    def current_rev(self):
        return sh('git rev-parse --verify HEAD', cwd=self.local_path,
                  capture=True).rstrip()

    def format_rev(self, rev):
        return sh('git log --format=format:%H -1 {rev}'.format(**{'rev': rev}),
                  capture=True, cwd=self.local_path)

REPOS_DICT = {
    'users-guide': HgRepository('doc/users-guide', 'https://bitbucket.org/natcap/invest.users-guide'),
    'invest-data': SVNRepository('data/invest-data', 'svn://scm.naturalcapitalproject.org/svn/invest-sample-data'),
    'invest-2': HgRepository('src/invest-natcap.default', 'http://bitbucket.org/natcap/invest.arcgis'),
    'pyinstaller': GitRepository('src/pyinstaller', 'https://github.com/pyinstaller/pyinstaller.git'),
}
REPOS = REPOS_DICT.values()


def _invest_version(python_exe=None):
    """
    Load the InVEST version string and return it.

    Fetches the string from natcap.invest if the package is installed and
    is able to be imported.  Otherwise, fetches the version string from
    the natcap.invest source.

    Parameters:
        python_exe=None (string): The path to the python interpreter to use.
            If None, the PATH python will be used.

    Returns:
        The version string.
    """
    try:
        import natcap.invest as invest
        return invest.__version__
    except ImportError:
        if python_exe is None:
            python_exe = 'python'
        else:
            python_exe = os.path.abspath(python_exe)

        invest_version = sh(
            '{python} -c "import natcap.invest; print natcap.invest.__version__"'.format(
                python=python_exe),
            capture=True).rstrip()
        return invest_version

def _repo_is_valid(repo, options):
    # repo is a repository object
    # options is the Options object passed in when using the @cmdopts
    # decorator.
    try:
        options.force_dev
    except AttributeError:
        # options.force_dev not specified as a cmd opt, defaulting to False.
        options.force_dev = False

    if not os.path.exists(repo.local_path):
        print "WARNING: Repository %s has not been cloned." % repo.local_path
        print "To clone, run this command:"
        print "    paver fetch %s" % repo.local_path
        return False

    if not repo.at_known_rev() and options.force_dev is False:
        current_rev = repo.current_rev()
        print 'ERROR: Revision mismatch in repo %s' % repo.local_path
        print '*****  Repository at rev %s' % current_rev
        print '*****  Expected rev: %s' % repo.tracked_version()
        print '*****  To override, use the --force-dev flag.'
        return False
    return True


@task
@cmdopts([
    ('json', '', 'Export to json'),
    ('save', '', 'Write json to versions.json')
])
def version(options):
    """
    Display the versions of nested repositories and exit.  UNIMPLEMENTED
    """
    # If --json and --save are both specified, raise an error.
    # These options should be mutually exclusive.
    try:
        if options.json and options.save:
            print "ERROR: --json and --save are mutually exclusive"
            return
    except AttributeError:
        pass

    data = dict((repo.local_path, repo.current_rev() if os.path.exists(
        repo.local_path) else None) for repo in REPOS)
    json_string = json.dumps(data, sort_keys=True, indent=4)
    try:
        options.json
        print json_string
        return
    except AttributeError:
        pass

    try:
        options.save
        open('versions.json', 'w').write(json_string)
        return
    except AttributeError:
        pass

    # print a formatted table of repository versions and whether the repo is at
    # the known version.
    # Columns:
    # local_path | repo_type | rev_matches
    repo_col_width = max(map(lambda x: len(x.local_path), REPOS)) + 4
    fmt_string = "%(path)-" + str(repo_col_width) + "s %(type)-10s %(is_tracked)-10s"
    data = []
    for repo in sorted(REPOS, key=lambda x: x.local_path):
        if not os.path.exists(repo.local_path):
            at_known_rev = 'not cloned'
        else:
            try:
                at_known_rev = repo.at_known_rev()
                if at_known_rev is False:
                    at_known_rev = 'MODIFIED'
            except KeyError:
                at_known_rev = 'UNTRACKED'

        data.append({
            "path": repo.local_path,
            "type": repo.cmd,
            "is_tracked": at_known_rev,
        })

    this_repo_rev = sh('hg log -r . --template="{node}"', capture=True)
    this_repo_branch = sh('hg branch', capture=True)
    local_version = _get_local_version()
    print
    print '*** THIS REPO ***'
    print 'Pretty: %s' % local_version
    print 'Rev:    %s' % this_repo_rev
    print 'Branch: %s' % this_repo_branch

    print
    print '*** SUBREPOS ***'
    headers = {"path": 'REPO PATH', "type": 'REPO TYPE', "is_tracked": 'AT TRACKED REV'}
    print fmt_string % headers
    for repo_data in data:
        print fmt_string % repo_data

# options are accessed by virtualenv bootstrap command somehow.
options(
    virtualenv=Bunch(
        dest_dir='test_env',
        script_name="bootstrap.py"
    )
)


@task
@cmdopts([
    ('system-site-packages', '', ('Give the virtual environment access '
                                  'to the global site-packages')),
    ('clear', '', 'Clear out the non-root install and start from scratch.'),
    ('envname=', 'e', ('The name of the environment to use')),
    ('with-invest', '', 'Install the current version of InVEST into the env'),
    ('requirements=', 'r', 'Install requirements from a file'),
])
def env(options):
    """
    Set up a virtualenv for the project.
    """

    # Detect whether the user called `paver env` with the system-site-packages
    # flag.  If so, modify the paver options object so that bootstrapping will
    # use the virtualenv WITH the system-site-packages linked in.
    try:
        use_site_pkgs = options.env.system_site_packages
    except AttributeError:
        use_site_pkgs = False
    options.virtualenv.system_site_packages = use_site_pkgs

    # check whether the user wants to use a clean environment.
    # Assume False if not provided.
    try:
        options.env.clear
    except AttributeError:
        options.env.clear = False

    try:
        options.virtualenv.dest_dir = options.envname
        print "Using user-defined env name: %s" % options.envname
        envname = options.envname
    except AttributeError:
        print "Using the default envname: %s" % options.virtualenv.dest_dir
        envname = options.virtualenv.dest_dir

    # paver provides paver.virtual.bootstrap(), but this does not afford the
    # degree of control that we want and need with installing needed packages.
    # We therefore make our own bootstrapping function calls here.

    install_string = """
import os, subprocess, platform
def after_install(options, home_dir):
    etc = join(home_dir, 'etc')
    if not os.path.exists(etc):
        os.makedirs(etc)
    if platform.system() == 'Windows':
        bindir = 'Scripts'
    else:
        bindir = 'bin'

"""

    requirements_files = ['requirements.txt']
    extra_reqs = getattr(options, 'requirements', None)
    if extra_reqs not in [None, '']:
        requirements_files.append(extra_reqs)

<<<<<<< HEAD
    pip_template = "    subprocess.call([join(home_dir, bindir, 'pip'), 'install', '%s'])\n"
=======
    # extra parameter strings needed for installing certain packages
    # Initially set up for special installation of natcap.versioner.
    # Leaving in place in case future pkgs need special params.
    pkg_pip_params = {}

    def _format_params(param_list):
        """
        Convert a list of string parameters to a string suitable for adding to
        the environment bootstrap file.

        Returns:
            A string
        """
        params_as_strings = ["'{param}'".format(param=x) for x in param_list]
        extra_params = ", %s" % ', '.join(params_as_strings)
        return extra_params

    pip_template = "    subprocess.call([join(home_dir, bindir, 'pip'), 'install', '{pkgname}' {extra_params}])\n"
>>>>>>> 45788d87
    for reqs_file in requirements_files:
        for requirement in pkg_resources.parse_requirements(open(reqs_file).read()):
            projectname = requirement.project_name  # project name w/o version req
            try:
                install_params = pkg_pip_params[projectname]
                extra_params = _format_params(install_params)
            except KeyError:
                # No extra parameters needed for this package.
                extra_params = ''

            install_string += pip_template.format(pkgname=requirement, extra_params=extra_params)
    try:
        if options.with_invest is True:
<<<<<<< HEAD
            install_string += "    subprocess.call([join(home_dir, bindir, 'python'), 'setup.py', 'install'])\n"
=======
            # Build an sdist and install it as an egg.  Works better with
            # pyinstaller, it would seem.  Also, namespace packages complicate
            # imports, so installing all natcap pkgs as eggs seems to work as
            # expected.
            install_string += (
                "    subprocess.call([join(home_dir, bindir, 'python'), 'setup.py', 'egg_info', 'sdist', '--formats=gztar'])\n"
                "    version = subprocess.check_output([join(home_dir, bindir, 'python'), 'setup.py', '--version'])\n"
                "    version = version.rstrip()  # clean trailing whitespace\n"
                "    invest_sdist = join('dist', 'natcap.invest-{version}.tar.gz'.format(version=version))\n"
                "    # Sometimes, don't know why, sdist ends up with - instead of + as local ver. separator.\n"
                "    if not os.path.exists(invest_sdist):\n"
                "        invest_sdist = invest_sdist.replace('+', '-')\n"
                # Recent versions of pip build wheels by default before installing, but wheel
                # has a bug preventing builds for namespace packages.  Therefore, skip wheel builds for invest.
                "    subprocess.call([join(home_dir, bindir, 'pip'), 'install', '--no-binary', 'natcap.invest',"
                " invest_sdist])\n"
            )
>>>>>>> 45788d87
    except AttributeError:
        print "Skipping installation of natcap.invest"

    output = virtualenv.create_bootstrap_script(textwrap.dedent(install_string))
    open(options.virtualenv.script_name, 'w').write(output)

    # Built the bootstrap env via a subprocess call.
    # Calling via the shell so that virtualenv has access to environment
    # vars as needed.
    env_dirname = envname
    bootstrap_cmd = "%(python)s %(bootstrap_file)s %(site-pkgs)s %(clear)s %(no-wheel)s %(env_name)s"
    bootstrap_opts = {
        "python": sys.executable,
        "bootstrap_file": options.virtualenv.script_name,
        "env_name": env_dirname,
        "site-pkgs": '--system-site-packages' if use_site_pkgs else '',
        "clear": '--clear' if options.env.clear else '',
        "no-wheel": '--no-wheel',  # exclude wheel.  It has a bug preventing namespace pkgs from compiling
    }
    sh(bootstrap_cmd % bootstrap_opts)

    # Virtualenv appears to partially copy over distutills into the new env.
    # Remove what was copied over so we din't confuse pyinstaller.
    # Also, copy over the natcap namespace pkg's __init__ file
    if platform.system() == 'Windows':
        distutils_dir = os.path.join(env_dirname, 'Lib', 'distutils')
        init_file = os.path.join(env_dirname, 'Lib', 'site-packages', 'natcap', '__init__.py')
    else:
        distutils_dir = os.path.join(env_dirname, 'lib', 'python2.7', 'distutils')
        init_file = os.path.join(env_dirname, 'lib', 'python2.7', 'site-packages', 'natcap', '__init__.py')
    if os.path.exists(distutils_dir):
        dry('rm -r <env>/lib/distutils', shutil.rmtree, distutils_dir)

    init_string = "import pkg_resources\npkg_resources.declare_namespace(__name__)\n"
    with open(init_file, 'w') as namespace_init:
        namespace_init.write(init_string)

    print '*** Virtual environment created successfully.'
    print '*** To activate the env, run:'
    if platform.system() == 'Windows':
        print r'    call .\%s\Scripts\activate' % env_dirname
    else:  # assume all POSIX systems behave the same way
        print '    source %s/bin/activate' % env_dirname


@task
@consume_args  # when consuuming args, it's a list of str arguments.
def fetch(args):
    """
    Clone repositories the correct locations.
    """

    # figure out which repos/revs we're hoping to update.
    # None is our internal, temp keyword representing the LATEST possible
    # rev.
    user_repo_revs = {}  # repo -> version
    repo_paths = map(lambda x: x.local_path, REPOS)
    args_queue = collections.deque(args[:])

    while len(args_queue) > 0:
        current_arg = args_queue.popleft()

        # If the user provides repo revisions, it MUST be a specific repo.
        if current_arg in repo_paths:
            # the user might provide a revision.
            # It's a rev if it's not a repo.
            try:
                possible_rev = args_queue.popleft()
            except IndexError:
                # When no other args after the repo
                user_repo_revs[current_arg] = None
                continue

            if possible_rev in repo_paths:
                # then it's not a revision, it's a repo.  put it back.
                # Also, assume user wants the repo we're currently working with
                # to be updated to the tip OR whatever.
                user_repo_revs[current_arg] = None
                args_queue.appendleft(possible_rev)
                continue
            elif possible_rev in ['-r', '--rev']:
                requested_rev = args_queue.popleft()
                user_repo_revs[current_arg] = requested_rev
            else:
                print "ERROR: unclear arg %s" % possible_rev
                return

    # determine which groupings the user wants to operate on.
    # example: `src` would represent all repos under src/
    # example: `data` would represent all repos under data/
    # example: `src/pyinstaller` would represent the pyinstaller repo
    repos = set([])
    for argument in args:
        if not argument.startswith('-'):
            repos.add(argument)

    def _user_requested_repo(local_repo_path):
        """
        Check if the user requested this repository.
        Does so by checking prefixes provided by the user.

        Arguments:
            local_repo_path (string): the path to the local repository
                relative to the CWD. (example: src/pyinstaller)

        Returns:
            Boolean: Whether the user did request this repo.
        """
        # check that the user wants to update this repo
        for user_arg_prefix in repos:
            if local_repo_path.startswith(user_arg_prefix):
                return True
        return False

    for repo in REPOS:
        print 'Checking %s' % repo.local_path

        # If the user did not request this repo AND the user didn't want to
        # update everything (by specifying no positional args), skip this repo.
        if not _user_requested_repo(repo.local_path) and len(repos) > 0:
            continue

        # is repo up-to-date?  If not, update it.
        # If the user specified a target revision, use that instead.
        try:
            target_rev = user_repo_revs[repo.local_path]
            if target_rev is None:
                raise KeyError
        except KeyError:
            try:
                target_rev = repo.tracked_version()
            except KeyError:
                print 'WARNING: repo not tracked in versions.json: %s' % repo.local_path
                raise BuildFailure

        repo.get(target_rev)


@task
@consume_args
def push(args):
    """Push a file or files to a remote server.

    Usage:
        paver push [--private-key=KEYFILE] [--password] [--makedirs] [user@]hostname[:target_dir] file1, file2, ...

    Uses pythonic paramiko-based SCP to copy files to the remote server.

    if --private-key=KEYFILE is provided, KEYFILE must be the path to the private
    key file to use.  If this file cannot be found, BuildFailure will be raised.

    If --password is provided at the command line, the user will be prompted
    for a password.  This is sometimes required when the remote's private key
    requires a password to decrypt.

    If --makedirs is provided, intermediate directories will be created as needed.

    If a target username is not provided ([user@]...), the current user's username
    used for the transfer.

    If a target directory is not provided (hostname[:target_dir]), the current
    directory of the target user is used.
    """
    print args
    import paramiko
    from paramiko import SSHClient
    from scp import SCPClient
    ssh = SSHClient()
    ssh.load_system_host_keys()

    # Automatically add host key if needed
    ssh.set_missing_host_key_policy(paramiko.AutoAddPolicy())

    # Clean out all of the user-configurable options flags.
    config_opts = []
    for argument in args[:]:  # operate on a copy of args
        if argument.startswith('--'):
            config_opts.append(argument)
            args.remove(argument)

    use_password = '--password' in config_opts

    # check if the user specified a private key to use
    private_key = None
    for argument in config_opts:
        if argument.startswith('--private-key'):
            private_key_file = argument.split('=')[1]
            if not os.path.exists(private_key_file):
                raise BuildFailure(
                    'Cannot fild private key file %s' % private_key_file)
            print 'Using private key %s' % private_key_file
            private_key = paramiko.RSAKey.from_private_key_file(private_key_file)
            break
    try:
        destination_config = args[0]
    except IndexError:
        raise BuildFailure("ERROR: destination config must be provided")

    files_to_push = args[1:]
    if len(files_to_push) == 0:
        raise BuildFailure("ERROR: At least one file must be given")

    def _fix_path(path):
        """Fix up a windows path to work on linux"""
        # destination OS is linux, so adjust windows filepaths to match
        if platform.system() == 'Windows':
            return path.replace(os.sep, '/')
        return path

    # ASSUME WE'RE ONLY DOING ONE HOST PER PUSH
    # split apart the configuration string.
    # format:
    #    [user@]hostname[:directory]
    if '@' in destination_config:
        username = destination_config.split('@')[0]
        destination_config = destination_config.replace(username + '@', '')
    else:
        username = getpass.getuser().strip()

    if ':' in destination_config:
        target_dir = destination_config.split(':')[-1]
        destination_config = destination_config.replace(':' + target_dir, '')
        target_dir = _fix_path(target_dir)
    else:
        # just use the SCP default
        target_dir = None
    print 'Target dir: %s' % target_dir
    print 'Dest config: %s' % destination_config

    # hostname is whatever remains of the dest config.
    hostname = destination_config.strip()
    print 'Hostname: %s' % hostname

    # start up the SSH connection
    if use_password:
        password = getpass.getpass()
    else:
        password = None

    try:
        ssh.connect(hostname, 22, username=username, password=password, pkey=private_key)
    except paramiko.BadAuthenticationType:
        raise BuildFailure('ERROR: incorrect password or bad SSH key')
    except paramiko.PasswordRequiredException:
        raise BuildFailure('ERROR: password required to decrypt private key on remote.  Use --password flag')
    except socket.error as other_error:
        raise BuildFailure(other_error)

    # Make folders on remote if needed.
    if target_dir is not None and '--makedirs' in config_opts:
        ssh.exec_command('if [ ! -d "{dir}" ]\nthen\nmkdir -p -v {dir}\nfi'.format(
            dir=target_dir))
    else:
        print 'Skipping creation of folders on remote'

    scp = SCPClient(ssh.get_transport())
    for transfer_file in files_to_push:
        file_basename = os.path.basename(transfer_file)
        if target_dir is not None:
            target_filename = os.path.join(target_dir, file_basename)
        else:
            target_filename = file_basename

        target_filename = _fix_path(target_filename)  # convert windows to linux paths
        print 'Transferring %s -> %s:%s ' % (transfer_file, hostname, target_filename)
        scp.put(transfer_file, target_filename)

    ssh.close()

@task
def clean(options):
    """
    Remove files and folders known to be generated by build scripts.
    """

    folders_to_rm = ['build', 'dist', 'tmp', 'bin', 'test',
                     options.virtualenv.dest_dir,
                     'installer/darwin/temp',
                     'invest-3-x86',
                     'exe/dist',
                     'exe/build',
                     'api_env',
                     'natcap.invest.egg-info',
                     'release_env',
                     'invest-bin',
                     ]
    files_to_rm = [
        options.virtualenv.script_name,
        'installer/darwin/*.dmg',
        'installer/windows/*.exe',
    ]

    for folder in folders_to_rm:
        for globbed_dir in glob.glob(folder):
            paver.path.path(globbed_dir).rmtree()

    for filename in files_to_rm:
        for globbed_file in glob.glob(filename):
            paver.path.path(globbed_file).remove()

    # clean out all python package repos in src/
    for repodir in map(lambda x: x.local_path, REPOS):
        if repodir.startswith('src'):
            if os.path.exists(os.path.join(repodir, 'setup.py')):
                # use setup.py for package directories.
                sh(sys.executable + ' setup.py clean', cwd=repodir)
        elif repodir.startswith('doc') and os.path.exists(repodir):
            sh('make clean', cwd=repodir)


@task
@cmdopts([
    ('force-dev', '', 'Zip subrepos even if their version does not match the known state'),
])
def zip_source(options):
    """
    Create a zip archive of all source repositories for this project.

    Creates a standalone zip file that, when extracted, will contain all source code
    needed to create documentation and functional binaries from the various projects
    managed by this project.  If there's a source repo in this repository, its source
    is in this archive.

    If --force-dev is provided, the state of the contained subrepositories/subprojects
    is allowed to differ from the revision noted in versions.json.  If the state of
    the subproject/subrepository does not match the state noted in versions.json and
    --force-dev is NOT provided, an error will be raised.

    The output file is written to dist/InVEST-source-{version}.zip
    The version used is compiled from the state of the repository.
    """

    version = _get_local_version()

    source_dir = os.path.join('tmp', 'source')
    invest_bin_zip = os.path.join('tmp', 'invest-bin.zip')
    invest_dir = os.path.join('tmp', 'source', 'invest-bin')
    dist_dir = 'dist'
    try:
        dry('mkdir -p %s' % dist_dir, os.makedirs, source_dir)
    except OSError:
        # Folder already exists.  Skipping.
        pass
    sh('hg archive %s' % invest_bin_zip)

    def _unzip(zip_uri, dest_dir):
        def _unzip_func():
            zip = zipfile.ZipFile(zip_uri)
            zip.extractall(dest_dir)
        dry('unzip -o %s -d %s' % (zip_uri, dest_dir), _unzip_func)

    _unzip(invest_bin_zip, source_dir)

    for dirname in map(lambda x: x.local_path, REPOS):
        if not dirname[0:3] in ['doc', 'src']:
            continue

        if dirname.startswith('src'):
            source_dir = os.path.join(invest_dir, 'src')
        elif dirname.startswith('doc'):
            source_dir = os.path.join(invest_dir, 'doc')

        projectname = dirname[4:]  # remove the / as well.
        unzipped_dir = os.path.join(source_dir, projectname)
        print unzipped_dir
        try:
            dry('rm -r %s' % unzipped_dir, shutil.rmtree, unzipped_dir)
        except OSError:
            # when the source dir doesn't exist, that's ok.
            pass

        sh('hg archive -R %(repo)s tmp/%(zipname)s.zip' % {
            'repo': dirname, 'zipname': projectname})

        zipfile_name = projectname + '.zip'
        _unzip(os.path.join('tmp', zipfile_name), source_dir)

    # leave off the .zip filename here.  shutil.make_archive adds it based on
    # the format of the archive.
    archive_name = os.path.abspath(os.path.join('dist', 'InVEST-source-%s' % version))
    call_task('zip', args=[archive_name, source_dir])


@task
@cmdopts([
    ('force-dev', '', 'Force development'),
    ('version', '-v', 'The version of the documentation to build'),
    ('skip-api', '', 'Skip building the API docs'),
    ('skip-guide', '', "Skip building the User's Guide"),
    ('python=', '', 'The python interpreter to use'),
])
def build_docs(options):
    """
    Build the sphinx user's guide for InVEST.

    Builds the sphinx user's guide in HTML, latex and PDF formats.
    Compilation of the guides uses sphinx and requires that all needed
    libraries are installed for compiling html, latex and pdf.

    Requires make and sed.
    """

    python_exe = getattr(options, 'python', sys.executable)
    invest_version = _invest_version(python_exe)
    archive_template = os.path.join('dist', 'invest-%s-%s' % (invest_version, '%s'))

    # If the user has not provided the skip-guide flag, build the User's guide.
    skip_guide = getattr(options, 'skip_guide', False)
    if skip_guide is False:
        if not _repo_is_valid(REPOS_DICT['users-guide'], options):
            raise BuildFailure('User guide version is out of sync and force-dev not provided')
        guide_dir = os.path.join('doc', 'users-guide')
        latex_dir = os.path.join(guide_dir, 'build', 'latex')
        sh('make html', cwd=guide_dir)
        sh('make latex', cwd=guide_dir)
        sh('make all-pdf', cwd=latex_dir)

        archive_name = archive_template % 'userguide'
        build_dir = os.path.join(guide_dir, 'build', 'html')
        call_task('zip', args=[archive_name, build_dir, 'userguide'])
    else:
        print "Skipping the User's Guide"

    skip_api = getattr(options, 'skip_api', False)
    if skip_api is False:
        sh('{python} setup.py build_sphinx'.format(python=python_exe))
        archive_name = archive_template % 'apidocs'
        call_task('zip', args=[archive_name, 'build/sphinx/html', 'apidocs'])
    else:
        print "Skipping the API docs"


@task
def check():
    """
    Perform reasonable checks to verify the build environment.


    This paver task checks that the following is true:
        Executables are available: hg, git


    """
    def is_exe(fpath):
        return os.path.isfile(fpath) and os.access(fpath, os.X_OK)

    class FoundEXE(Exception):
        pass

    # verify required programs exist
    errors_found = False
    for program in ['hg', 'git', 'make']:
        # Inspired by this SO post: http://stackoverflow.com/a/855764/299084

        fpath, fname = os.path.split(program)
        if fpath:
            if not is_exe(program):
                print "ERROR: executable not found: %s" % program
                errors_found = True
        else:
            try:
                for path in os.environ["PATH"].split(os.pathsep):
                    path = path.strip('"')
                    exe_file = os.path.join(path, program)
                    if is_exe(exe_file):
                        raise FoundEXE
            except FoundEXE:
                continue
            else:
                print "ERROR: executable %s not found on the PATH" % fname
                errors_found = True

    requirements = [
        'virtualenv>=13.0.0',
        'pip>=7.1.0',
    ]
    for requirement in requirements:
        try:
            pkg_resources.require(requirements)
        except pkg_resources.VersionConflict as conflict:
            print 'ERROR: %s' % conflict.report()
            errors_found = True

    if errors_found:
        raise BuildFailure
    else:
        print "All's well."


@task
@cmdopts([
    ('force-dev', '', 'Zip data folders even if repo version does not match the known state')
])
def build_data(options):
    """
    Build data zipfiles for sample data.

    Expects that sample data zipfiles are provided in the invest-data repo.
    Data files should be stored in one directory per model, where the directory
    name matches the model name.  This creates one zipfile per folder, where
    the zipfile name matches the folder name.

    options:
        --force-dev : Provide this option if you know that the invest-data version
                      does not match the version tracked in versions.json.  If the
                      versions do not match and the flag is not provided, the task
                      will print an error and quit.
    """
    data_repo = REPOS_DICT['invest-data']
    if not _repo_is_valid(data_repo, options):
        return

    dist_dir = 'dist'
    if not os.path.exists(dist_dir):
        dry('mkdir %s' % dist_dir, os.makedirs, dist_dir)

    data_folders = os.listdir(data_repo.local_path)
    for data_dirname in data_folders:
        out_zipfile = os.path.abspath(os.path.join(
            dist_dir, os.path.basename(data_dirname) + ".zip"))

        # Only zip up directories in the data repository.
        if not os.path.isdir(os.path.join(data_repo.local_path, data_dirname)):
            continue

        # Don't zip up .svn folders in the data repo.
        if data_dirname == data_repo.statedir:
            continue

        # We don't want Base_Data to be a big ol' zipfile, so we ignore it
        # for now and add its subdirectories (Freshwater, Marine,
        # Terrestrial) as their own zipfiles.
        if data_dirname == 'Base_Data':
            for basedata_subdir in os.listdir(os.path.join(data_repo.local_path, data_dirname)):
                data_folders.append(os.path.join(data_dirname, basedata_subdir))
            continue

        dry('zip -r %s %s' % (out_zipfile, data_dirname),
            shutil.make_archive, **{
                'base_name': os.path.splitext(out_zipfile)[0],
                'format': 'zip',
                'root_dir': data_repo.local_path,
                'base_dir': data_dirname})


@task
@cmdopts([
    ('python=', '', 'The python interpreter to use'),
])
def build_bin(options):
    """
    Build frozen binaries of InVEST.
    """

    # if pyinstaller repo is at version 2.1, remove six.py because it conflicts
    # with the version that matplotlib requires.  Pyinstaller provides
    # six==1.0.0, matplotlib requires six>=1.3.0.
    pyi_repo = REPOS_DICT['pyinstaller']
    print 'Checking and removing deprecated six.py in pyinstaller if needed'
    if pyi_repo.current_rev() == pyi_repo.format_rev('v2.1'):
        six_glob = os.path.join(pyi_repo.local_path, 'PyInstaller', 'lib', 'six.*')
        for six_file in glob.glob(six_glob):
            dry('rm %s' % six_file, os.remove, six_file)

    # if the InVEST built binary directory exists, it should always
    # be deleted.  This is because we've had some weird issues with builds
    # not working properly when we don't just do a clean rebuild.
    invest_dist_dir = os.path.join('pyinstaller', 'dist', 'invest_dist')
    if os.path.exists(invest_dist_dir):
        dry('rm -r %s' % invest_dist_dir,
            shutil.rmtree, invest_dist_dir)

    pyinstaller_file = os.path.join('..', 'src', 'pyinstaller', 'pyinstaller.py')
    print options
    python_exe = os.path.abspath(getattr(options, 'python', sys.executable))

    # For some reason, pyinstaller doesn't locate the natcap.versioner package
    # when it's installed and available on the system.  Placing
    # natcap.versioner's .egg in the pyinstaller eggs/ directory allows
    # natcap.versioner to be located.  Hacky but it works.
    # Assume we're working within the built virtualenv.
    sitepkgs = sh('{python} -c "import distutils.sysconfig; '
                  'print distutils.sysconfig.get_python_lib()"'.format(
                      python=python_exe), capture=True).rstrip()
    pathsep = ';' if platform.system() == 'Windows' else ':'
    env_site_pkgs = os.path.abspath(os.path.normpath('../release_env/lib/'))
    try:
        print "PYTHONPATH: %s" % os.environ['PYTHONPATH']
    except KeyError:
        print "Nothing in 'PYTHONPATH'"
    sh('%(python)s %(pyinstaller)s --clean --noconfirm -p %(paths)s invest.spec' % {
            'python': python_exe,
            'pyinstaller': pyinstaller_file,
            'paths': pathsep.join([env_site_pkgs, os.path.join(env_site_pkgs, 'site-packages')]), # -p input
        }, cwd='exe')

    bindir = os.path.join('exe', 'dist', 'invest_dist')

    # Write the package versions to a text file for the record.
    # Assume we're in a virtualenv
    pip_bin = os.path.join(os.path.dirname(python_exe), 'pip')
    sh('{pip} freeze > package_versions.txt'.format(pip=pip_bin), cwd=bindir)

    # Record the hg path, branch, sha1 of this repo to a text file. This will help us down
    # the road to differentiate between built binaries from different forks.
    with open(os.path.join(bindir, 'buildinfo.txt'), 'w') as buildinfo_textfile:
        hg_path = sh('hg paths', capture=True)
        buildinfo_textfile.write(hg_path)

        branchname = sh('hg branch', capture=True)
        buildinfo_textfile.write('branch = %s' % branchname)

        commit_sha1 = sh('hg log -r . --template="{node}\n"', capture=True)
        buildinfo_textfile.write(commit_sha1)

    # If we're on windows, set the CLI to have slightly different default
    # behavior when the binary is clicked.  In this case, the CLI should prompt
    # for the user to define which model they would like to run.
    if platform.system() == 'Windows':
        iui_dir = os.path.join(bindir, 'natcap', 'invest', 'iui')
        with open(os.path.join(iui_dir, 'cli_config.json'), 'w') as json_file:
            json.dump({'prompt_on_empty_input': True}, json_file)

    if not os.path.exists('dist'):
        dry('mkdir dist',
            os.makedirs, 'dist')

    invest_dist = os.path.join('dist', 'invest_dist')
    if os.path.exists(invest_dist):
        dry('rm -r %s' % invest_dist,
            shutil.rmtree, invest_dist)

    dry('cp -r %s %s' % (bindir, invest_dist),
        shutil.copytree, bindir, invest_dist)


    # Mac builds seem to need an egg placed in just the right place.
    if platform.system() in ['Darwin', 'Linux']:
        sitepkgs_egg_glob = os.path.join(sitepkgs, 'natcap.versioner-*.egg')
        try:
            # If natcap.versioner was installed as an egg, just take that and
            # put it into the eggs/ dir.
            latest_egg = sorted(glob.glob(sitepkgs_egg_glob), reverse=True)[0]
            egg_dir = os.path.join(invest_dist, 'eggs')
            if not os.path.exists(egg_dir):
                dry('mkdir %s' % egg_dir , os.makedirs, egg_dir)

            dest_egg = os.path.join(invest_dist, 'eggs', os.path.basename(latest_egg))
            dry('cp {src_egg} {dest_egg}'.format(
                src_egg=latest_egg, dest_egg=dest_egg), shutil.copyfile,
                latest_egg, dest_egg)
        except IndexError:
            # Couldn't find any eggs in the local site-packages, use pip to
            # download the source archive, then build and copy the egg from the
            # archive.

            # Get version spec from requirements.txt
            with open('requirements.txt') as requirements_file:
                for requirement in pkg_resources.parse_requirements(requirements_file.read()):
                    if requirement.project_name == 'natcap.versioner':
                        versioner_spec = str(requirement)
                        break

            # Download a valid source tarball to the dist dir.

            sh('{pip_ep} install --no-deps --no-use-wheel --download {distdir} \'{versioner}\''.format(
                pip_ep=os.path.join(os.path.dirname(python_exe), 'pip'),
                distdir='dist',
                versioner=versioner_spec
                )
            )

            cwd = os.getcwd()
            # Unzip the tar.gz and run bdist_egg on it.
            versioner_tgz = os.path.abspath(glob.glob('dist/natcap.versioner-*.tar.gz')[0])
            os.chdir('dist')
            dry('unzip %s' % versioner_tgz,
                lambda tgz: tarfile.open(tgz, 'r:gz').extractall('.'),
                versioner_tgz)
            os.chdir(cwd)

            versioner_dir = versioner_tgz.replace('.tar.gz', '')
            sh('python setup.py bdist_egg', cwd=versioner_dir)

            # Copy the new egg to the built distribution with the eggs in it.
            # Both these folders should already be absolute paths.
            versioner_egg = glob.glob(os.path.join(versioner_dir, 'dist', 'natcap.versioner-*'))[0]
            versioner_egg_dest = os.path.join(invest_dist, 'eggs', os.path.basename(versioner_egg))
            dry('cp %s %s' % (versioner_egg, versioner_egg_dest),
                shutil.copyfile, versioner_egg, versioner_egg_dest)

    if platform.system() == 'Windows':
        binary = os.path.join(invest_dist, 'invest.exe')
        _write_console_files(binary, 'bat')
    else:
        binary = os.path.join(invest_dist, 'invest')
        _write_console_files(binary, 'sh')


@task
@cmdopts([
    ('bindir=', 'b', ('Folder of binaries to include in the installer. '
                      'Defaults to dist/invest-bin')),
    ('insttype=', 'i', ('The type of installer to build. '
                        'Defaults depend on the current system: '
                        'Windows=nsis, Mac=dmg, Linux=deb')),
    ('arch=', 'a', 'The architecture of the binaries'),
    ('force-dev', '', 'Allow a build when a repo version differs from tracked versions'),
])
def build_installer(options):
    """
    Build an installer for the target OS/platform.
    """
    default_installer = {
        'Darwin': 'dmg',
        'Windows': 'nsis',
        'Linux': 'deb'
    }

    # set default options if they have not been set by the user.
    # options don't exist in the options object unless the user defines it.
    defaults = [
        ('bindir', os.path.join('dist', 'invest_dist')),
        ('insttype', default_installer[platform.system()]),
        ('arch', platform.machine())
    ]
    for option_name, default_val in defaults:
        try:
            getattr(options, option_name)
        except AttributeError:
            setattr(options, option_name, default_val)

    if not os.path.exists(options.bindir):
        print 'WARNING: Binary dir %s not found' % options.bindir
        print 'WARNING: Regenerating binaries'
        call_task('build_bin')

    # version comes from the installed version of natcap.invest
    invest_bin = os.path.join(options.bindir, 'invest')
    version_string = sh('{invest_bin} --version'.format(invest_bin=invest_bin), capture=True)
    for possible_version in version_string.split('\n'):
        if possible_version != '':
            version = possible_version

    command = options.insttype.lower()
    if not os.path.exists(options.bindir):
        print "ERROR: Binary directory %s not found" % options.bindir
        print "ERROR: Run `paver build_bin` to make new binaries"
        raise BuildFailure

    if command == 'nsis':
        _build_nsis(version, options.bindir, 'x86')
    elif command == 'dmg':
        _build_dmg(version, options.bindir)
    elif command == 'deb':
        _build_fpm(version, options.bindir, 'deb')
    elif command == 'rpm':
        _build_fpm(version, options.bindir, 'rpm')
    else:
        print 'ERROR: command not recognized: %s' % command
        return 1


def _build_fpm(version, bindir, pkg_type):
    print "WARNING:  Building linux packages is not yet fully supported"
    print "WARNING:  The package will build but won't yet install properly"
    print

    # debian packages dont like it when versions don't start with digits
    if version.startswith('null'):
        version = version.replace('null', '0.0.0')

    # copy the bindir into a properly named folder here.
    new_bindir = 'invest-bin'
    if os.path.exists(new_bindir):
        sh('rm -r %s' % new_bindir)
    sh('cp -r %s %s' % (bindir, new_bindir))

    options = {
        'pkg_type': pkg_type,
        'version': version,
        'bindir': new_bindir,
    }

    fpm_command = (
        'fpm -s dir -t %(pkg_type)s'
        ' -n invest'    # deb packages don't do well with uppercase
        ' -v %(version)s'
        ' -p dist/'
        ' --prefix /usr/lib/natcap/invest'  # assume that other tools will go in natcap as well
        ' -m "James Douglass <jdouglass@stanford.edu>"'
        ' --url http://naturalcapitalproject.org'
        ' --vendor "Natural Capital Project"'
        ' --license "Modified BSD"'
        ' --provides "invest"'
        ' --description "InVEST family of ecosystem service analysis tools'
            '\n\n'
            'InVEST (Integrated Valuation of Ecosystem Services '
            'and Tradeoffs) is a family of tools for quantifying the values '
            'of natural capital in clear, credible, and practical ways. In '
            'promising a return (of societal benefits) on investments in '
            'nature, the scientific community needs to deliver knowledge and '
            'tools to quantify and forecast this return. InVEST enables '
            'decision-makers to quantify the importance of natural capital, '
            'to assess the tradeoffs associated with alternative choices, and '
            'to integrate conservation and human development.'
            '\n\n'
            'The Natural Capital Project is a collaboration between Stanford '
            'University Woods Institute for the Environment, the World Wildlife'
            ' Fund, The Nature Conservancy and the University of Minnesota '
            'Institute on the Environment."'
        ' --after-install ./installer/linux/postinstall.sh'
        ' --after-remove ./installer/linux/postremove.sh'
        ' %(bindir)s') % options
    sh(fpm_command)


def _build_nsis(version, bindir, arch):
    """
    Build an NSIS installer.

    The InVEST NSIS script *requires* the following conditions are met:
        * The User's guide has been built (paver build_docs)
        * The invest-2 repo has been cloned to src (paver fetch src/invest-natcap.default)

    If these two conditions have not been met, the installer will fail.
    """
    invest_repo = REPOS_DICT['invest-2']
    if not os.path.exists(invest_repo.local_path):
        call_task('fetch', args=[invest_repo.local_path])

    # determine makensis path
    possible_paths = [
        'C:\\Program Files\\NSIS\\makensis.exe',
        'C:\\Program Files (x86)\\NSIS\\makensis.exe',
    ]
    makensis = None
    for makensis_path in possible_paths:
        if os.path.exists(makensis_path):
            makensis = '"%s"' % makensis_path

    if makensis is None:
        raise BuildFailure("Can't find nsis in %s" % possible_paths)

    if platform.system() != 'Windows':
        makensis = 'wine "%s"' % makensis

    # copying the dist dir into the cwd, since that's where NSIS expects it
    # also, NSIS (and our shortcuts) care very much about the dirname.
    nsis_bindir = 'invest-3-x86'
    if os.path.exists(nsis_bindir):
        raise BuildFailure("ERROR: %s exists in CWD.  Remove it and re-run")
    dry('cp %s %s' % (bindir, nsis_bindir),
        shutil.copytree, bindir, nsis_bindir)

    # copy the InVEST icon from the installer dir into the bindir.
    invest_icon_src = os.path.join('installer', 'windows', 'InVEST-2.ico')
    invest_icon_dst = os.path.join(nsis_bindir, 'InVEST-2.ico')
    dry('cp %s %s' % (invest_icon_src, invest_icon_dst),
        shutil.copyfile, invest_icon_src, invest_icon_dst)

    nsis_bindir = nsis_bindir.replace('/', r'\\')

    if 'post' in version:
        short_version = 'develop'
    else:
        short_version = version

    hg_path = sh('hg paths', capture=True).rstrip()
    forkuser, forkreponame = hg_path.split('/')[-2:]
    if forkuser == 'natcap':
        data_location = 'invest-data'
        forkname = ''
    else:
        data_location = 'nightly-build/invest-forks/%s/data' % forkuser
        forkname = forkuser

    nsis_params = [
        '/DVERSION=%s' % version,
        '/DVERSION_DISK=%s' % version,
        '/DINVEST_3_FOLDER=%s' % nsis_bindir,
        '/DSHORT_VERSION=%s' % short_version,
        '/DARCHITECTURE=%s' % arch,
        '/DFORKNAME=%s' % forkname,
        '/DDATA_LOCATION=%s' % data_location,
        'invest_installer.nsi'
    ]
    makensis += ' ' + ' '.join(nsis_params)
    sh(makensis, cwd=os.path.join('installer', 'windows'))

    # copy the completd NSIS installer file into dist/
    for exe_file in glob.glob('installer/windows/*.exe'):
        dest_file = os.path.join('dist', os.path.basename(exe_file))
        dry('cp installer/windows/*.exe dist',
            shutil.copyfile, exe_file, dest_file)

    # clean up the bindir we copied into cwd.
    dry('rm -r %s' % nsis_bindir,
        shutil.rmtree, nsis_bindir)


def _build_dmg(version, bindir):
    bindir = os.path.abspath(bindir)
    sh('./build_dmg.sh %s %s' % (version, bindir), cwd='installer/darwin')


def _get_local_version():
    # determine the version string.
    # If this is an archive, build the version string from info in
    # .hg_archival.
    if os.path.exists('.hg_archival.txt'):
        repo_data = yaml.load_safe(open('.hg_archival.txt'))
    elif os.path.exists('.hg'):
        # we're in an hg repo, so we can just get the information.
        repo = HgRepository('.', '')
        latesttagdistance = repo._format_log('{latesttagdistance}')
        if latesttagdistance is None:
            # When there's never been a tag.
            latesttagdistance = repo._format_log('{rev}')
        repo_data = {
            'latesttag': repo._format_log('{latesttag}'),
            'latesttagdistance': latesttagdistance,
            'branch': repo._format_log('{branch}'),
            'short_node': repo._format_log('{shortest(node, 6)}'),
        }
    else:
        print 'ERROR: Not an hg repo, not an hg archive, cannot determine version.'
        return

    # null from loading tag from hg, None from yaml
    if repo_data['latesttag'] in ['null', None]:
        repo_data['latesttag'] = '0.0'

    if repo_data['latesttagdistance'] == 0:
        version = repo_data['latesttag']
    else:
        version = "%(latesttag)s.dev%(latesttagdistance)s-%(short_node)s" % repo_data
    return version

def _write_console_files(binary, mode):
    """
    Write simple console files, one for each model presented by IUI.

    Parameters:
        binary (string): The path to the invest binary.
        mode (string): one of ["bat", "sh"]

    Returns:
        Nothing.
        Writes console files in the same directory as the binary.  Consoles
        are named according to "invest_<modelname>.<extension>"
    """

    windows_template = """
start /d "." {binary} {modelname}
"""
    posix_template = """
./{binary} {modelname}
"""

    templates = {
        'bat': windows_template,
        'sh': posix_template,
    }
    filename_template = "{prefix}{modelname}.{extension}"

    exclude_prefix = set([
        'delineateit',
        'routedem',
    ])

    bindir = os.path.dirname(binary)
    for line in sh('{bin} --list'.format(bin=binary), capture=True).split('\n'):
        if line.startswith('    '):
            model_name = line.replace('UNSTABLE', '').lstrip().rstrip()

            if model_name not in exclude_prefix:
                prefix = 'invest_'
            else:
                prefix = ''

            console_filename = os.path.join(bindir, filename_template).format(
                modelname=model_name, extension=mode, prefix=prefix)
            print 'Writing console %s' % console_filename

            with open(console_filename, 'w') as console_file:
                formatted_template = templates[mode].format(
                    binary=os.path.basename(binary),
                    modelname=model_name)
                console_file.write(formatted_template)

            # Add executable bit if we're on linux or mac.
            if mode == 'sh':
                os.chmod(console_filename, 0744)


@task
def selftest():
    """
    Do a dry-run on all tasks found in this pavement file.
    """
    module = imp.load_source('pavement', __file__)
    def istask(reference):
        return isinstance(reference, paver.tasks.Task)
    for taskname, _ in inspect.getmembers(module, istask):
        if taskname != 'selftest':
            subprocess.call(['paver', '--dry-run', taskname])

@task
@cmdopts([
    ('force-dev', '', 'Allow development versions of repositories to be used.'),
    ('insttype=', 'i', ('The type of installer to build.  Defaults depend on '
                        'the current system: Windows=nsis, Mac=dmg, Linux=deb. '
                        'rpm is also available.')),
    ('arch=', 'a', 'The architecture of the binaries.  Defaults to the sustem arch.'),
    ('nodata', '', "Don't build the data zipfiles"),
    ('nodocs', '', "Don't build the documentation"),
    ('noinstaller', '', "Don't build the installer"),
    ('nobin', '', "Don't build the binaries"),
    ('python=', '', "The python interpreter to use"),
])
def build(options):
    """
    Build the installer, start-to-finish.  Includes binaries, docs, data, installer.

    If no extra options are specified, docs, data and binaries will all be generated.
    Any missing and needed repositories will be cloned.
    """

    for repo in REPOS_DICT.values():
        tracked_rev = repo.tracked_version()
        repo.get(tracked_rev)

        # if we ARE NOT allowing dev builds
        if getattr(options, 'force_dev', False) is False:
            current_rev = repo.current_rev()
            if not repo.at_known_rev():
                raise BuildFailure(('ERROR: %(local_path)s at rev %(cur_rev)s, '
                                    'but expected to be at rev %(exp_rev)s') % {
                                        'local_path': repo.local_path,
                                        'cur_rev': current_rev,
                                        'exp_rev': tracked_rev})
        else:
            print 'WARNING: %s revision differs, but --force-dev provided' % repo.local_path
        print 'Repo %s is at rev %s' % (repo.local_path, tracked_rev)


    # Call these tasks unless the user requested not to.
    python_exe = os.path.abspath(getattr(options, 'python', sys.executable))
    defaults = [
        ('nobin', False, {
            'options': {'python': python_exe}}),
        ('nodocs', False, {
            'options': {'python': python_exe}}),
        ('nodata', False, {}),
    ]
    for attr, default_value, extra_args in defaults:
        task_base = attr[2:]
        try:
            getattr(options.build, attr)
        except AttributeError:
            # when the user doesn't provide a --no(data|bin|docs) option,
            # AttributeError is raised.
            task_name = 'build_%s' % task_base
            call_task(task_name, **extra_args)
        else:
            print 'Skipping task %s' % task_base


    if getattr(options.build, 'noinstaller', False) is False:
        # The installer task has its own parameter defaults.  Let the
        # build_installer task handle most of them.  We can pass in some of the
        # parameters, though.
        installer_options = {
            'bindir': os.path.join('dist', 'invest_dist'),
        }
        for arg in ['insttype', 'arch']:
            try:
                installer_options[arg] = getattr(options, arg)
            except AttributeError:
                # let the build_installer task handle this default.
                pass
        call_task('build_installer', options=installer_options)
    else:
        print 'Skipping installer'

    call_task('collect_release_files', options={'python': python_exe})


@task
@cmdopts([
    ('python=', '', 'The python interpreter to use'),
])
def collect_release_files(options):
    """
    Collect release-specific files into a single distributable folder.
    """
    # make a distribution folder for this build version.
    # rstrip to take off the newline
    python_exe = getattr(options, 'python', sys.executable)
    invest_version = _invest_version(python_exe)
    dist_dir = os.path.join('dist', 'release_%s' % invest_version)
    if not os.path.exists(dist_dir):
        dry('mkdir %s' % dist_dir, os.makedirs, dist_dir)

    # put the data zipfiles into a new folder.
    data_dir = os.path.join(dist_dir, 'data')
    if not os.path.exists(data_dir):
        dry('mkdir %s' % data_dir, os.makedirs, data_dir)

    for data_zip in glob.glob(os.path.join('dist', '*.zip')):
        if os.path.basename(data_zip).startswith('invest'):
            # Skip the api and userguide zipfiles
            continue

        out_filename = os.path.join(data_dir, os.path.basename(data_zip))
        dry('cp %s %s' % (data_zip, out_filename),
            shutil.copyfile, data_zip, out_filename)
        dry('rm %s' % out_filename,
            os.remove, data_zip)

    # copy the installer(s) into the new folder
    installer_files = []
    for pattern in ['*.exe', '*.dmg', '*.deb', '*.rpm', '*.zip']:
        glob_pattern = os.path.join('dist', pattern)
        installer_files += glob.glob(glob_pattern)

    for installer in installer_files:
        new_file = os.path.join(dist_dir, os.path.basename(installer))
        dry('cp %s %s' % (installer, new_file),
            shutil.copyfile, installer, new_file)
        dry('rm %s' % installer,
            os.remove, installer)

    # copy HTML documentation into the new folder.
    html_docs = os.path.join('doc', 'users-guide', 'build', 'html')
    out_dir = os.path.join(dist_dir, 'documentation')
    if os.path.exists(html_docs):
        if os.path.exists(out_dir):
            dry('rm -r %s' % out_dir,
                shutil.rmtree, out_dir)
        dry('cp -r %s %s' % (html_docs, out_dir),
            shutil.copytree, html_docs, out_dir)

    else:
        print "Skipping docs, since html docs were not built"

    # Copy PDF docs into the new folder
    try:
        pdf = glob.glob(os.path.join('doc', 'users-guide', 'build',
                                    'latex', '*.pdf'))[0]
    except IndexError:
        print "Skipping pdf, since pdf was not built."
    else:
        out_pdf = os.path.join(dist_dir, os.path.basename(pdf))
        out_pdf = out_pdf.replace('+VERSION+', invest_version)
        dry('cp %s %s' % (pdf, out_pdf),
            shutil.copyfile, pdf, out_pdf)

    # Archive the binaries dir.
    invest_dist = os.path.join('dist', 'invest_dist')
    if os.path.exists(invest_dist):
        os_name = platform.system().lower()
        architecture = 'x%s' % platform.architecture()[0][:2]
        zipfile_name = 'invest-{ver}-{plat}-{arch}'.format(
            ver=invest_version,
            plat=os_name,
            arch=architecture
        )
        call_task('zip', args=[
            os.path.join(dist_dir, zipfile_name),
            invest_dist
        ])
        dry('rm -r %s' % 'dist/invest_dist',
            shutil.rmtree, os.path.join('dist', 'invest_dist'))


@task
@cmdopts([
    ('nodata=', '', "Don't build the data zipfiles"),
    ('nobin=', '', "Don't build the binaries"),
    ('nodocs=', '', "Don't build the documentation"),
    ('noinstaller=', '', "Don't build the installer"),
    ('nopush=', '', "Don't Push the build artifacts to dataportal"),
])
def jenkins_installer(options):
    """
    Run a jenkins build via paver.

    Allows for the user to build only the pieces needed.  Especially handy for
    dev builds on a fork.

    All parameters passed in must be strings, either 'true' or 'false'.
    Empty values, '', "", 0, and various capitalizations of false will evaluate to False.
    Only 1 and various capitalizations of true will evaluate to True.
    An exception will be raised if any other value is provided.
    """

    # Process build options up front so that we can fail earlier.
    release_env = 'release_env'
    build_options = {
        'python': os.path.join(
            release_env,
            'Scripts' if platform.system() == 'Windows' else 'bin',
            'python'),
    }
    for opt_name in ['nodata', 'nodocs', 'noinstaller', 'nobin']:
        # set these options based on whether they were provided.
        try:
            user_option = getattr(options.jenkins_installer, opt_name)
            if user_option.lower() in ['true', '1']:
                user_option = True
            elif user_option.lower() in ['', "''", '""', 'false', '0']:
                # Skip this option entirely.  build() expects this option to be
                # absent from the build_options dict if we want to not provide
                # the build option.
                raise AttributeError
            else:
                raise Exception('Invalid option: %s' % user_option)
            build_options[opt_name] = user_option
        except AttributeError:
            print 'Skipping option %s' % opt_name
            pass

    call_task('clean')
    call_task('fetch', args = [''])
    call_task('env', options={
        'system_site_packages': True,
        'clear': True,
        'with_invest': True,
        'envname': release_env
    })

    call_task('build', options=build_options)

    try:
        nopush_str = getattr(options.jenkins_installer, 'nopush')
        if nopush_str in ['false', 'False', '0', '', '""',]:
            push = True
        else:
            push = False
    except AttributeError:
        push = True

    if push:
        call_task('jenkins_push_artifacts', options={
            'python': build_options['python'],
            'username': 'dataportal',
            'host': 'data.naturalcapitalproject.org',
            'dataportal': 'public_html',
        })



@task
@consume_args
def zip(args):
    """
    Zip a folder and save it to an output zip file.

    Usage: paver zip archivename dirname

    Arguments:
        archivename - the filename of the output archive
        dirname - the name of the folder to archive.
        prefix - (optional) the directory to store files in.
    """

    if len(args) > 3:
        raise BuildFailure('zip takes <=3 arguments.')

    archive_name = args[0]
    source_dir = os.path.abspath(args[1])

    try:
        prefix = args[2]
        dest_dir= os.path.join(os.path.dirname(source_dir), prefix)
        dry('cp -r %s %s' % (source_dir, prefix),
            shutil.copytree, source_dir, dest_dir)
    except IndexError:
        prefix = os.path.basename(source_dir)

    dry('zip -r %s %s.zip' % (source_dir, archive_name),
        shutil.make_archive, **{
            'base_name': archive_name,
            'format': 'zip',
            'root_dir': os.path.dirname(source_dir),
            'base_dir': prefix})

@task
@cmdopts([
    ('attr-file=', 'u', 'Save path attributes to a file'),
])
def forked_by(options):
    """
    Print the name of the user who forked this repo.
    """

    hg_path = sh('hg paths', capture=True).rstrip()

    username, reponame = hg_path.split('/')[-2:]
    print 'username=%s' % username

    try:
        with open(options.uname_file, 'w') as username_file:
            username_file.write(username)
    except AttributeError:
        pass

@task
@cmdopts([
    ('python=', '', 'Python exe'),
    ('username=', '', 'Remote username'),
    ('host=', '', 'URL of the remote server'),
    ('dataportal=', '', 'Path to the dataportal'),
    ('upstream=', '', 'The URL to the upstream REPO.  Use this when this repo is moved'),
    ('password', '', 'Prompt for a password'),
    ('private-key=', '', 'Use this private key to push'),
])
def jenkins_push_artifacts(options):
    """
    Push artifacts to a remote server.
    """

    # get fork name
    try:
        hg_path = getattr(options.jenkins_push_artifacts, 'upstream')
    except AttributeError:
        hg_path = sh('hg paths', capture=True).rstrip()

    username, reponame = hg_path.split('/')[-2:]

    version_string = _invest_version(getattr(options.jenkins_push_artifacts, 'python', sys.executable))

    def _get_release_files():
        release_files = []
        for filename in glob.glob('dist/release_*/*'):
            if not os.path.isdir(filename):
                release_files.append(filename)
        return release_files

    release_files = _get_release_files()
    if 'post' in version_string:
        data_dirname = 'develop'
    else:
        data_dirname = version_string
    data_files = glob.glob('dist/release_*/data/*')
    if username == 'natcap' and reponame == 'invest':
        # We're not on a fork!  Binaries are pushed to invest-releases
        # dirnames are relative to the dataportal root
        data_dir = os.path.join('invest-data', data_dirname)
        release_dir = os.path.join('invest-releases', version_string)
    else:
        # We're on a fork!
        # Push the binaries, documentation to nightly-build
        release_dir = os.path.join('nightly-build', 'invest-forks', username)
        data_dir = os.path.join(release_dir, 'data', data_dirname)

    pkey = None
    if getattr(options.jenkins_push_artifacts, 'private_key', False):
        pkey = options.jenkins_push_artifacts.private_key
    elif platform.system() == 'Windows':
        # Assume a default private key location for jenkins builds on
        # Windows
        pkey = os.path.join(os.path.expanduser('~'),
                            '.ssh', 'dataportal-id_rsa')
    else:
        print ('No private key provided, and not on Windows, so not '
                'assuming a default private key file')

    push_args = {
        'user': getattr(options.jenkins_push_artifacts, 'username'),
        'host': getattr(options.jenkins_push_artifacts, 'host'),
    }

    def _push(target_dir):
        push_args['dir'] = os.path.join(
            getattr(options.jenkins_push_artifacts, 'dataportal'),
            target_dir)

        push_config = []
        if getattr(options.jenkins_push_artifacts, 'password', False):
            push_config.append('--password')


        push_config.append('--private-key=%s' % pkey)
        push_config.append('--makedirs')

        push_config.append('{user}@{host}:{dir}'.format(**push_args))
        return push_config

    if len(release_files) > 0:
        call_task('push', args=_push(release_dir) + release_files)

    if len(data_files) > 0:
        call_task('push', args=_push(data_dir) + data_files)


    # unzip the API docs and HTML documentation.  This will overwrite anything
    # else in the release dir.
    print 'Unzipping Documentation on the remote'
    import paramiko
    from paramiko import SSHClient
    ssh = SSHClient()
    ssh.load_system_host_keys()
    ssh.set_missing_host_key_policy(paramiko.AutoAddPolicy())
    if pkey is not None:
        pkey = paramiko.RSAKey.from_private_key_file(pkey)

    ssh.connect(push_args['host'], 22, username=push_args['user'], password=None, pkey=pkey)

    # correct the filepath from Windows to Linux
    if platform.system() == 'Windows':
        release_dir = release_dir.replace(os.sep, '/')

    for filename in ["*apidocs.zip", "*userguide.zip"]:
        stdin, stdout, stderr = ssh.exec_command(
            'cd public_html/{releasedir}; unzip `find -cmin -2 -name "{zipfile}" | tail -n 1`'.format(
                releasedir=release_dir,
                zipfile = filename
            )
        )

        print 'stdout:'
        for line in stdout:
            print line

        print 'stderr:'
        for line in stderr:
            print line

    ssh.close()
<|MERGE_RESOLUTION|>--- conflicted
+++ resolved
@@ -408,9 +408,6 @@
     if extra_reqs not in [None, '']:
         requirements_files.append(extra_reqs)
 
-<<<<<<< HEAD
-    pip_template = "    subprocess.call([join(home_dir, bindir, 'pip'), 'install', '%s'])\n"
-=======
     # extra parameter strings needed for installing certain packages
     # Initially set up for special installation of natcap.versioner.
     # Leaving in place in case future pkgs need special params.
@@ -429,7 +426,6 @@
         return extra_params
 
     pip_template = "    subprocess.call([join(home_dir, bindir, 'pip'), 'install', '{pkgname}' {extra_params}])\n"
->>>>>>> 45788d87
     for reqs_file in requirements_files:
         for requirement in pkg_resources.parse_requirements(open(reqs_file).read()):
             projectname = requirement.project_name  # project name w/o version req
@@ -443,9 +439,6 @@
             install_string += pip_template.format(pkgname=requirement, extra_params=extra_params)
     try:
         if options.with_invest is True:
-<<<<<<< HEAD
-            install_string += "    subprocess.call([join(home_dir, bindir, 'python'), 'setup.py', 'install'])\n"
-=======
             # Build an sdist and install it as an egg.  Works better with
             # pyinstaller, it would seem.  Also, namespace packages complicate
             # imports, so installing all natcap pkgs as eggs seems to work as
@@ -463,7 +456,6 @@
                 "    subprocess.call([join(home_dir, bindir, 'pip'), 'install', '--no-binary', 'natcap.invest',"
                 " invest_sdist])\n"
             )
->>>>>>> 45788d87
     except AttributeError:
         print "Skipping installation of natcap.invest"
 
