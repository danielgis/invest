--- conflicted
+++ resolved
@@ -354,11 +354,7 @@
             install_string += pip_template % pkgname
     try:
         if options.with_invest is True:
-<<<<<<< HEAD
-            install_string += "    subprocess.call([join(home_dir, bindir, 'python'), 'setup.py', 'install'])\n"
-=======
             install_string += "    subprocess.call([join(home_dir, 'bin', 'python'), 'setup.py', 'install'])\n"
->>>>>>> 6d97ef7b
     except AttributeError:
         print "Skipping installation of natcap.invest"
 
@@ -874,7 +870,6 @@
 
     dry('cp -r %s %s' % (bindir, invest_dist),
         shutil.copytree, bindir, invest_dist)
-
 
 @task
 @cmdopts([
@@ -971,7 +966,6 @@
         ' %(bindir)s') % options
     sh(fpm_command)
 
-
 def _build_nsis(version, bindir, arch):
     """
     Build an NSIS installer.
