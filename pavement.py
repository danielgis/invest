--- conflicted
+++ resolved
@@ -770,7 +770,9 @@
 
 @task
 def build_bin():
-<<<<<<< HEAD
+    """
+    Build frozen binaries of InVEST.
+    """
     # if the InVEST built binary directory exists, it should always
     # be deleted.  This is because we've had some weird issues with builds
     # not working properly when we don't just do a clean rebuild.
@@ -779,12 +781,6 @@
         dry('rm -r %s' % invest_dist_dir,
             shutil.rmtree, invest_dist_dir)
 
-    sh('pip freeze > package_versions.txt')
-    pass
-=======
-    """
-    Build frozen binaries of InVEST.
-    """
     sh('pyinstaller --noconfirm invest.spec', cwd='exe')
 
     bindir = os.path.join('exe', 'dist', 'invest_dist')
@@ -801,7 +797,8 @@
 
     dry('cp -r %s %s' % (bindir, invest_dist),
         shutil.copytree, bindir, invest_dist)
->>>>>>> 90337726
+
+    sh('pip freeze > package_versions.txt')
 
 
 @task
