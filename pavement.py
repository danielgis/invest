import argparse
import ast
import codecs
import distutils
import distutils.ccompiler
from distutils.version import StrictVersion
import getpass
import glob
import imp
import importlib
import inspect
import json
import logging
import os
import pkgutil
import platform
import re
import shutil
import site
import socket
import subprocess
import sys
import tarfile
import textwrap
import time
import warnings
import zipfile
from types import DictType
import urllib

import pkg_resources
import paver.svn
import paver.path
import paver.virtual
from paver.easy import task, cmdopts, consume_args, might_call,\
    dry, sh, call_task, BuildFailure, no_help, Bunch
import virtualenv
import yaml

logging.basicConfig(format='%(asctime)s %(name)-18s %(levelname)-8s \
    %(message)s', level=logging.DEBUG, datefmt='%m/%d/%Y %H:%M:%S ')
LOGGER = logging.getLogger('pavement')
logging.getLogger('pip').setLevel(logging.ERROR)


# Pip 6.0 introduced the --no-use-wheel option.  Pip 7.0.0 deprecated
# --no-use-wheel in favor of --no-binary.  Stable versions of Fedora
# currently use pip 6.x
# virtualenv 13.0.0 upgraded pip to 7.0.0, but the older flags still work for
# now.
try:
    pkg_resources.require('pip>=7.0.0')
    pkg_resources.require('virtualenv>=13.0.0')
    NO_WHEEL_SUBPROCESS = "'--no-binary', ':all:'"
    NO_WHEEL_SH = '--no-binary :all:'
except pkg_resources.VersionConflict:
    NO_WHEEL_SUBPROCESS = "'--no-use-wheel'"
    NO_WHEEL_SH = '--no-use-wheel'


# The requirements files used by various parts of natcap.invest and the
# pavement infrastructure that supports it.  Packages required for
# natcap.invest to work should be included in requirements.txt.  Anything
# required for other functionality (such as in pavement.py) should be defined
# in requirements-dev.txt.
REQUIREMENTS_FILES = [
    'requirements.txt',
    'requirements-dev.txt',
]


def supports_color():
    """
    Returns True if the running system's terminal supports color, and False
    otherwise.

    Taken from http://stackoverflow.com/a/22254892/299084
    """
    plat = sys.platform
    supported_platform = plat != 'Pocket PC' and (plat != 'win32' or
                                                  'ANSICON' in os.environ)
    is_a_tty = hasattr(sys.stdout, 'isatty') and sys.stdout.isatty()
    if not supported_platform or not is_a_tty:
        return False
    return True


def _colorize(color_pattern, msg):
    """
    Apply the color pattern (likely an ANSI color escape code sequence)
    to the message if the current terminal supports color.  If the terminal
    does not support color, return the messge.
    """
    if supports_color():
        return color_pattern % msg
    return msg


def green(msg):
    """
    Return a string that is formatted as ANSI green.
    If the terminal does not support color, the input message is returned.
    """
    return _colorize('\033[92m%s\033[0m', msg)


def yellow(msg):
    """
    Return a string that is formatted as ANSI yellow.
    If the terminal does not support color, the input message is returned.
    """
    return _colorize('\033[93m%s\033[0m', msg)


def red(msg):
    """
    Return a string that is formatted as ANSI red.
    If the terminal does not support color, the input message is returned.
    """
    return _colorize('\033[91m%s\033[0m', msg)


def bold(message):
    """
    Return a string formatted as ANSI bold.
    If the terminal does not support color, the input message is returned.
    """
    return _colorize("\033[1m%s\033[0m", message)


ERROR = red('ERROR:')
WARNING = yellow('WARNING:')
OK = green('OK')


def is_exe(fpath):
    """
    Check whether a file is executable and that it exists.

    Parameters:
        fpath (string): The filepath to check.

    Returns:
        A boolean.
    """
    return os.path.isfile(fpath) and os.access(fpath, os.X_OK)


def find_executable(program):
    """
    Locate the provided program.

    Parameters:
        program (string): Either the absolute path to an executable or an exe
            name (e.g. python, git).  On Windows systems, if the program name
            does not already include '.exe', it will be appended to the
            program name provided.

    Returns:
        The absolute path to the executable if it can be found.  Raises
        EnvironmentError if not.

    Raises:
        EnvironmentError: When the program cannot be found.

    """
    if platform.system() == 'Windows' and not program.endswith('.exe'):
        program += '.exe'

    fpath, fname = os.path.split(program)
    if fpath:  # fpath is not '' when an absolute path is given.
        if is_exe(program):
            return program
    else:
        for path in os.environ["PATH"].split(os.pathsep):
            path = path.strip('"')
            exe_file = os.path.join(path, program)
            if is_exe(exe_file):
                return exe_file

    raise EnvironmentError(
        "Executable not found: {program}".format(
            program=program))


def user_os_installer():
    """
    Determine the operating system installer.

    On Linux, this will be either "deb" or "rpm" depending on the presence
    of /usr/bin/rpm.

    Returns:
        One of "rpm", "deb", "dmg", "nsis".  Returns 'UNKNOWN' if the installer
        type could not be determined.

    """
    if platform.system() == 'Linux':
        for path in os.environ["PATH"].split(os.pathsep):
            path = path.strip('"')
            rpm_path = os.path.join(path, 'rpm')
            if is_exe(rpm_path):
                # https://ask.fedoraproject.org/en/question/49738/how-to-check-if-system-is-rpm-or-debian-based/?answer=49850#post-id-49850
                # -q -f /path/to/rpm checks to see if RPM owns RPM.
                # If it's not owned by RPM, we can assume it's owned by apt/dpkg.
                exit_code = subprocess.call([rpm_path, '-q', '-f', rpm_path])
                if exit_code == 0:
                    return 'rpm'
                else:
                    break
        return 'deb'

    if platform.system() == 'Darwin':
        return 'dmg'

    if platform.system() == 'Windows':
        return 'nsis'

    return 'UNKNOWN'


# the options object is used for global paver configuration.  It contains
# default values for all tasks, which makes our handling of parameters much
# easier.
_ENVNAME = 'release_env'
_PYTHON = sys.executable
paver.easy.options(
    dry_run=False,
    build=Bunch(
        force_dev=False,
        skip_data=False,
        skip_installer=False,
        skip_bin=False,
        python=_PYTHON,
        envname=_ENVNAME,
        skip_python=False,
        fix_namespace=False
    ),
    build_installer=Bunch(
        force_dev=False,
        insttype=user_os_installer(),
        arch=platform.machine(),
        bindir=os.path.join('dist', 'invest_dist')
    ),
    collect_release_files=Bunch(
        python=_PYTHON
    ),
    version=Bunch(
        json=False,
        save=False
    ),
    env=Bunch(
        system_site_packages=False,
        clear=False,
        envname=_ENVNAME,
        with_invest=False,
        requirements='',
        bootstrap_file='bootstrap.py',
        dev=False,
        with_pygeoprocessing=False,
        compiler=None
    ),
    build_docs=Bunch(
        force_dev=False,
        skip_api=False,
        skip_guide=False,
        python=_PYTHON
    ),
    build_data=Bunch(
        force_dev=False,
        single_archive=False
    ),
    build_bin=Bunch(
        force_dev=False,
        python=_PYTHON,
        fix_namespace=False,
    ),
    jenkins_installer=Bunch(
        nodata='false',
        nobin='false',
        nodocs='false',
        noinstaller='false',
        nopush='false'
    ),
    clean=Bunch(),
    virtualenv=Bunch(),
    dev_env=Bunch(
        envname='test_env',
        noinvest=False,
        compiler=None
    ),
    check=Bunch(
        fix_namespace=False,
        allow_errors=False
    )
)


class Repository(object):
    """Abstract class representing a version-controlled repository."""
    tip = ''  # The string representing the latest revision
    statedir = ''  # Where the SCM stores its data, relative to repo root
    cmd = ''  # The command-line exe to call.

    def __init__(self, local_path, remote_url):
        """Initialize the Repository instance

        Parameters:
            local_path (string): The filepath on disk to the repo
                (relative to pavement.py)
            remote_url (string): The string URL to use to identify the repo.
                Used for clones, updates.

        Returns:
            An instance of Repository.
        """
        self.local_path = local_path
        self.remote_url = remote_url

    def get(self, rev):
        """Update to the target revision.

        Parameters:
            rev (string): The revision to update the repo to.

        Returns:
            None
        """
        if not self.ischeckedout():
            self.clone()
        else:
            print 'Repository %s exists' % self.local_path

        # If we're already updated to the correct rev, return.
        if self.at_known_rev():
            print 'Repo %s is in a known state' % self.local_path
            return

        # Try to update to the correct revision.  If we can't pull, then
        # update.
        try:
            self.update(rev)
        except BuildFailure:
            print 'Repo %s not found, falling back to fresh clone and update' % self.local_path
            # When the current repo can't be updated because it doesn't know
            # the change we want to update to
            self.clone(rev)

    def ischeckedout(self):
        """Identify whether the repository is checked out on disk."""
        return os.path.exists(os.path.join(self.local_path, self.statedir))

    def clone(self, rev=None):
        """Clone the repository from the remote URL.

        This method is to be overridden in a subclass with the SCM-specific
        commands.

        Parameters:
            rev=None (string or None): The revision to update to.  If None,
                the revision will be fetched from versions.json.

        Returns:
            None

        Raises:
            NotImplementedError: When the method is not overridden in a subclass
            BuildFailure: When an error is encountered in the clone command.
        """
        raise NotImplementedError

    def update(self, rev=None):
        """Update the repository to a revision.

        This method is to be overridden in a subclass with the SCM-specific
        commands.

        Parameters:
            rev=None (string or None): The revision to update to.  If None,
                the revision will be fetched from versions.json.

        Returns:
            None

        Raises:
            NotImplementedError: When the method is not overridden in a subclass
            BuildFailure: When an error is encountered in the clone command.
        """
        raise NotImplementedError

    def tracked_version(self):
        """Get this repository's expected version from versions.json.

        Returns:
            A string representation of the tracked version.
        """
        tracked_rev = json.load(open('versions.json'))[self.local_path]
        if type(tracked_rev) is DictType:
            user_os = platform.system()
            return tracked_rev[user_os]
        elif tracked_rev.startswith('REQUIREMENTS_TXT'):
            pkgname = tracked_rev.split(':')[1]
            version = _parse_version_requirement(pkgname)
            if version is None:
                raise ValueError((
                    'Versions.json requirement string must have the '
                    'format "REQUIREMENTS_TXT:<pkgname>".  Example: '
                    '"REQUIREMENTS_TXT:pygeoprocessing".  %s found.'
                    ) % tracked_rev)
            tracked_rev = version
        return tracked_rev

    def at_known_rev(self):
        """Identify whether the Repository is at the expected revision.

        Returns:
            A boolean.
        """
        if not self.ischeckedout():
            return False

        tracked_version = self.format_rev(self.tracked_version())
        return self.current_rev() == tracked_version

    def format_rev(self, rev):
        """Get the uniquely-identifiable commit ID of `rev`.

        This is particularly useful for SCMs that have multiple ways of
        identifying commits.

        Parameters:
            rev (string): The revision to identify.

        Returns:
            The string id of the commit.

        Raises:
            NotImplementedError: When the method is not overridden in a subclass
            BuildFailure: When an error is encountered in the clone command.
        """
        raise NotImplementedError

    def current_rev(self):
        """Fetch the current revision of the repository on disk.

        This method should be overridden in a subclass with the SCM-specific
        command(s).

        Raises:
            NotImplementedError: When the method is not overridden in a subclass
            BuildFailure: When an error is encountered in the clone command.
        """
        raise NotImplementedError


class DVCSRepository(Repository):
    """Abstract class for distributed revision control system repositories."""
    tip = ''
    statedir = ''
    cmd = ''

    def pull(self):
        """Pull new changes from the remote.

        This should be overridden in SCM-specific subclasses.

        Returns:
            None
        """
        raise NotImplementedError

    def pull_and_retry(self, shell_string, cwd=None):
        """Run a command, pulling new changes if needed.

        Parameters:
            shell_string (string): The formatted command to run.
            cwd=None(string or None): The directory from which to execute
                the command.  If None, the current working directory will be
                used.

        Returns:
            None

        Raises:
            BuildFailure: Raised when the shell command fails after pulling.
        """
        for check_again in [True, False]:
            try:
                return sh(shell_string, cwd=cwd, capture=True).rstrip()
            except BuildFailure as failure:
                if check_again is True:
                    # Pull and try to run again
                    # Assumes that self.pull is implemented in the DVCS
                    # subclass.
                    self.pull()
                else:
                    raise failure


class HgRepository(DVCSRepository):
    tip = 'tip'
    statedir = '.hg'
    cmd = 'hg'

    def clone(self, rev=None):
        if rev is None:
            rev = self.tracked_version(convert=False)
        sh('hg clone %(url)s %(dest)s -u %(rev)s' % {'url': self.remote_url,
                                                     'dest': self.local_path,
                                                     'rev': rev})

    def pull(self):
        sh('hg pull -R %(dest)s %(url)s' % {'dest': self.local_path,
                                            'url': self.remote_url})

    def update(self, rev):
        update_string = 'hg update -R {dest} -r {rev}'.format(
            dest=self.local_path, rev=rev)
        return self.pull_and_retry(update_string)

    def _format_log(self, template='', rev='.'):
        log_string = 'hg log -R {dest} -r {rev} --template="{template}"'.format(
            dest=self.local_path, rev=rev, template=template)
        return self.pull_and_retry(log_string)

    def format_rev(self, rev):
        return self._format_log('{node}', rev=rev)

    def current_rev(self, convert=True):
        return self._format_log('{node}')

    def tracked_version(self, convert=True):
        json_version = Repository.tracked_version(self)
        if not convert or not os.path.exists(self.local_path):
            return json_version
        return self._format_log(template='{node}', rev=json_version)


class SVNRepository(Repository):
    tip = 'HEAD'
    statedir = '.svn'
    cmd = 'svn'

    def at_known_rev(self):
        """Determine repo status from `svn status`

        Overridden from Repository.at_known_rev(...).  SVN info does not
        correctly report the status of the repository in the version number,
        so we must parse the output of `svn status` to see if a checkout or
        update was interrupted.

        Returns True if the repository is up-to-date.  False if not."""
        # Parse the output of SVN status.
        repo_status = sh('svn status', cwd=self.local_path, capture=True)
        for line in repo_status:
            # If the line is empty, skip it.
            if line.strip() == '':
                continue

            if line.split()[0] in ['!', 'L']:
                print 'Checkout or update incomplete!  Repo NOT at known rev.'
                return False

        print 'Status ok.'
        return Repository.at_known_rev(self)

    def _cleanup_and_retry(self, cmd, *args, **kwargs):
        """Run SVN cleanup."""
        for retry in [True, False]:
            try:
                cmd(*args, **kwargs)
            except BuildFailure as failure:
                if retry and self.ischeckedout():
                    # We should only retry if the repo is checked out.
                    print 'Cleaning up SVN repository %s' % self.local_path
                    sh('svn cleanup', cwd=self.local_path)
                    # Now we'll try the original command again!
                else:
                    # If there was a failure before the repo is checked out,
                    # then the issue is probably identified in stderr.
                    raise failure

    def clone(self, rev=None):
        if rev is None:
            rev = self.tracked_version()
        self._cleanup_and_retry(paver.svn.checkout, self.remote_url,
                                self.local_path, revision=rev)

    def update(self, rev):
        # check that the repository URL hasn't changed.  If it has, update to
        # the new URL
        local_copy_info = paver.svn.info(self.local_path)
        if local_copy_info.repository_root != self.remote_url:
            sh('svn switch --relocate {orig_url} {new_url}'.format(
                orig_url=local_copy_info.repository_root,
                new_url=self.remote_url), cwd=self.local_path)

        self._cleanup_and_retry(paver.svn.update, self.local_path, rev)

    def current_rev(self):
        try:
            return paver.svn.info(self.local_path).revision
        except AttributeError:
            # happens when we're in a dry run
            # In this case, paver.svn.info() returns an empty Bunch object.
            # Returning 'Unknown' for now until we implement something more
            # stable.
            warnings.warn('SVN version info does not work when in a dry run')
            return 'Unknown'

    def format_rev(self, rev):
        return rev


class GitRepository(DVCSRepository):
    tip = 'master'
    statedir = '.git'
    cmd = 'git'

    def clone(self, rev=None):
        sh('git clone {url} {dest}'.format(**{'url': self.remote_url,
                                              'dest': self.local_path}))
        if rev is None:
            rev = self.tracked_version()
            self.update(rev)

    def pull(self):
        sh('git fetch %(url)s' % {'url': self.remote_url}, cwd=self.local_path)

    def update(self, rev):
        update_string = 'git checkout {rev}'.format(rev=rev)
        self.pull_and_retry(update_string, cwd=self.local_path)

    def current_rev(self):
        rev_cmd_string = 'git rev-parse --verify HEAD'
        return self.pull_and_retry(rev_cmd_string, cwd=self.local_path)

    def format_rev(self, rev):
        log_string = 'git log --format=format:%H -1 {rev}'.format(rev=rev)
        return self.pull_and_retry(log_string, cwd=self.local_path)


REPOS_DICT = {
    'users-guide': HgRepository('doc/users-guide', 'https://bitbucket.org/natcap/invest.users-guide'),
    'invest-data': SVNRepository('data/invest-data', 'svn://scm.naturalcapitalproject.org/svn/invest-sample-data'),
    'test-data': SVNRepository('data/invest-test-data', 'svn://scm.naturalcapitalproject.org/svn/invest-test-data'),
    'pyinstaller': GitRepository('src/pyinstaller', 'https://github.com/pyinstaller/pyinstaller.git'),
    'pygeoprocessing': HgRepository('src/pygeoprocessing', 'https://bitbucket.org/richpsharp/pygeoprocessing'),
}
REPOS = REPOS_DICT.values()


def _invest_version(python_exe=None):
    """
    Load the InVEST version string and return it.

    Fetches the string from natcap.invest if the package is installed and
    is able to be imported.  Otherwise, fetches the version string from
    the natcap.invest source.

    Parameters:
        python_exe=None (string): The path to the python interpreter to use.
            If None, the PATH python will be used.

    Returns:
        The version string.
    """

    try:
        import natcap.versioner
        print 'Retrieved version from natcap.versioner'
        return natcap.versioner.parse_version()
    except ImportError:
        print 'natcap.versioner not available'

    try:
        import natcap.invest as invest
        print 'Retrieved version from natcap.invest'
        return invest.__version__
    except ImportError:
        print 'natcap.invest not available'

    if python_exe is None:
        python_exe = 'python'
    else:
        python_exe = os.path.abspath(python_exe)

    # try to get the version from setup.py
    invest_version = sh('{python} setup.py --version'.format(
        python=python_exe), capture=True).rstrip()

    invest_version_strings = invest_version.split(os.linesep)
    if len(invest_version_strings) > 1:

        print 'Retrieved version from setup.py --version'
        # leave out the PEP440 warning strings if present.
        if platform.system() == 'Windows':
            return invest_version_strings[0]
        else:
            return invest_version_strings[-1]

    if invest_version != '':
        # In case the version wasn't imported for some reason.
        return invest_version

    # try to get it from the designated python
    invest_version = sh(
        '{python} -c "import natcap.invest; print natcap.invest.__version__"'.format(
            python=python_exe),
        capture=True).rstrip()
    print 'Retrieved version from site-packages'
    return invest_version


def _repo_is_valid(repo, options):
    # repo is a repository object
    # options is the Options object passed in when using the @cmdopts
    # decorator.
    try:
        options.force_dev
    except AttributeError:
        # options.force_dev not specified as a cmd opt, defaulting to False.
        options.force_dev = False

    if not os.path.exists(repo.local_path):
        print "WARNING: Repository %s has not been cloned." % repo.local_path
        print "To clone, run this command:"
        print "    paver fetch %s" % repo.local_path
        return False

    if not repo.at_known_rev() and not options.force_dev:
        current_rev = repo.current_rev()
        print 'ERROR: Revision mismatch in repo %s' % repo.local_path
        print '*****  Repository at rev %s' % current_rev
        print '*****  Expected rev: %s' % repo.tracked_version()
        print '*****  To override, use the --force-dev flag.'
        return False
    return True


@task
@cmdopts([
    ('json', '', 'Export to json'),
    ('save', '', 'Write json to versions.json')
])
def version(options):
    """
    Display the versions of nested repositories and exit.  UNIMPLEMENTED
    """
    # If --json and --save are both specified, raise an error.
    # These options should be mutually exclusive.
    if options.json and options.save:
        raise BuildFailure("ERROR: --json and --save are mutually exclusive")

    # print the version information.
    data = dict((repo.local_path, repo.current_rev() if os.path.exists(
        repo.local_path) else None) for repo in REPOS)
    json_string = json.dumps(data, sort_keys=True, indent=4)
    try:
        options.json
        print json_string
        return
    except AttributeError:
        pass

    try:
        options.save
        open('versions.json', 'w').write(json_string)
        return
    except AttributeError:
        pass

    # print a formatted table of repository versions and whether the repo is at
    # the known version.
    # Columns:
    # local_path | repo_type | rev_matches
    repo_col_width = max(map(lambda x: len(x.local_path), REPOS)) + 4
    fmt_string = "%(path)-" + str(repo_col_width) + "s %(type)-10s %(is_tracked)-10s"
    data = []
    for repo in sorted(REPOS, key=lambda x: x.local_path):
        if not os.path.exists(repo.local_path):
            at_known_rev = 'not cloned'
        else:
            try:
                at_known_rev = repo.at_known_rev()
                if not at_known_rev:
                    at_known_rev = 'MODIFIED'
            except KeyError:
                at_known_rev = 'UNTRACKED'

        data.append({
            "path": repo.local_path,
            "type": repo.cmd,
            "is_tracked": at_known_rev,
        })

    this_repo_rev = sh('hg log -r . --template="{node}"', capture=True)
    this_repo_branch = sh('hg branch', capture=True)
    local_version = _get_local_version()
    print
    print '*** THIS REPO ***'
    print 'Pretty: %s' % local_version
    print 'Rev:    %s' % this_repo_rev
    print 'Branch: %s' % this_repo_branch

    print
    print '*** SUBREPOS ***'
    headers = {"path": 'REPO PATH', "type": 'REPO TYPE', "is_tracked": 'AT TRACKED REV'}
    print fmt_string % headers
    for repo_data in data:
        print fmt_string % repo_data


@task
@cmdopts([
    ('envname=', 'e', 'The name of the environment to use'),
    ('noinvest', '', 'Skip installing InVEST'),
    ('compiler=', 'c', ('The compiler to use.  Must be a valid distutils '
                      'compiler string. See `python setup.py build '
                      '--help-compiler` for available compiler strings.'))
])
def dev_env(options):
    """
    Set up a development environment with common parameters.


    Setup a development environment with:
        * access to system-site-packages
        * InVEST installed
        * pygeoprocessing installed

    Saved to test_env, or the envname of choice.  If an env of the same name
    exists, clear out the existing env.
    """
    call_task('env', options={
        'system_site_packages': True,
        'clear': True,
        'with_invest': not options.dev_env.noinvest,
        'with_pygeoprocessing': True,
        'envname': options.dev_env.envname,
        'compiler': options.dev_env.compiler,
        'dev': True,
    })


def _read_requirements_dict():
    """Read requirements files into a dict.

    Relies on the files listed in `REQUIREMENTS_FILES`.  If multiple files
    are listed, the union of the sets is used.

    Returns:
        A dict mapping {projectname: requirement string}.

    Example:
        >>> _read_requirements_dict()
        {'pygeoprocessing': 'pygeoprocessing>=0.3.0a12', ...}
    """
    reqs = {}
    for filename in REQUIREMENTS_FILES:
        for line in open(filename):
            try:
                parsed_req = pkg_resources.Requirement.parse(line)
            except ValueError:
                # Raised when no package requirement could be parsed.  Commonly
                # happens on blank lines or lines that are only comments.
                continue

            # Casting the parsed requirement to a string strips out any
            # formatting (like comments) allowed in requirements files.
            reqs[parsed_req.project_name] = str(parsed_req)
    return reqs


def _parse_version_requirement(pkg_name):
    """Parse a version requirement from requirements.txt.

    Returns the first parsed version that meets the >= requirement.

    Parameters:
        pkg_name (string): The string package name to search for.

    Returns:
        The string version or None if no >= version requirement can be parsed.

    """
    for line in open('requirements.txt'):
        if line.startswith(pkg_name):
            # Assume that we only have one version spec to deal with.
            version_specs = pkg_resources.Requirement.parse(line).specs
            for requirement_type, version in version_specs:
                if requirement_type == '>=':
                    return version


@task
@cmdopts([
    ('system-site-packages', '', ('Give the virtual environment access '
                                  'to the global site-packages')),
    ('clear', '', 'Clear out the non-root install and start from scratch.'),
    ('envname=', 'e', ('The name of the environment to use')),
    ('with-invest', '', 'Install the current version of InVEST into the env'),
    ('with-pygeoprocessing', '', ('Install the current version of '
                                  'pygeoprocessing into the env')),
    ('requirements=', 'r', 'Install requirements from a file'),
    ('dev', 'd', ('Install InVEST namespace packages as flat eggs instead of '
                  'in a single folder hierarchy.  Better for development, '
                  'not so great for pyinstaller build')),
    ('compiler=', 'c', ('The compiler to use.  Must be a valid distutils '
                      'compiler string. See `python setup.py build '
                      '--help-compiler` for available compiler strings.'))
])
def env(options):
    """
    Set up a virtualenv for the project.
    """
    # paver provides paver.virtual.bootstrap(), but this does not afford the
    # degree of control that we want and need with installing needed packages.
    # We therefore make our own bootstrapping function calls here.
    install_string = """
import os, subprocess, platform
def after_install(options, home_dir):
    etc = join(home_dir, 'etc')
    if not os.path.exists(etc):
        os.makedirs(etc)
    if platform.system() == 'Windows':
        bindir = 'Scripts'
        distutils_dir = os.path.join(home_dir, 'Lib', 'distutils')
    else:
        bindir = 'bin'
        distutils_dir = os.path.join(home_dir, 'lib', 'python27', 'distutils')
    distutils_cfg = os.path.join(distutils_dir, 'distutils.cfg')

"""

    # If the user has a distutils.cfg file defined in their global distutils
    # installation, copy that over.
    source_file = os.path.join(distutils.__path__[0],
                               'distutils.cfg')
    install_string += (
        "    if os.path.exists('{src_distutils_cfg}'):\n"
        "       if not os.path.exists(distutils_dir):\n"
        "           os.makedirs(distutils_dir)\n"
        "       shutil.copyfile('{src_distutils_cfg}', distutils_cfg)\n"
    ).format(src_distutils_cfg=source_file)

    # Track preinstalled packages so we don't install them twice.
    preinstalled_pkgs = set([])

    if options.env.compiler:
        _valid_compilers = distutils.ccompiler.compiler_class.keys()
        if options.env.compiler not in _valid_compilers:
            raise BuildFailure('Invalid compiler: %s not in %s' % (
                options.env.compiler, _valid_compilers))
        print 'Preferring user-defined compiler %s' % str(options.env.compiler)
        # If the user defined a compiler to use, customize the available pip
        # options to pass the compiler flag through to the setup.py build_ext
        # command that precedes the install.
        compiler_string = ("'--global-option', 'build_ext', '--global-option', "
                           "'--compiler={compiler}', ").format(
                               compiler=options.env.compiler)
    else:
        # If the user didn't specify the compiler as a command-line option,
        # we'll default to whatever pip thinks is best.
        compiler_string = ''

    if options.env.with_pygeoprocessing:
        # Check and update the pygeoprocessing repo if needed.
        call_task('check_repo', options={
            'force-dev': False,
            'repo': 'src/pygeoprocessing',
            'fetch': True,
        })

        try:
            # Determine the required pygeoprocessing and only install it to the
            # env if the system version isn't suitable.
            pygeo_version = REPOS_DICT['pygeoprocessing'].tracked_version(
                convert=False)
            pkg_resources.require('pygeoprocessing>=%s' % pygeo_version)
        except (pkg_resources.DistributionNotFound,
                pkg_resources.VersionConflict) as (required_pkg, found_pkg):
            print yellow(('Unsuitable pygeoprocessing %s found, but %s '
                          'required. Installing the correct version to the '
                          'dev_env.') % (found_pkg, required_pkg))
        # install with --no-deps (will otherwise try to install numpy, gdal,
        # etc.), and -I to ignore any existing pygeoprocessing install (as
        # might exist in system-site-packages).
        # Installing as egg grants pygeoprocessing greater precendence in the
        # import order.  If I install as a wheel, the system install of
        # pygeoprocessing takes precedence.  I believe this to be a bug in
        # pygeoprocessing (poster, for example, does not have this issue!).
        install_string += (
            "    subprocess.call([join(home_dir, bindir, 'pip'), 'install', "
            "'--no-deps', '-I', '--upgrade', {compiler_flags} "
            "'./src/pygeoprocessing'])\n"
        ).format(compiler_flags=compiler_string)
        preinstalled_pkgs.add('pygeoprocessing')
    else:
        print 'Skipping the installation of pygeoprocessing per user input.'

    requirements_files = ['requirements.txt']
    if options.env.requirements not in [None, '']:
        requirements_files.append(options.env.requirements)

    # extra parameter strings needed for installing certain packages
    # Always install nose, natcap.versioner to the env over whatever else
    # is there.
    pkg_pip_params = {
        'nose': ['-I'],
        'paver': ['-I'],
        'natcap.versioner': ['-I'],
        # Pygeoprocessing wheels are compiled against specific versions of
        # numpy.  Sometimes the wheel on PyPI is incompatible with the locally
        # installed numpy.  Force compilation from source to avoid this issue.
        'pygeoprocessing': NO_WHEEL_SH.split(),
    }
    if options.env.dev:
        # I only want to install natcap namespace packages as flat wheels if
        # we're in a development environment (not a build environment).
        # Pyinstaller seems to work best with namespace packages that are all
        # in a single source tree, though python will happily import multiple
        # eggs from different places.
        pkg_pip_params['natcap.versioner'] += ['--egg', '--no-use-wheel']

    def _format_params(param_list):
        """
        Convert a list of string parameters to a string suitable for adding to
        the environment bootstrap file.

        Returns:
            A string
        """
        params_as_strings = ["'{param}'".format(param=x) for x in param_list]
        extra_params = ", %s" % ', '.join(params_as_strings)
        return extra_params

    # Aything in this list will ALWAYS be installed.
    pkgs_to_be_installed = [
        pkg_resources.Requirement.parse('nose'),
        pkg_resources.Requirement.parse('mock'),
    ]

    for reqs_file in requirements_files:
        for requirement in pkg_resources.parse_requirements(open(reqs_file).read()):
            pkgs_to_be_installed.append(requirement)

    pip_template = "    subprocess.call([join(home_dir, bindir, 'pip'), 'install', '{pkgname}' {extra_params}])\n"
    for requirement in pkgs_to_be_installed:
        projectname = requirement.project_name  # project name w/o version req
        if projectname in preinstalled_pkgs:
            print ('Requirement %s from requirements.txt already '
                    'handled by bootstrap script') % projectname
            continue
        try:
            install_params = pkg_pip_params[projectname]
            extra_params = _format_params(install_params)
        except KeyError:
            # No extra parameters needed for this package.
            extra_params = ''

        install_string += pip_template.format(pkgname=requirement, extra_params=extra_params)

    if options.env.with_invest:
        # Build an sdist and install it as an egg.  Works better with
        # pyinstaller, it would seem.  Also, namespace packages complicate
        # imports, so installing all natcap pkgs as eggs seems to work as
        # expected.
        install_string += (
            "    subprocess.call([join(home_dir, bindir, 'python'), 'setup.py', 'egg_info', 'sdist', '--formats=gztar'])\n"
            "    version = subprocess.check_output([join(home_dir, bindir, 'python'), 'setup.py', '--version'])\n"
            "    version = version.rstrip()  # clean trailing whitespace\n"
            "    invest_sdist = join('dist', 'natcap.invest-{version}.tar.gz'.format(version=version))\n"
            "    # Sometimes, don't know why, sdist ends up with - instead of + as local ver. separator.\n"
            "    if not os.path.exists(invest_sdist):\n"
            "        invest_sdist = invest_sdist.replace('+', '-')\n"
        )

        if not options.env.dev:
            install_string += (
                # Recent versions of pip build wheels by default before
                # installing, but wheel has a bug preventing builds for
                # namespace packages.
                # Therefore, skip wheel builds for invest.
                # Pyinstaller also doesn't handle namespace packages all that
                # well, so --egg --no-use-wheel doesn't really work in a
                # release environment either.
                "    subprocess.call([join(home_dir, bindir, 'pip'), 'install'"
                ", {no_wheel_flag}, {compiler_flags}"
                " invest_sdist])\n"
            ).format(no_wheel_flag=NO_WHEEL_SUBPROCESS,
                     compiler_flags=compiler_string)
        else:
            install_string += (
                # If we're in a development environment, it's ok (even
                # preferable) to install natcap namespace packages as flat
                # eggs.
                "    subprocess.call([join(home_dir, bindir, 'pip'), "
                "'install', '--egg', {no_wheel_flag}, {compiler_flags}"
                " invest_sdist])\n"
            ).format(no_wheel_flag=NO_WHEEL_SUBPROCESS,
                     compiler_flags=compiler_string)
    else:
        print 'Skipping the installation of natcap.invest per user input'

    output = virtualenv.create_bootstrap_script(textwrap.dedent(install_string))
    open(options.env.bootstrap_file, 'w').write(output)

    # Built the bootstrap env via a subprocess call.
    # Calling via the shell so that virtualenv has access to environment
    # vars as needed.
    try:
        pkg_resources.require('virtualenv>=13.0.0')
        no_wheel_flag = '--no-wheel'
    except pkg_resources.VersionConflict:
        # Early versions of virtualenv don't ship wheel, so there's no flag for
        # us to provide.
        no_wheel_flag = ''

    bootstrap_cmd = "%(python)s %(bootstrap_file)s %(site-pkgs)s %(clear)s %(no-wheel)s %(env_name)s"
    bootstrap_opts = {
        "python": sys.executable,
        "bootstrap_file": options.env.bootstrap_file,
        "env_name": options.env.envname,
        "site-pkgs": '--system-site-packages' if options.env.system_site_packages else '',
        "clear": '--clear' if options.env.clear else '',
        "no-wheel": no_wheel_flag,  # exclude wheel.  It has a bug preventing namespace pkgs from compiling
    }
    sh(bootstrap_cmd % bootstrap_opts)

    # Virtualenv appears to partially copy over distutills into the new env.
    # Remove what was copied over so we din't confuse pyinstaller.
    if platform.system() == 'Windows':
        init_file = os.path.join(options.env.envname, 'Lib', 'site-packages', 'natcap', '__init__.py')
    else:
        init_file = os.path.join(options.env.envname, 'lib', 'python2.7', 'site-packages', 'natcap', '__init__.py')

    if options.with_invest and not options.env.dev:
        # writing this import appears to help pyinstaller find the __path__
        # attribute from a package.  Only write it if InVEST is installed and
        # is installed as a package (not a dev environment)
        init_string = "import pkg_resources\npkg_resources.declare_namespace(__name__)\n"
        with open(init_file, 'w') as namespace_init:
            namespace_init.write(init_string)

    print '*** To activate the env, run:'
    if platform.system() == 'Windows':
        print r'    call .\%s\Scripts\activate' % options.env.envname
    else:  # assume all POSIX systems behave the same way
        print '    source %s/bin/activate' % options.env.envname


@task
@consume_args  # when consuming args, it's a list of str arguments.
def fetch(args, options):
    """
    Clone repositories the correct locations.
    """

    arg_parser = argparse.ArgumentParser()
    arg_parser.add_argument('repo', metavar='REPO[@rev]', nargs='*',
                            help=('The repository to fetch.  Optionally, the '
                                  'revision to update to can be specified by '
                                  'using the "@" symbol.  Example: '
                                  ' `paver fetch data/invest-data@27`. '
                                  'If no repos are specified, all known repos '
                                  'will be fetched.  Specifying an argument of'
                                  ' "*" will also cause all repos to be '
                                  'fetched.'))

    # figure out which repos/revs we're hoping to update.
    # None is our internal, temp keyword representing the LATEST possible
    # rev.
    user_repo_revs = {}  # repo -> version
    parsed_args = arg_parser.parse_args(args[:])
    for user_repo in parsed_args.repo:
        repo_parts = user_repo.split('@')
        if len(repo_parts) == 1:
            repo_name = repo_parts[0]
            repo_rev = None
        elif len(repo_parts) == 2:
            repo_name, repo_rev = repo_parts
        else:
            raise BuildFailure("Can't parse repo/rev {repo}".format(user_repo))

        # if the repo name ends with a trailing / (or \\ on Windows), trim it
        # Improves comparison of repo strings.  Tab-completion likes to add the
        # trailing slash.
        if repo_name.endswith(os.sep):
            repo_name = repo_name[:-1]
        user_repo_revs[repo_name] = repo_rev

    # We include all repos if EITHER the user has not provided any arguments at
    # all OR the one argument present is a *
    include_all_repos = (parsed_args.repo == [] or parsed_args.repo == ['*'])

    # determine which known repos the user wants to operate on.
    # example: `src` would represent all repos under src/
    # example: `data` would represent all repos under data/
    # example: `src/pyinstaller` would represent the pyinstaller repo
    desired_repo_revs = {}
    known_repos = dict((repo.local_path, repo) for repo in REPOS)
    for known_repo_path, repo_obj in known_repos.iteritems():
        if include_all_repos:
            # If no repos were specified as input to this function, fetch them
            # all!  Use the version in versions.json.
            desired_repo_revs[repo_obj] = repo_obj.tracked_version()
        else:
            for user_repo, user_rev in user_repo_revs.iteritems():
                if user_repo in known_repo_path:
                    if known_repo_path in desired_repo_revs:
                        raise BuildFailure('The same repo has been selected '
                                           'twice')
                    else:
                        desired_repo_revs[repo_obj] = user_rev

    for user_requested_repo, target_rev in desired_repo_revs.iteritems():
        print 'Fetching {path}'.format(path=user_requested_repo.local_path)

        # If the user did not define a target rev, we use the one on disk.
        if target_rev is None:
            try:
                target_rev = user_requested_repo.tracked_version()
            except KeyError:
                repo_path = user_requested_repo.local_path
                raise BuildFailure(('Repo not tracked in versions.json: '
                                   '{repo}').format(repo=repo_path))

        if options.dry_run:
            print 'Fetching {path}'.format(user_requested_repo.local_path)
            continue
        else:
            user_requested_repo.get(target_rev)


@task
@consume_args
def push(args):
    """Push a file or files to a remote server.

    Usage:
        paver push [--private-key=KEYFILE] [--password] [--makedirs] [user@]hostname[:target_dir] file1, file2, ...

    Uses pythonic paramiko-based SCP to copy files to the remote server.

    if --private-key=KEYFILE is provided, KEYFILE must be the path to the private
    key file to use.  If this file cannot be found, BuildFailure will be raised.

    If --password is provided at the command line, the user will be prompted
    for a password.  This is sometimes required when the remote's private key
    requires a password to decrypt.

    If --makedirs is provided, intermediate directories will be created as needed.

    If a target username is not provided ([user@]...), the current user's username
    used for the transfer.

    If a target directory is not provided (hostname[:target_dir]), the current
    directory of the target user is used.
    """
    print args
    import paramiko

    paramiko.util.log_to_file('paramiko-log.txt')

    from paramiko import SSHClient
    ssh = SSHClient()
    ssh.load_system_host_keys()

    # Automatically add host key if needed
    ssh.set_missing_host_key_policy(paramiko.AutoAddPolicy())

    # Clean out all of the user-configurable options flags.
    config_opts = []
    for argument in args[:]:  # operate on a copy of args
        if argument.startswith('--'):
            config_opts.append(argument)
            args.remove(argument)

    use_password = '--password' in config_opts

    # check if the user specified a private key to use
    private_key = None
    for argument in config_opts:
        if argument.startswith('--private-key'):
            private_key_file = argument.split('=')[1]
            if not os.path.exists(private_key_file):
                raise BuildFailure(
                    'Cannot fild private key file %s' % private_key_file)
            print 'Using private key %s' % private_key_file
            private_key = paramiko.RSAKey.from_private_key_file(private_key_file)
            break
    try:
        destination_config = args[0]
    except IndexError:
        raise BuildFailure("ERROR: destination config must be provided")

    files_to_push = args[1:]
    if len(files_to_push) == 0:
        raise BuildFailure("ERROR: At least one file must be given")

    def _fix_path(path):
        """Fix up a windows path to work on linux"""
        # destination OS is linux, so adjust windows filepaths to match
        if platform.system() == 'Windows':
            return path.replace(os.sep, '/')
        return path

    # ASSUME WE'RE ONLY DOING ONE HOST PER PUSH
    # split apart the configuration string.
    # format:
    #    [user@]hostname[:directory]
    if '@' in destination_config:
        username = destination_config.split('@')[0]
        destination_config = destination_config.replace(username + '@', '')
    else:
        username = getpass.getuser().strip()

    if ':' in destination_config:
        target_dir = destination_config.split(':')[-1]
        destination_config = destination_config.replace(':' + target_dir, '')
        target_dir = _fix_path(target_dir)
    else:
        # just use the SCP default
        target_dir = None
    print 'Target dir: %s' % target_dir
    print 'Dest config: %s' % destination_config

    # hostname is whatever remains of the dest config.
    hostname = destination_config.strip()
    print 'Hostname: %s' % hostname

    # start up the SSH connection
    if use_password:
        password = getpass.getpass()
    else:
        password = None

    try:
        ssh.connect(hostname, 22, username=username, password=password, pkey=private_key)
    except paramiko.BadAuthenticationType:
        raise BuildFailure('ERROR: incorrect password or bad SSH key')
    except paramiko.PasswordRequiredException:
        raise BuildFailure('ERROR: password required to decrypt private key on remote.  Use --password flag')
    except socket.error as other_error:
        raise BuildFailure(other_error)

    # Make folders on remote if needed.
    if target_dir is not None and '--makedirs' in config_opts:
        ssh.exec_command('if [ ! -d "{dir}" ]\nthen\nmkdir -p -v {dir}\nfi'.format(
            dir=target_dir))
    else:
        print 'Skipping creation of folders on remote'

    def _sftp_callback(bytes_transferred, total_bytes):
        try:
            current_time = time.time()
            if current_time - _sftp_callback.last_time > 2:
                tx_ratio = bytes_transferred / float(total_bytes)
                tx_ratio = round(tx_ratio*100, 2)

                print 'SFTP copied {transf} out of {total} ({ratio} %)'.format(
                    transf=bytes_transferred, total=total_bytes, ratio=tx_ratio)
                _sftp_callback.last_time = current_time
        except AttributeError:
            _sftp_callback.last_time = time.time()

    print 'Opening SCP connection'
    sftp = paramiko.SFTPClient.from_transport(ssh.get_transport())
    for transfer_file in files_to_push:
        file_basename = os.path.basename(transfer_file)
        if target_dir is not None:
            target_filename = os.path.join(target_dir, file_basename)
        else:
            target_filename = file_basename

        target_filename = _fix_path(target_filename)  # convert windows to linux paths
        print 'Transferring %s -> %s ' % (os.path.basename(transfer_file), target_filename)
        for repeat in [True, True, False]:
            try:
                sftp.put(transfer_file, target_filename, callback=_sftp_callback)
            except IOError as filesize_inconsistency:
                # IOError raised when the file on the other end reports a
                # different filesize than what we sent.
                if not repeat:
                    raise filesize_inconsistency


    print 'Closing down SCP'
    sftp.close()

    print 'Closing down SSH'
    ssh.close()


@task
def clean(options):
    """
    Remove files and folders known to be generated by build scripts.
    """

    folders_to_rm = ['build', 'dist', 'tmp', 'bin', 'test',
                     options.env.envname,
                     'installer/darwin/temp',
                     'invest-3-x86',
                     'exe/dist',
                     'exe/build',
                     'api_env',
                     'natcap.invest.egg-info',
                     'release_env',
                     'test_env',
                     'invest-bin',
                     ]
    files_to_rm = [
        options.env.bootstrap_file,
        'installer/linux/*.deb',
        'installer/linux/*.rpm',
        'installer/darwin/*.dmg',
        'installer/windows/*.exe',
    ]

    for folder in folders_to_rm:
        for globbed_dir in glob.glob(folder):
            paver.path.path(globbed_dir).rmtree()

    for filename in files_to_rm:
        for globbed_file in glob.glob(filename):
            paver.path.path(globbed_file).remove()

    # clean out all python package repos in src/
    for repodir in map(lambda x: x.local_path, REPOS):
        if repodir.startswith('src'):
            if os.path.exists(os.path.join(repodir, 'setup.py')):
                # use setup.py for package directories.
                sh(sys.executable + ' setup.py clean', cwd=repodir)
        elif repodir.startswith('doc') and os.path.exists(repodir):
            sh('make clean', cwd=repodir)


@task
@might_call('zip')
@cmdopts([
    ('force-dev', '', 'Zip subrepos even if their version does not match the known state'),
])
def zip_source(options):
    """
    Create a zip archive of all source repositories for this project.

    Creates a standalone zip file that, when extracted, will contain all source code
    needed to create documentation and functional binaries from the various projects
    managed by this project.  If there's a source repo in this repository, its source
    is in this archive.

    If --force-dev is provided, the state of the contained subrepositories/subprojects
    is allowed to differ from the revision noted in versions.json.  If the state of
    the subproject/subrepository does not match the state noted in versions.json and
    --force-dev is NOT provided, an error will be raised.

    The output file is written to dist/InVEST-source-{version}.zip
    The version used is compiled from the state of the repository.
    """

    version = _get_local_version()

    source_dir = os.path.join('tmp', 'source')
    invest_bin_zip = os.path.join('tmp', 'invest-bin.zip')
    invest_dir = os.path.join('tmp', 'source', 'invest-bin')
    dist_dir = 'dist'
    try:
        dry('mkdir -p %s' % dist_dir, os.makedirs, source_dir)
    except OSError:
        # Folder already exists.  Skipping.
        pass
    sh('hg archive %s' % invest_bin_zip)

    def _unzip(zip_uri, dest_dir):
        def _unzip_func():
            zip = zipfile.ZipFile(zip_uri)
            zip.extractall(dest_dir)
        dry('unzip -o %s -d %s' % (zip_uri, dest_dir), _unzip_func)

    _unzip(invest_bin_zip, source_dir)

    for dirname in map(lambda x: x.local_path, REPOS):
        if not dirname[0:3] in ['doc', 'src']:
            continue

        if dirname.startswith('src'):
            source_dir = os.path.join(invest_dir, 'src')
        elif dirname.startswith('doc'):
            source_dir = os.path.join(invest_dir, 'doc')

        projectname = dirname[4:]  # remove the / as well.
        unzipped_dir = os.path.join(source_dir, projectname)
        print unzipped_dir
        try:
            dry('rm -r %s' % unzipped_dir, shutil.rmtree, unzipped_dir)
        except OSError:
            # when the source dir doesn't exist, that's ok.
            pass

        sh('hg archive -R %(repo)s tmp/%(zipname)s.zip' % {
            'repo': dirname, 'zipname': projectname})

        zipfile_name = projectname + '.zip'
        _unzip(os.path.join('tmp', zipfile_name), source_dir)

    # leave off the .zip filename here.  shutil.make_archive adds it based on
    # the format of the archive.
    archive_name = os.path.abspath(os.path.join('dist', 'InVEST-source-%s' % version))
    call_task('zip', args=[archive_name, source_dir])


@task
@might_call('zip')
@cmdopts([
    ('force-dev', '', ('Allow docs to build even if repo version does not '
                       'match the known state')),
    ('skip-api', '', 'Skip building the API docs'),
    ('skip-guide', '', "Skip building the User's Guide"),
    ('python=', '', 'The python interpreter to use'),
])
def build_docs(options):
    """
    Build the sphinx user's guide for InVEST.

    Builds the sphinx user's guide in HTML, latex and PDF formats.
    Compilation of the guides uses sphinx and requires that all needed
    libraries are installed for compiling html, latex and pdf.

    Requires make.
    """

    invest_version = _invest_version(options.build_docs.python)
    archive_template = os.path.join('dist', 'invest-%s-%s' % (invest_version, '%s'))

    print 'Using this template for the archive name: %s' % archive_template

    # If the user has not provided the skip-guide flag, build the User's guide.
    skip_guide = getattr(options, 'skip_guide', False)
    if not skip_guide:
        call_task('check_repo', options={
            'force_dev': options.build_docs.force_dev,
            'repo': REPOS_DICT['users-guide'].local_path,
            'fetch': True,
        })

        # Run the sphinx build with a virtual python.
        # Prefer a virtualenv sphinx install.  If it's not there, fall back
        # to a global install.  If that doesn't exist, EnvironmentError
        # will be raised by find_executable.
        user_python = os.path.abspath(paver.easy.options.build_docs.python)
        if user_python != _PYTHON:
            sphinx_install = os.path.join(
                os.path.dirname(user_python), 'sphinx-build')
            if not os.path.exists(sphinx_install):
                sphinx_install = find_executable('sphinx-build')
            sphinxbuild_opt = "SPHINXBUILD='{sphinx}'".format(
                sphinx=sphinx_install)
        else:
            # If we're not in a virtualenv, use the Makefile defaults for
            # sphinx-build.
            sphinxbuild_opt = ''

        guide_dir = os.path.join('doc', 'users-guide')
        latex_dir = os.path.join(guide_dir, 'build', 'latex')
        sh('make html %s' % sphinxbuild_opt, cwd=guide_dir)
        sh('make latex %s' % sphinxbuild_opt, cwd=guide_dir)
        sh('make all-pdf %s> latex-warnings.log' % sphinxbuild_opt,
           cwd=latex_dir)

        archive_name = archive_template % 'userguide'
        build_dir = os.path.join(guide_dir, 'build', 'html')
        call_task('zip', args=[archive_name, build_dir, 'userguide'])
    else:
        print "Skipping the User's Guide"

    skip_api = getattr(options, 'skip_api', False)
    if not skip_api:
        sh('{python} setup.py build_sphinx'.format(python=options.build_docs.python))
        archive_name = archive_template % 'apidocs'
        call_task('zip', args=[archive_name, 'build/sphinx/html', 'apidocs'])
    else:
        print "Skipping the API docs"


@task
@no_help  # users should use `paver version` to see the repo states.
@might_call(['fetch'])
@cmdopts([
    ('force-dev', '', 'Allow a development version of the repo'),
    ('repo', '', 'The repo to check'),
    ('fetch', '', 'Fetch the repo if needed'),
])
def check_repo(options):

    # determine the current repo_object
    repo_path = options.check_repo.repo
    repo = None
    for possible_repo in REPOS:
        if possible_repo.local_path == repo_path:
            repo = possible_repo

    if repo is None:
        raise BuildFailure('Repo %s is invalid' % repo_path)

    if not repo.ischeckedout() and not options.check_repo.fetch:
        print (
            'Repo %s is not checked out. '
            'Use `paver fetch %s`.' % (
                repo.local_path, repo.local_path))
        return

    if options.check_repo.fetch:
        call_task('fetch', args=[repo_path])

    if not repo.ischeckedout():
        return

    tracked_rev = repo.format_rev(repo.tracked_version())
    current_rev = repo.current_rev()
    if tracked_rev != current_rev:
        if not options.check_repo.force_dev:
            raise BuildFailure(
                ('ERROR: %(local_path)s at rev %(cur_rev)s, '
                    'but expected to be at rev %(exp_rev)s') % {
                    'local_path': repo.local_path,
                    'cur_rev': current_rev,
                    'exp_rev': tracked_rev
                })
        else:
            print 'WARNING: %s revision differs, but --force-dev provided' % repo.local_path
    print 'Repo %s is at rev %s' % (repo.local_path, tracked_rev)


def _import_namespace_pkg(modname, print_msg=True, preferred='egg'):
    """
    Import a package within the natcap namespace and print helpful
    debug messages as packages are discovered.

    Parameters:
        modname (string): The natcap subpackage name.
        print_msg=True (bool): Whether to print messages about the import
            state.
        preferred='egg' (string): One of 'egg' or 'dir'.  If 'egg', the
            given namespace package should be installed as an egg.  If 'dir',
            the given namespace package should be installed as a flat,
            as happens when installing from a wheel.

    Returns:
        Either 'egg' or 'dir' if the package is importable.

    Raises:
        ImportError: If the package cannot be imported.
    """
    _ns_module_name = 'natcap.%s' % modname

    # _import_namespace_pkg will sometimes be called within a virtualenv.  When
    # this happens, we need to force python to reload natcap.versioner using
    # the virtualenv-modified sys.path.  Unfortunately, this requires that we
    # remove the module itself from sys.path, since the built-in reload()
    # function reloads an already-loaded module from source ... and NOT after
    # locating it again from sys.path.
    for _path, _module in sys.modules.items():
        if _path.startswith('natcap'):
            LOGGER.debug('Removing %s (%s) from sys.modules',
                         _path, _module)
            del sys.modules[_path]

    if hasattr(sys, 'real_prefix'):
        # virtualenv appears to respect __import__ better than
        # importlib.import_module, which is helpful for when running this in a
        # virtualenv (via @paver.virtual.virtualenv)
        module = __import__(_ns_module_name, fromlist=['natcap'])
    else:
        module = importlib.import_module(_ns_module_name)

    # Reload the module in case it's been imported before. Doing this helps to
    # an issue with the module's __path__ attribute being updated after
    # reinstalling within the same process.
    module = reload(module)
    try:
        version = module.__version__
    except AttributeError:
        version = pkg_resources.require(_ns_module_name)[0].version

    is_egg = reduce(
        lambda x, y: x or y,
        [p.endswith('.egg') for p in module.__file__.split(os.sep)])

    if len(module.__path__) > 1:
        module_path = module.__path__
    else:
        module_path = module.__path__[0]

    return_type = 'egg' if is_egg else 'dir'

    if is_egg != (preferred == 'egg'):
        alert = "{warn} ".format(warn=WARNING)
        message = "not installed as {fmt}".format(fmt=preferred)
    else:
        alert = "{ok} ".format(ok=OK)
        message = "installed as expected"

    message = "{alert}natcap.{mod}=={ver} ({dir}) {msg}".format(
        alert=alert, mod=modname, ver=version, dir=module_path, msg=message)

    if print_msg:
        print message

    return (module, return_type)


def decorate_if(condition, decorator):
    """Conditionally decorate a function.

    This provides a decorator that allows a developer to define a
    condition and a decorator.  When used on a function and the condition
    is True, the provided decorator will be used on the target function.

    Example:
        @decorate_if(sys.platform() == 'Linux', some_other_decorator)
        def example_func():
            ...

    Parameters:
        condition (bool): whether to decorate the target function.
        decorator (function): function to use as a decorator when
            ``condition`` is True.

    Returns:
        If ``condition`` is True, the decorated function is returned.
        Otherwise, the original function is returned.
    """
    def _check_condition(function):
        if condition:
            LOGGER.debug('Condition is True, decorating.')
            return decorator(function)
        LOGGER.debug('Condition is False, not decorating.')
        return function
    return _check_condition


def get_namespace_pkg_types(ns_pkg_name, preferred='egg', print_msg=True,
                            use_env=None):
    """Determine how namespace packages are installed.

    Parameters:
        ns_pkg_name (string): The name of the namespace package to inspect.
        preferred='egg' (string): The preferred format.  One of ['egg', 'dir'].
            If 'egg' the package is expected to be an egg.  If 'dir', the
            package is expected to be in a flat directory with all other
            packages within the namespace.
        print_msg=True (bool): Whether to print a warning.
        use_env=None (string or None):  If a string, the path to a virtualenv
            directory that the natcap namespace packages should use instead.

    Returns:
        A tuple of (subpackages installed as eggs, subpackages installed flat)
    """
    LOGGER.info('Using environment: %s', use_env)
    LOGGER.info('Checking namespace package "%s" for pkg format "%s"',
                 ns_pkg_name, preferred)

    @decorate_if(use_env != None, paver.virtual.virtualenv(use_env))
    def _get_packages():
        eggs = []
        noneggs = []
        ns_module = importlib.import_module(ns_pkg_name)

        for importer, modname, ispkg in pkgutil.iter_modules(ns_module.__path__):
            LOGGER.info('Checking natcap namespace package: %s', modname)
            module, pkg_type = _import_namespace_pkg(modname,
                                                    preferred=preferred,
                                                    print_msg=print_msg)

            if pkg_type == 'egg':
                eggs.append(modname)
            else:
                noneggs.append(modname)
        return (sorted(eggs), sorted(noneggs))
    found_packages = _get_packages()
    return found_packages


def reinstall_pkg(pkg_name, reinstall_as_egg=True):
    """Reinstall a python package via pip.

    Also prints colorful messages to the command line with status updates.

    Parameters:
        pkg_name (string): The name of the package to reinstall.
        reinstall_as_egg (bool): Whether to reinstall as an egg.  If False,
            the package will be reinstalled as the pip default (wheel).

    Returns:
        None.
    """
    pkg_type = 'egg' if reinstall_as_egg else 'wheel'

    print yellow('Reinstalling {pkg} as {type}'.format(pkg=pkg_name,
                                                       type=pkg_type))
    sh('pip uninstall -y {package} > {package}.log'.format(package=pkg_name))

    flags = {
        'egg': '--egg {no_wheel} '.format(no_wheel=NO_WHEEL_SH),
        'wheel': ''
    }

    sh(('pip install -I {flags} {package} > {package}.log').format(
        package=pkg_name, flags=flags[pkg_type]))

    # If the package install fails with nonzero exit code, this line won't be
    # reached.  If we can print this line, we can safely assume that the
    # package installed correctly.
    print green('Package {pkg} reinstalled successfully as {type}'.format(
        pkg=pkg_name, type=pkg_type))



@task
@cmdopts([
    ('fix-namespace', '', 'Fix issues with the natcap namespace if found'),
    ('allow-errors', '', 'Errors will be printed, but the task will not fail'),
])
def check(options):
    """
    Perform reasonable checks to verify the build environment.


    This task checks for the presence of required binaries, python packages
    and for known issues with the natcap python namespace.
    """
    # Silence any log messages less critical than ERROR.
    previous_level = LOGGER.level
    LOGGER.setLevel(logging.ERROR)

    errors_found = False
    # If we're on Windows, check that python 2.7.11 is installed.  2.7.11
    # provides a version of multiprocessing that was patched to fix an issue
    # occurring at runtime in our recreation server tests.  See these for
    # details:
    # https://bitbucket.org/natcap/invest/issues/3506
    # https://bugs.python.org/issue10845
    # https://hg.python.org/cpython/rev/5d88c1d413b9/
    if platform.system() == 'Windows':
        print bold('Checking python')
        version_info = sys.version_info
        python_version = '.'.join(
            [str(getattr(version_info, key)) for key in ['major', 'minor', 'micro']])
        if StrictVersion(python_version) < StrictVersion('2.7.11'):
            errors_found = True
            print red('CRITICAL:') + ('Python >= 2.7.11 required to run '
                                      'Recreation on Windows, '
                                       '%s found') % python_version
        else:
            print 'Python %s OK' % python_version
        print ''  # add newline between this section and the next one.

    # PYTHONHOME, if defined, forces the python interpreter to use the given
    # location for its site-packages folder.  This confounds virtualenv, and
    # undermines all of the functionality that we depend on in pavement that
    # requires virtualenvs to work as expected.
    print bold('Checking environment')
    try:
        pythonhome = os.environ['PYTHONHOME']
        print red('CRITICAL:') + ('PYTHONHOME is set to %s. This undermines '
                                  'the functionality of virtualenv and should '
                                  'be unset.') % pythonhome
        errors_found = True
    except KeyError:
        print 'PYTHONHOME unset: ' + green('OK')
    print ''

    # verify required programs exist
    programs = [
        ('hg', 'everything'),
        ('git', 'binaries'),
        ('svn', 'testing, installers'),
        ('make', 'documentation'),
        ('pdflatex', 'documentation'),
        ('pandoc', 'documentation'),
    ]
    if platform.system() == 'Linux':
        programs.append(('fpm', 'installers'))

    if platform.system() == 'Darwin':
        programs.append(('dmgbuild', 'installers'))

    print bold("Checking binaries")
    for program, build_steps in programs:
        # Inspired by this SO post: http://stackoverflow.com/a/855764/299084

        try:
            path_to_exe = find_executable(program)
        except EnvironmentError as exception_msg:
            errors_found = True
            print "{error} {exe} not found. Required for {step}".format(
                error=ERROR, exe=program, step=build_steps)
        else:
            found_exe = True
            print "Found %-14s: %s" % (program, path_to_exe)

    required = 'required'
    suggested = 'suggested'
    lib_needed = 'lib_needed'
    install_managed = 'install_managed'

    # (requirement, level, version_getter, special_install_message)
    # requirement: This is the setuptools package requirement string.
    # level: one of required, suggested, lib_needed.
    # version_getter: some packages are imported by a different name.
    #    This is that name.  If None, default to the requirement's distname.
    # special_install_message: A special installation message if needed.
    #    If None, no special message will be shown after the conflict report.
    #    This is only for use by required packages.
    #
    # NOTE: This list is for tracking packages with special notes, warnings or
    # import conditions ONLY.  Version requirements should be tracked in
    # versions.json ONLY.
    print bold("\nChecking python packages")
    requirements = [
        # requirement, level, version_getter, special_install_message
        ('setuptools', required, None, None),  # 8.0 implements pep440
        ('numpy', lib_needed,  None, None),
        ('scipy', lib_needed,  None, None),
        ('paramiko', suggested, None, None),
        ('gdal', lib_needed,  'osgeo.gdal', None),
        ('shapely', lib_needed,  None, None),
        ('poster', lib_needed,  None, None),
        ('pygeoprocessing', install_managed, None, None),
        ('PyQt4', lib_needed, 'PyQt4', None),
    ]

    try:
        # poster stores its version in a triple of ints
        import poster
        poster.__version__ = '.'.join([str(i) for i in poster.version])
    except ImportError:
        # If the package can't be found, this will be caught by pkg_resources
        # below, and the error message will be formatted there.
        pass

    try:
        # PyQt version string is also stored in an awkward place.
        import PyQt4
        from PyQt4.Qt import PYQT_VERSION_STR
        PyQt4.__version__ = PYQT_VERSION_STR
    except ImportError:
        # If the package can't be found, this will be caught by pkg_resources
        # below, and the error message will be formatted there.
        pass

    # pywin32 is required for pyinstaller builds
    if platform.system() == 'Windows':
        # Wheel has an issue with namespace packages on windows.
        # See https://bitbucket.org/pypa/wheel/issues/91
        # I've implemented cgohlke's fix and pushed it to my fork of wheel.
        # To install a working wheel package, do this on your windows install:
        #   pip install hg+https://bitbucket.org/jdouglass/wheel@default
        #
        # This requires that you have command-line hg installed.
        # Setuptools >= 8.0 is required.  Local version notation (+...)
        # will not work with setuptools < 8.0.
        requirements.append(('wheel>=0.25.0+natcap.1', required, None, (
            'pip install --upgrade hg+https://bitbucket.org/jdouglass/wheel'
        )))

        # paver has a restriction within @paver.virtual.virtualenv where it
        # (unnecessarily) always treats the activation of a virtualenv like
        # it's on a POSIX system.  I've submitted a PR to fix this to the
        # upstream paver repo (https://github.com/paver/paver/pull/153),
        # which was merged, but an official release of paver that includes this
        # version has not been made just yet.
        requirements.append(('paver==1.2.4+natcap.1', required, None, (
            'pip install --upgrade '
            'git+https://github.com/phargogh/paver@natcap-version'
        )))

        try:
            # pywin32 is required by pyinstaller.
            requirements.append(('pywin32', required, 'pywin', None))

            # Get the pywin32 version here, as demonstrated by
            # http://stackoverflow.com/a/5071777.  If we can't import pywin,
            # the __version__ attribute (below) will never be reached.
            import pywin
            import win32api
            fixed_file_info = win32api.GetFileVersionInfo(
                win32api.__file__, '\\')
            pywin.__version__ = fixed_file_info['FileVersionLS'] >> 16
        except ImportError:
            pass
    else:
        # Non-windows OSes also require wheel,just not a special installation
        # of it.
        requirements.append(('wheel', required, None, None))

    # Don't need to try/except this ... paver is imported at the top of
    # this file so we know that paver exists.  If it doesn't have a version
    # module, the ImportError should definitely be raised.
    from paver import version
    paver.__version__ = version.VERSION

    # Compare the above-defined requirements with those in requirements.txt
    # The resulting set should be the union of the two.  Package verison
    # requirements should be stored in requirements.txt.
    pkgname_regex = '^[a-zA-Z0-9-_]*'
    existing_reqs = set([re.findall(pkgname_regex, r[0])[0] for r in
                         requirements])
    requirements_txt_dict = _read_requirements_dict()
    for reqname, req in requirements_txt_dict.iteritems():
        if reqname not in existing_reqs:
            requirements.append((req, required, None, None))

    warnings_found = False
    for requirement, severity, import_name, install_msg in sorted(
        requirements, key=lambda x: x[0].lower()):
        # We handle natcap namespace packages specially below.
        if requirement.startswith('natcap'):
            continue

        try:
            # If we have a required package version (defined in
            # requirements.txt), use that string.
            requirement = requirements_txt_dict[requirement]
        except KeyError:
            pass

        try:
            pkg_req = requirement
            project_name = re.findall(pkgname_regex, requirement)[0]
            if import_name is None:
                import_name = project_name
            pkg_version_format_ok = True

            try:
                pkg_resources.require(requirement)
            except pkg_resources.DistributionNotFound as missing_req:
                # Some packages (ahem ... PyQt4) are actually importable, but
                # cannot be found by pkg_resources.  We handle this case here
                # by attempting to import the 'missing' package, and raising
                # the DistributionNotFound if we can't import it.
                try:
                    importlib.import_module(import_name)
                except ImportError:
                    raise missing_req
            except ValueError:
                # When we have an old version of setuptools (setuptools<8.0),
                # pep440 version strings are not compliant and raise a
                # ValueError.  When this happens, we need to do our own version
                # comparison that is NOT guaranteed to be correct since there
                # isn't a defined way to compare them.
                print yellow('WARNING: Cannot evaluate versions '
                             'for {pkg_req. Upgrade to '
                             'setuptools>=8.0 for accurate version '
                             'comparison.').format(pkg_req=pkg_req)
                pkg_version_format_ok = False


            pkg = __import__(import_name)
            print "Python package {ok}: {pkg} {ver} (meets {req})".format(
                ok=OK if pkg_version_format_ok else yellow('UNKNOWN'),
                pkg=project_name,
                ver=pkg.__version__,
                req=requirement)
        except AttributeError as error:
            print 'Could not define module ', pkg
            raise error
        except (pkg_resources.VersionConflict,
                pkg_resources.DistributionNotFound) as conflict:
            if not hasattr(conflict, 'report'):
                if isinstance(conflict, pkg_resources.VersionConflict):
                    version = __import__(import_name).__version__
                    report = ('{pkg} {imported_version} is installed but '
                              '{expected_version} is required').format(
                                      pkg=project_name,
                                      expected_version=requirement,
                                      imported_version=version)
                else:
                    # When the distribution can't be found.
                    report = ('Package not found: {pkg_req}').format(
                        pkg_req=requirement)
            else:
                # Setuptools introduced report() in v6.1
                report = conflict.report()

            if severity == required:
                if install_msg is None:
                    fmt_install_msg = ''
                else:
                    fmt_install_msg = '\nInstall this package via:\n    ' + install_msg
                print 'Python package {error} {report} {msg}'.format(error=ERROR,
                                                      report=report,
                                                      msg=fmt_install_msg)
                errors_found = True
            elif severity == lib_needed:
                if isinstance(conflict, pkg_resources.DistributionNotFound):
                    print (
                        '{warning} {report}  This library requires appropriate '
                        'headers to compile the python '
                        'package.').format(warning=WARNING,
                                           report=report)
                else:
                    print ('{warning} {report}.  You may need to upgrade your '
                           'development headers along with the python '
                           'package.').format(warning=WARNING,
                                              report=report)
                warnings_found = True
            elif severity == 'install_managed':
                print ('{warning} {pkg} is required, but will be '
                       'installed automatically if needed for paver.').format(
                            warning=WARNING,
                            pkg=requirement)
            else:  # severity is 'suggested'
                print '{warning} {report}'.format(warning=WARNING,
                                                  report=report)
                warnings_found = True

        except ImportError:
            print '{error} Package not found: {req}'.format(error=ERROR,
                                                            req=requirement)

    # Build in a check for the package setup the natcap namespace, in case the
    # user has globally installed natcap namespace packages.
    # Known problems:
    #   * User has some packages installed to site-packages/natcap,
    #     others installed to site-packages/natcap.pkgname.egg
    #     Will cause errors when importing eggs, as natcap dir is
    #     found first, eggs are skipped.
    #   * User has packages installed as eggs.  Pyinstaller doesn't like this,
    #     for some reason, so warn the user about builds.  Development
    #     should be fine, though.
    #   * User has any packages installed to site-packages/natcap/.  This will
    #     cause problems with importing packages installed to virtualenv.
    #
    # SO:
    #  * If a package is installed to the global site-packages, it better be an
    #    egg.
    noneggs = []
    eggs = []
    try:
        print ""
        print bold("Checking natcap namespace")
        if options.check.fix_namespace:
            print yellow('--fix-namespace provided; Fixing issues as they are'
                         ' encountered')

        eggs, noneggs = get_namespace_pkg_types('natcap', preferred='egg',
                                                print_msg=True)

        if len(noneggs) > 0:
            if options.check.fix_namespace:
                for package in noneggs:
                    reinstall_pkg('natcap.' + package)
            else:
                pip_inst_template = \
                    yellow("    pip install --egg {no_wheel} natcap.%s").format(
                        no_wheel=NO_WHEEL_SH)
                namespace_msg = (
                    "\n"
                    "Natcap namespace issues:\n"
                    "You appear to have natcap packages installed to your global \n"
                    "site-packages that have not been installed as eggs.\n"
                    "This will cause import issues when trying to build binaries\n"
                    "with pyinstaller, but should work well for development.\n"
                    "By contrast, eggs should work well for development.\n"
                    "For best results, install these packages as eggs like so:\n")
                namespace_msg += "\n".join([pip_inst_template % n for n in noneggs])
                namespace_msg += "\n\nOr run 'paver check --fix-namespace'\n"
                print namespace_msg
                warnings_found = True
        elif len(noneggs) == 0 and len(eggs) == 0:
            base_warning = 'WARNING: namespace artifacts found.'
            if options.check.fix_namespace:
                base_warning += ' Attempting to repair'
            print yellow(base_warning)

            # locate the problematic namespace artifacts.
            namespace_artifacts = []
            namespace_packages_with_artifacts = set([])
            for site_pkgs in site.getsitepackages():
                for namespace_item in glob.glob(os.path.join(
                        site_pkgs, '*natcap*')):
                    namespace_artifacts.append(namespace_item)

                    # Namespace items are usually formatted like this:
                    # natcap.subpackage-version.something OR
                    # natcap.subpackage-version-something
                    # Track the package so we can print it to the user.
                    namespace_packages_with_artifacts.add(
                        os.path.basename(namespace_item).split('-')[0])

            if options.check.fix_namespace:
                for namespace_artifact in namespace_artifacts:
                    print yellow('Removing %s' % namespace_artifact)

                    if os.path.isdir(namespace_artifact):
                        shutil.rmtree(namespace_artifact)
                    else:
                        os.remove(namespace_artifact)
                for ns_item in sorted(namespace_packages_with_artifacts):
                    print yellow('Namespace artifacts from %s cleaned up; you '
                                 'may need to reinstall') % ns_item
            else:
                warnings_found = True
                warn = ('{warning} The natcap namespace is importable, but the '
                        'source could not be found.\n'
                        'This can happen with incomplete uninstallations. '
                        'These artifacts were found\n'
                        'and should be removed:\n').format(warning=WARNING)
                for artifact in namespace_artifacts:
                    warn += ' * %s\n' % artifact
                warn += ("\nUse 'paver check --fix-namespace' to automatically "
                         "remove these files")
                print warn

    except ImportError:
        LOGGER.warn('No natcap installations found.')


    # Check if we need to have versioner installed for setup.py
    setup_file = os.path.join(os.path.dirname(__file__), 'setup.py')
    setup_uses_versioner = False
    with open(setup_file) as setup:
        for line in setup:
            if 'import natcap.versioner' in line:
                setup_uses_versioner = True
                break

    if setup_uses_versioner:
        try:
            # If 'versioner' is in eggs, we've already proven that we can
            # import it, so no need to import again.
            if 'versioner' not in eggs:
                _, _ = _import_namespace_pkg('versioner')
        except ImportError:
            if options.check.fix_namespace:
                print yellow('natcap.versioner required by setup.py but '
                                'not found.  Installing.')
                # Install natcap.versioner
                sh('pip install --egg {no_wheel} natcap.versioner > natcap.versioner.log'.format(no_wheel=NO_WHEEL_SH))

                # Verify that versioner installed properly.  Must import in new
                # process to verify. _import_namespace_pkg allows for pretty
                # printing.
                try:
                    sh('python -c "'
                        'import pavement;'
                        'pavement._import_namespace_pkg(\'versioner\')'
                        '"')
                    print green('natcap.versioner successfully installed as egg')
                except BuildFailure:
                    # An exception was raised or some other error encountered.
                    errors_found = True
                    print red('Installation failed: natcap.versioner')
            else:
                warnings_found = True
                print ('{warning} natcap.versioner required by setup.py but not '
                    'installed.  To fix:').format(warning=WARNING)
                print '    pip install --egg {no_wheel} natcap.versioner'.format(no_wheel=NO_WHEEL_SH)
                print 'Or use paver check --fix-namespace'

    if errors_found:
        error_string = (' Programs missing and/or package '
                        'requirements not met')
        if options.check.allow_errors:
            print red('CRITICAL:') + error_string
            print red('CRITICAL:') + ' Ignoring errors per user request'
        else:
            raise BuildFailure(ERROR + error_string)
    elif warnings_found:
        print "\033[93mWarnings found; Builds may not work as expected\033[0m"
    else:
        print green("All's well.")

    # Reset warnings to what they were before we ran paver check.
    LOGGER.setLevel(previous_level)


@task
@cmdopts([
    ('force-dev', '', 'Zip data folders even if repo version does not match the known state'),
    ('single-archive', '', ('Construct a single data archive for the '
                            '"advanced" input on the NSIS installer. '
                            'If provided, individual data zipfiles will not '
                            'be built.')),
])
def build_data(options):
    """
    Build data zipfiles for sample data.

    Expects that sample data zipfiles are provided in the invest-data repo.
    Data files should be stored in one directory per model, where the directory
    name matches the model name.  This creates one zipfile per folder, where
    the zipfile name matches the folder name.

    options:
        --force-dev : Provide this option if you know that the invest-data version
                      does not match the version tracked in versions.json.  If the
                      versions do not match and the flag is not provided, the task
                      will print an error and quit.
        --single-archive: Zip all data into a single archive, suitable for
                          passing to the NSIS installer's 'Advanced' option
                          on the front/introductory panel. Normal data
                          archives will not be created. The output archive
                          will have a filename of
                          'dist/InVEST <version> Sample Data.zip'.
    """

    data_repo = REPOS_DICT['invest-data']
    call_task('check_repo', options={
        'force_dev': options.build_data.force_dev,
        'repo': data_repo.local_path,
        'fetch': True,
    })

    dist_dir = 'dist'
    if not os.path.exists(dist_dir):
        dry('mkdir %s' % dist_dir, os.makedirs, dist_dir)

    if options.build_data.single_archive:
        archive_name = os.path.join(
                'dist', 'InVEST_{version}_sample_data.zip').format(
             version=_invest_version())
        # shutil.make_archive does not allow for us to skip files, so we need
        # custom zipping functionality here in order to skip it.
        with zipfile.ZipFile(archive_name, 'w',
                             compression=zipfile.ZIP_DEFLATED,
                             allowZip64=False) as archive:
            for root, dirnames, filenames in os.walk(data_repo.local_path):
                # exclude all the local SVN repo data.
                if '.svn' in root:
                    continue

                for filename in filenames:
                    local_filepath = os.path.join(root, filename)
                    rel_filepath = os.path.relpath(local_filepath,
                                                   data_repo.local_path)
                    LOGGER.info('Zipping %s as %s', local_filepath,
                                rel_filepath)
                    archive.write(local_filepath, rel_filepath)
    else:
        data_folders = os.listdir(data_repo.local_path)
        for data_dirname in data_folders:
            out_zipfile = os.path.abspath(os.path.join(
                dist_dir, os.path.basename(data_dirname) + ".zip"))

            # Only zip up directories in the data repository.
            if not os.path.isdir(os.path.join(data_repo.local_path, data_dirname)):
                continue

            # Don't zip up .svn folders in the data repo.
            if data_dirname == data_repo.statedir:
                continue

            # We don't want Base_Data to be a big ol' zipfile, so we ignore it
            # for now and add its subdirectories (Freshwater, Marine,
            # Terrestrial) as their own zipfiles.
            if data_dirname == 'Base_Data':
                for basedata_subdir in os.listdir(os.path.join(data_repo.local_path, data_dirname)):
                    data_folders.append(os.path.join(data_dirname, basedata_subdir))
                continue

            dry('zip -r %s %s' % (out_zipfile, data_dirname),
                shutil.make_archive, **{
                    'base_name': os.path.splitext(out_zipfile)[0],
                    'format': 'zip',
                    'root_dir': data_repo.local_path,
                    'base_dir': data_dirname,
                    'logger': LOGGER})



@task
@might_call(['fetch', 'check_repo'])
@cmdopts([
    ('force-dev', '', 'Whether to allow development versions of repos to be built'),
    ('python=', '', 'The python interpreter to use'),
    ('fix-namespace', '', 'Fix issues with the natcap namespace if found'),
], share_with=['check_repo'])
def build_bin(options):
    """
    Build frozen binaries of InVEST.
    """
    # Prefer the user's python binary if it's provided.  Otherwise, use the
    # system python.
    python_exe = os.path.abspath(options.build_bin.python)
    in_virtual_python = ast.literal_eval(sh((
        '{python} -c "import sys; '
        'print hasattr(sys, \'real_prefix\')"').format(
            python=python_exe), capture=True))

    if in_virtual_python:
        envdir = os.path.dirname(os.path.dirname(python_exe))
    else:
        envdir = None

    if python_exe == sys.executable:
        print yellow('Using system python. For best results, install the '
                     'correct version of InVEST before building binaries.')
    print 'Using python binary %s' % python_exe

    # Verify that natcap.invest is installed
    sh(('{python} -c "import pkg_resources; '
        'pkg_resources.require(\'natcap.invest\')"').format(python=python_exe))

    # verify that all natcap packages available to the defined python
    # installation are installed flat (non-eggs). In practice, pyinstaller
    # doesn't know what to do with namespace packages when they are installed
    # as eggs, so we need to enforce this here.
    print bold('\nChecking natcap namespace')
    for retry in [True, False]:
        natcap_eggs, natcap_noneggs = get_namespace_pkg_types(
            'natcap', preferred='dir', use_env=envdir)
        LOGGER.debug('Eggs: %s', natcap_eggs)
        LOGGER.debug('Non-eggs: %s', natcap_noneggs)
        # If the package layout looks ok, break out of the loop.
        if len(natcap_eggs) == 0:
            break

        invest_version = _invest_version(python_exe)
        invest_install_string = (
            "python setup.py bdist_wheel && "
            "pip install natcap.invest=={version} "
            "--no-index -f dist").format(
                version=invest_version)

        if options.build_bin.fix_namespace and retry:
            for egg_name in natcap_eggs:
                if egg_name == 'invest':
                    print yellow('WARNING: Reinstalling natcap.invest from '
                                 'the current state of the source tree.')
                    sh("pip uninstall -y natcap.invest && "
                       "{install_invest}".format(
                           install_invest=invest_install_string))
                else:
                    reinstall_pkg('natcap.' + egg_name, reinstall_as_egg=False)
        else:
            print (
                "\nNatcap namespace issues:\n"
                "Building binaries requires natcap namespace packages to \n"
                "be installed 'flat', all in the same directory.\n"
                "These packages were installed as eggs but need to be \n"
                "installed as wheels for pyinstaller to work as expected:")
            for egg_name in natcap_eggs:
                if egg_name == 'invest':
                    install_string = invest_install_string
                else:
                    install_string = (
                        'pip install natcap.{pkg}'.format(pkg=egg_name))

                print yellow("    %s" % install_string)
            print '\nOr run `paver build_bin --fix-namespace`'
            raise BuildFailure('Invalid natcap package layout. Some packages '
                               'are installed as eggs: {eggs}'.format(
                                   eggs=', '.join(natcap_eggs)))

    print green('Natcap namespace installed correctly')
    pyi_repo = REPOS_DICT['pyinstaller']
    call_task('check_repo', options={
        'force_dev': options.build_bin.force_dev,
        'repo': pyi_repo.local_path,
        'fetch': True,
    })

    # if pyinstaller repo is at version 2.1, remove six.py because it conflicts
    # with the version that matplotlib requires.  Pyinstaller provides
    # six==1.0.0, matplotlib requires six>=1.3.0.
    print 'Checking and removing deprecated six.py in pyinstaller if needed'
    if pyi_repo.current_rev() == pyi_repo.format_rev('v2.1'):
        six_glob = os.path.join(pyi_repo.local_path, 'PyInstaller', 'lib', 'six.*')
        for six_file in glob.glob(six_glob):
            dry('rm %s' % six_file, os.remove, six_file)

    # if the InVEST built binary directory exists, it should always
    # be deleted.  This is because we've had some weird issues with builds
    # not working properly when we don't just do a clean rebuild.
    invest_dist_dir = os.path.join('pyinstaller', 'dist', 'invest_dist')
    if os.path.exists(invest_dist_dir):
        dry('rm -r %s' % invest_dist_dir,
            shutil.rmtree, invest_dist_dir)

    pyinstaller_file = os.path.join('..', 'src', 'pyinstaller',
                                    'pyinstaller.py')

    # For some reason, pyinstaller doesn't locate the natcap.versioner package
    # when it's installed and available on the system.  Placing
    # natcap.versioner's .egg in the pyinstaller eggs/ directory allows
    # natcap.versioner to be located.  Hacky but it works.
    # Assume we're working within the built virtualenv.
    sitepkgs = sh('{python} -c "import distutils.sysconfig; '
                  'print distutils.sysconfig.get_python_lib()"'.format(
                      python=python_exe), capture=True).rstrip()

    # env_site_pkgs should be relative to the repo root if we are in a
    # virtualenv.  If we are not in a virtualenv, these folders shouldn't point
    # to anything and will be ignored.
    env_site_pkgs = os.path.abspath(
        os.path.normpath(os.path.join(options.env.envname, 'lib')))
    if platform.system() != 'Windows':
        env_site_pkgs = os.path.join(env_site_pkgs, 'python2.7')
    env_site_pkgs = os.path.join(env_site_pkgs, 'site-packages')
    try:
        print "PYTHONPATH: %s" % os.environ['PYTHONPATH']
    except KeyError:
        print "Nothing in 'PYTHONPATH'"
    sh('%(python)s %(pyinstaller)s --clean --noconfirm %(paths)s invest.spec' % {
        'python': python_exe,
        'pyinstaller': pyinstaller_file,
        'paths': '--paths=%s' % env_site_pkgs if os.path.exists(env_site_pkgs) else '',
    }, cwd='exe')

    bindir = os.path.join('exe', 'dist', 'invest_dist')

    # Write the package versions to a text file for the record.
    # Assume we're in a virtualenv
    sh(('{python} -c "import pip; pip.main([\'freeze\'])" '
        '> package_versions.txt').format(python=python_exe), cwd=bindir)

    # Record the hg path, branch, sha1 of this repo to a text file. This will
    # help us down the road to differentiate between built binaries from
    # different forks.
    with open(os.path.join(bindir, 'buildinfo.txt'), 'w') as buildinfo_textfile:
        hg_path = sh('hg paths', capture=True)
        buildinfo_textfile.write(hg_path)

        branchname = sh('hg branch', capture=True)
        buildinfo_textfile.write('branch = %s' % branchname)

        commit_sha1 = sh('hg log -r . --template="{node}\n"', capture=True)
        buildinfo_textfile.write(commit_sha1)

    # If we're on windows, set the CLI to have slightly different default
    # behavior when the binary is clicked.  In this case, the CLI should prompt
    # for the user to define which model they would like to run.
    if platform.system() == 'Windows':
        iui_dir = os.path.join(bindir, 'natcap', 'invest', 'iui')
        with open(os.path.join(iui_dir, 'cli_config.json'), 'w') as json_file:
            json.dump({'prompt_on_empty_input': True}, json_file)

    if not os.path.exists('dist'):
        dry('mkdir dist',
            os.makedirs, 'dist')

    invest_dist = os.path.join('dist', 'invest_dist')
    if os.path.exists(invest_dist):
        dry('rm -r %s' % invest_dist,
            shutil.rmtree, invest_dist)

    dry('cp -r %s %s' % (bindir, invest_dist),
        shutil.copytree, bindir, invest_dist)

    # Mac builds seem to need an egg placed in just the right place.
    if platform.system() in ['Darwin', 'Linux']:
        sitepkgs_egg_glob = os.path.join(sitepkgs, 'natcap.versioner-*.egg')
        try:
            # If natcap.versioner was installed as an egg, just take that and
            # put it into the eggs/ dir.
            latest_egg = sorted(glob.glob(sitepkgs_egg_glob), reverse=True)[0]
            egg_dir = os.path.join(invest_dist, 'eggs')
            if not os.path.exists(egg_dir):
                dry('mkdir %s' % egg_dir, os.makedirs, egg_dir)

            dest_egg = os.path.join(invest_dist, 'eggs', os.path.basename(latest_egg))
            dry('cp {src_egg} {dest_egg}'.format(
                src_egg=latest_egg, dest_egg=dest_egg), shutil.copyfile,
                latest_egg, dest_egg)
        except IndexError:
            # Couldn't find any eggs in the local site-packages, use pip to
            # download the source archive, then build and copy the egg from the
            # archive.

            # Get version spec from requirements.txt
            versioner_spec = _read_requirements_dict()['natcap.versioner']

            # Download a valid source tarball to the dist dir.
            sh(("{python} -c "
                "\"import pip; pip.main(["
                "'install', '--no-deps', '--no-use-wheel', '--download', "
                "'{distdir}', \'{versioner}\'])\"").format(
                    python=python_exe,
                    distdir='dist',
                    versioner=versioner_spec
            ))

            cwd = os.getcwd()
            # Unzip the tar.gz and run bdist_egg on it.
            versioner_tgz = os.path.abspath(
                glob.glob('dist/natcap.versioner-*.tar.gz')[0])
            os.chdir('dist')
            dry('unzip %s' % versioner_tgz,
                lambda tgz: tarfile.open(tgz, 'r:gz').extractall('.'),
                versioner_tgz)
            os.chdir(cwd)

            versioner_dir = versioner_tgz.replace('.tar.gz', '')
            sh('python setup.py bdist_egg', cwd=versioner_dir)

            # Copy the new egg to the built distribution with the eggs in it.
            # Both these folders should already be absolute paths.
            versioner_egg = glob.glob(os.path.join(versioner_dir, 'dist',
                                                   'natcap.versioner-*'))[0]
            egg_dirname = os.path.join(invest_dist, 'eggs')
            versioner_egg_dest = os.path.join(egg_dirname,
                                              os.path.basename(versioner_egg))
            if not os.path.exists(egg_dirname):
                os.makedirs(egg_dirname)
            dry('cp %s %s' % (versioner_egg, versioner_egg_dest),
                shutil.copyfile, versioner_egg, versioner_egg_dest)

    if platform.system() == 'Windows':
        # If we're on Windows, write out a batfile to testall.bat that will run
        # each model UI in sequence and record model success or failure.
        binary = os.path.join(invest_dist, 'invest.exe')
        _write_console_files(binary, 'bat')

        # Using codecs to open the file, to ensure that the script is in
        # latin-1 (codepage-1252)
        testall_script = codecs.open(os.path.join(invest_dist, 'testall.bat'),
                                     'w', encoding='cp1252')
        for filename in os.listdir(os.path.join(os.path.dirname(__file__),
                                                'src', 'natcap', 'invest',
                                                'iui')):
            if not filename.endswith('.json'):
                continue

            json_basename = os.path.splitext(filename)[0]
            testall_script.write('call runmodel {modelname}\n'.format(
                modelname=json_basename))

        # the script writes run statuses to `invest_bintest_results.txt`,
        # so print the run statuses at the end of the script.
        # runmodel script is at installer/windows/runmodel.bat
        testall_script.write('type invest_bintest_results.txt\n')
        testall_script.close()

    else:
        binary = os.path.join(invest_dist, 'invest')
        _write_console_files(binary, 'sh')


@task
@might_call('build_bin')
@might_call('fetch')
@cmdopts([
    ('bindir=', 'b', ('Folder of binaries to include in the installer. '
                      'Defaults to dist/invest-bin')),
    ('insttype=', 'i', ('The type of installer to build. '
                        'Defaults depend on the current system: '
                        'Windows=nsis, Mac=dmg, Linux=deb')),
    ('arch=', 'a', 'The architecture of the binaries'),
    ('force-dev', '', 'Allow a build when a repo version differs from tracked versions'),
], share_with=['check_repo'])
def build_installer(options):
    """
    Build an installer for the target OS/platform.
    """

    if not os.path.exists(options.build_installer.bindir):
        raise BuildFailure(('WARNING: Binary dir %s not found.'
                           'Run `paver build_bin`' % options.bindir))

    # version comes from the installed version of natcap.invest
    invest_bin = os.path.join(options.build_installer.bindir, 'invest')
    version_string = sh('{invest_bin} --version'.format(invest_bin=invest_bin), capture=True)
    for possible_version in version_string.split('\n'):
        if possible_version != '':
            version = possible_version

    command = options.insttype.lower()
    if command == 'nsis':
        _build_nsis(version, options.build_installer.bindir, 'x86')
    elif command == 'dmg':
        _build_dmg(version, options.build_installer.bindir)
    elif command == 'deb':
        _build_fpm(version, options.build_installer.bindir, 'deb')
    elif command == 'rpm':
        _build_fpm(version, options.build_installer.bindir, 'rpm')
    else:
        raise BuildFailure('ERROR: build type not recognized: %s' % command)


def _build_fpm(version, bindir, pkg_type):
    print "WARNING:  Building linux packages is not yet fully supported"
    print "WARNING:  The package will build but won't yet install properly"
    print

    # debian packages dont like it when versions don't start with digits
    if version.startswith('null'):
        version = version.replace('null', '0.0.0')

    # copy the bindir into a properly named folder here.
    new_bindir = 'invest-bin'
    if os.path.exists(new_bindir):
        sh('rm -r %s' % new_bindir)
    sh('cp -r %s %s' % (bindir, new_bindir))

    options = {
        'pkg_type': pkg_type,
        'version': version,
        'bindir': new_bindir,
    }

    fpm_command = (
        'fpm -s dir -t %(pkg_type)s'
        ' -n invest'    # deb packages don't do well with uppercase
        ' -v %(version)s'
        ' -p dist/'
        ' --prefix /usr/lib/natcap/invest'  # assume that other tools will go in natcap as well
        ' -m "James Douglass <jdouglass@stanford.edu>"'
        ' --url http://naturalcapitalproject.org'
        ' --vendor "Natural Capital Project"'
        ' --license "Modified BSD"'
        ' --provides "invest"'
        ' --description "InVEST family of ecosystem service analysis tools'
        '\n\n'
        'InVEST (Integrated Valuation of Ecosystem Services '
        'and Tradeoffs) is a family of tools for quantifying the values '
        'of natural capital in clear, credible, and practical ways. In '
        'promising a return (of societal benefits) on investments in '
        'nature, the scientific community needs to deliver knowledge and '
        'tools to quantify and forecast this return. InVEST enables '
        'decision-makers to quantify the importance of natural capital, '
        'to assess the tradeoffs associated with alternative choices, and '
        'to integrate conservation and human development.'
        '\n\n'
        'The Natural Capital Project is a collaboration between Stanford '
        'University Woods Institute for the Environment, the World Wildlife'
        ' Fund, The Nature Conservancy and the University of Minnesota '
        'Institute on the Environment."'
        ' --after-install ./installer/linux/postinstall.sh'
        ' --after-remove ./installer/linux/postremove.sh'
        ' %(bindir)s') % options
    sh(fpm_command)


def _build_nsis(version, bindir, arch):
    """
    Build an NSIS installer.

    The InVEST NSIS script *requires* the following conditions are met:
        * The User's guide has been built (paver build_docs)

    If these two conditions have not been met, the installer will fail.
    """
    # determine makensis path
    possible_paths = [
        'C:\\Program Files\\NSIS\\makensis.exe',
        'C:\\Program Files (x86)\\NSIS\\makensis.exe',
    ]
    makensis = None
    for makensis_path in possible_paths:
        if os.path.exists(makensis_path):
            makensis = '"%s"' % makensis_path

    if makensis is None:
        raise BuildFailure("Can't find nsis in %s" % possible_paths)

    if platform.system() != 'Windows':
        makensis = 'wine "%s"' % makensis

    # copying the dist dir into the cwd, since that's where NSIS expects it
    # also, NSIS (and our shortcuts) care very much about the dirname.
    nsis_bindir = 'invest-3-x86'
    if os.path.exists(nsis_bindir):
        raise BuildFailure("ERROR: %s exists in CWD.  Remove it and re-run")
    dry('cp %s %s' % (bindir, nsis_bindir),
        shutil.copytree, bindir, nsis_bindir)

    # copy the InVEST icon from the installer dir into the bindir.
    invest_icon_src = os.path.join('installer', 'windows', 'InVEST-2.ico')
    invest_icon_dst = os.path.join(nsis_bindir, 'InVEST-2.ico')
    dry('cp %s %s' % (invest_icon_src, invest_icon_dst),
        shutil.copyfile, invest_icon_src, invest_icon_dst)

    nsis_bindir = nsis_bindir.replace('/', r'\\')

    if 'post' in version:
        short_version = 'develop'
    else:
        short_version = version

    hg_path = sh('hg showconfig paths.default', capture=True).rstrip()
    forkuser, forkreponame = hg_path.split('/')[-2:]
    if forkuser == 'natcap':
        data_location = 'invest-data/%s' % short_version
        forkname = ''
    else:
        data_location = 'nightly-build/invest-forks/%s/data' % forkuser
        forkname = forkuser

    # download a version of the MSVC redistributable installer that we
    # know works so that we can install it as part of the NSIS installer.
    # This is intended to address issue #3515
    # (https://bitbucket.org/natcap/invest/issues/3515) by installing a version
    # of the MSVC redist that the binaries require to work.  As far as I can
    # tell, this fix is only required for Windows 7 computers.  Winodws 8, 8.1,
    # 10 appear to work as expected.
    installer_dir = os.path.join('installer', 'windows')
    vc_redist = os.path.join(installer_dir, 'vcredist_x86.exe')
    if not os.path.exists(vc_redist):
        urllib.urlretrieve((
            'https://download.microsoft.com/download/5/D/8/'
            '5D8C65CB-C849-4025-8E95-C3966CAFD8AE/vcredist_x86.exe'),
            vc_redist)
    else:
        print 'VCRedist for Windows 7 already exists at %s' % vc_redist

    nsis_params = [
        '/DVERSION=%s' % version,
        '/DVERSION_DISK=%s' % version,
        '/DINVEST_3_FOLDER=%s' % nsis_bindir,
        '/DSHORT_VERSION=%s' % short_version,
        '/DARCHITECTURE=%s' % arch,
        '/DFORKNAME=%s' % forkname,
        '/DDATA_LOCATION=%s' % data_location,
        'invest_installer.nsi'
    ]
    makensis += ' ' + ' '.join(nsis_params)
    sh(makensis, cwd=installer_dir)

    # copy the completd NSIS installer file into dist/
    for exe_file in glob.glob('installer/windows/*.exe'):
        dest_file = os.path.join('dist', os.path.basename(exe_file))
        dry('cp installer/windows/*.exe dist',
            shutil.copyfile, exe_file, dest_file)

    # clean up the bindir we copied into cwd.
    dry('rm -r %s' % nsis_bindir,
        shutil.rmtree, nsis_bindir)


def _build_dmg(version, bindir):
    bindir = os.path.abspath(bindir)
    sh('./build_dmg.sh %s %s' % (version, bindir), cwd='installer/darwin')
    sh('cp installer/darwin/InVEST*.dmg dist')


def _get_local_version():
    # determine the version string.
    # If this is an archive, build the version string from info in
    # .hg_archival.
    if os.path.exists('.hg_archival.txt'):
        repo_data = yaml.load_safe(open('.hg_archival.txt'))
    elif os.path.exists('.hg'):
        # we're in an hg repo, so we can just get the information.
        repo = HgRepository('.', '')
        latesttagdistance = repo._format_log('{latesttagdistance}')
        if latesttagdistance is None:
            # When there's never been a tag.
            latesttagdistance = repo._format_log('{rev}')
        repo_data = {
            'latesttag': repo._format_log('{latesttag}'),
            'latesttagdistance': latesttagdistance,
            'branch': repo._format_log('{branch}'),
            'short_node': repo._format_log('{shortest(node, 6)}'),
        }
    else:
        print 'ERROR: Not an hg repo, not an hg archive, cannot determine version.'
        return

    # null from loading tag from hg, None from yaml
    if repo_data['latesttag'] in ['null', None]:
        repo_data['latesttag'] = '0.0'

    if repo_data['latesttagdistance'] == 0:
        version = repo_data['latesttag']
    else:
        version = "%(latesttag)s.dev%(latesttagdistance)s-%(short_node)s" % repo_data
    return version


def _write_console_files(binary, mode):
    """
    Write simple console files, one for each model presented by IUI.

    Parameters:
        binary (string): The path to the invest binary.
        mode (string): one of ["bat", "sh"]

    Returns:
        Nothing.
        Writes console files in the same directory as the binary.  Consoles
        are named according to "invest_<modelname>.<extension>"
    """

    windows_template = """
.\{binary} {modelname}
"""
    posix_template = """#!/bin/sh
./{binary} {modelname}
"""

    templates = {
        'bat': windows_template,
        'sh': posix_template,
    }
    filename_template = "invest_{modelname}.{extension}"

    bindir = os.path.dirname(binary)
    for line in sh('{bin} --list'.format(bin=binary),
                   capture=True).split('\n'):
        # Models always preceded by 4 spaces in printout.
        if line.startswith('    '):
            model_name = line.replace('UNSTABLE', '').lstrip().rstrip()

            console_filename = os.path.join(bindir, filename_template).format(
                modelname=model_name, extension=mode)
            print 'Writing console %s' % console_filename

            with open(console_filename, 'w') as console_file:
                formatted_template = templates[mode].format(
                    binary=os.path.basename(binary),
                    modelname=model_name)
                console_file.write(formatted_template)

            # Add executable bit if we're on linux or mac.
            if mode == 'sh':
                os.chmod(console_filename, 0744)


@task
def selftest():
    """
    Do a dry-run on all tasks found in this pavement file.
    """
    module = imp.load_source('pavement', __file__)

    def istask(reference):
        return isinstance(reference, paver.tasks.Task)

    for taskname, _ in inspect.getmembers(module, istask):
        if taskname != 'selftest':
            subprocess.call(['paver', '--dry-run', taskname])


@task
@cmdopts([
    ('force-dev', '', 'Allow development versions of repositories to be used.'),
    ('skip-data', '', "Don't build the data zipfiles"),
    ('skip-installer', '', "Don't build the installer"),
    ('skip-python', '', "Don't build python binaries"),
    ('skip-bin', '', "Don't build the binaries"),
    ('envname=', 'e', ('The name of the environment to use')),
    ('python=', '', "The python interpreter to use.  If not provided, an env will be built for you."),
    ('fix-namespace', '', 'Fix namespace issues if needed'),
], share_with=['build_docs', 'build_installer', 'build_bin', 'collect_release_files', 'check_repo'])
@might_call('check')
@might_call('env')
@might_call('build_data')
@might_call('build_docs')
@might_call('build_installer')
@might_call('build_bin')
@might_call('collect_release_files')
def build(options):
    """
    Build the installer, start-to-finish.  Includes binaries, docs, data, installer.

    If no extra options are specified, docs, data and binaries will all be generated.
    Any missing and needed repositories will be cloned.
    """

    # Allowing errors will still print them, just not fail the build.  It's
    # possible that the user might not want to build all available components.
    call_task('check', options={
        'fix_namespace': False,
        'allow_errors': True
    })

    # Check repositories up front so we can fail early if needed.
    # Here, we're only checking that if a repo exists, not cloning it.
    # The appropriate tasks will clone the repos they need.
    for repo, taskname, skip_condition in [
            (REPOS_DICT['users-guide'], 'build_docs', 'skip_guide'),
            (REPOS_DICT['invest-data'], 'build', 'skip_data'),
            (REPOS_DICT['pyinstaller'], 'build', 'skip_bin')]:
        tracked_rev = repo.tracked_version()

        # Options are shared between several tasks, so we need to be sure that
        # the setting is bing fetched from the correct set of options.
        task_options = getattr(options, taskname)
        if not getattr(task_options, skip_condition):
            call_task('check_repo', options={
                'force_dev': options.build.force_dev,
                'repo': repo.local_path,
                'fetch': False,
            })
        print 'Repo %s is expected to be at rev %s' % (repo.local_path,
                                                       tracked_rev)

    call_task('clean', options=options)

    # build the env with our custom args for this context, but only if the user
    # has not already specified a python interpreter to use.
    if options.build.python == _PYTHON:
        call_task('env', options={
            'system_site_packages': True,
            'clear': True,
            'envname': options.build.envname,
            'with_invest': True,
            'with_pygeoprocessing': True,
            'requirements': '',
        })

    def _python():
        """
        Return the path to the environment's python exe.
        """
        if platform.system() == 'Windows':
            return os.path.join(options.build.envname, 'Scripts', 'python.exe')
        return os.path.join(options.build.envname, 'bin', 'python')

    if not options.build.skip_bin:
        call_task('build_bin', options={
            'python': _python(),
            'force_dev': options.build.force_dev,
            'fix_namespace': options.build.fix_namespace,
        })
    else:
        print 'Skipping binaries per user request'

    if not options.build.skip_data:
        call_task('build_data', options=options.build_data)
    else:
        print 'Skipping data per user request'

    if (not options.build_docs.skip_api or
            not options.build_docs.skip_guide):
        call_task('build_docs', options={
            'skip_api': options.build_docs.skip_api,
            'skip_guide': options.build_docs.skip_guide,
            'python': _python(),
        })
    else:
        print 'Skipping documentation per user request'

    if not options.build.skip_python:
        # Wheel has an issue with namespace packages on windows.
        # See https://bitbucket.org/pypa/wheel/issues/91
        # I've implemented cgohlke's fix and pushed it to my fork of wheel.
        # To install a working wheel package, do this on your windows install:
        #   pip install hg+https://bitbucket.org/jdouglass/wheel@default
        #
        # This requires that you have command-line hg installed.
        if platform.system() == 'Windows':
            py_bin = 'bdist_wininst bdist_wheel'
        else:
            py_bin = 'bdist_wheel'

        # We always want to zip the sdist as a gztar because we said so.
        sh('{envpython} setup.py sdist --formats=gztar {py_bin}'.format(
            envpython=_python(), py_bin=py_bin))
    else:
        print 'Skipping python binaries per user request'

    if not options.build.skip_installer:
        call_task('build_installer', options=options.build_installer)
    else:
        print 'Skipping installer per user request'

    call_task('collect_release_files', options={
        'python': _python(),
    })


@task
@might_call('zip')
@cmdopts([
    ('python=', '', 'The python interpreter to use'),
])
def collect_release_files(options):
    """
    Collect release-specific files into a single distributable folder.
    """
    # make a distribution folder for this build version.
    # rstrip to take off the newline
    invest_version = _invest_version(options.collect_release_files.python)
    dist_dir = os.path.join('dist', 'release_%s' % invest_version)
    if not os.path.exists(dist_dir):
        dry('mkdir %s' % dist_dir, os.makedirs, dist_dir)

    # put the data zipfiles into a new folder.
    data_dir = os.path.join(dist_dir, 'data')
    if not os.path.exists(data_dir):
        dry('mkdir %s' % data_dir, os.makedirs, data_dir)

    for data_zip in glob.glob(os.path.join('dist', '*.zip')):
        if os.path.basename(data_zip).startswith('invest'):
            # Skip the api and userguide zipfiles
            continue

        out_filename = os.path.join(data_dir, os.path.basename(data_zip))
        dry('cp %s %s' % (data_zip, out_filename),
            shutil.copyfile, data_zip, out_filename)
        dry('rm %s' % out_filename,
            os.remove, data_zip)

    # copy the installer(s) into the new folder
    installer_files = []
    for pattern in ['*.exe', '*.dmg', '*.deb', '*.rpm', '*.zip', '*.whl',
                    '*.tar.gz']:
        glob_pattern = os.path.join('dist', pattern)
        installer_files += glob.glob(glob_pattern)

    for installer in installer_files:
        new_file = os.path.join(dist_dir, os.path.basename(installer))
        dry('cp %s %s' % (installer, new_file),
            shutil.copyfile, installer, new_file)
        dry('rm %s' % installer,
            os.remove, installer)

    # copy HTML documentation into the new folder.
    html_docs = os.path.join('doc', 'users-guide', 'build', 'html')
    out_dir = os.path.join(dist_dir, 'documentation')
    if os.path.exists(html_docs):
        if os.path.exists(out_dir):
            dry('rm -r %s' % out_dir,
                shutil.rmtree, out_dir)
        dry('cp -r %s %s' % (html_docs, out_dir),
            shutil.copytree, html_docs, out_dir)

    else:
        print "Skipping docs, since html docs were not built"

    # Copy PDF docs into the new folder
    try:
        pdf = glob.glob(os.path.join('doc', 'users-guide', 'build',
                                     'latex', '*.pdf'))[0]
    except IndexError:
        print "Skipping pdf, since pdf was not built."
    else:
        out_pdf = os.path.join(dist_dir, os.path.basename(pdf))
        out_pdf = out_pdf.replace('+VERSION+', invest_version)
        dry('cp %s %s' % (pdf, out_pdf),
            shutil.copyfile, pdf, out_pdf)

    # Archive the binaries dir.
    invest_dist = os.path.join('dist', 'invest_dist')
    if os.path.exists(invest_dist):
        os_name = platform.system().lower()
        architecture = 'x%s' % platform.architecture()[0][:2]
        zipfile_name = 'invest-{ver}-{plat}-{arch}'.format(
            ver=invest_version,
            plat=os_name,
            arch=architecture
        )
        call_task('zip', args=[
            os.path.join(dist_dir, zipfile_name),
            invest_dist
        ])


@task
@might_call('clean')
@might_call('build')
@might_call('jenkins_push_artifacts')
@cmdopts([
    ('nodata=', '', "Don't build the data zipfiles"),
    ('nobin=', '', "Don't build the binaries"),
    ('nodocs=', '', "Don't build the documentation"),
    ('noinstaller=', '', "Don't build the installer"),
    ('nopython=', '', "Don't build the various python installers"),
    ('nopush=', '', "Don't Push the build artifacts to dataportal"),
], share_with=['clean', 'build', 'jenkins_push_artifacts'])
def jenkins_installer(options):
    """
    Run a jenkins build via paver.

    Allows for the user to build only the pieces needed.  Especially handy for
    dev builds on a fork.

    All parameters passed in must be strings, either 'true' or 'false'.
    Empty values, '', "", 0, and various capitalizations of false will evaluate to False.
    Only 1 and various capitalizations of true will evaluate to True.
    An exception will be raised if any other value is provided.
    """

    # Process build options up front so that we can fail earlier.
    # Assume we're in a virtualenv.
    build_options = {'fix_namespace': True}
    if platform.system() == 'Windows':
        # force building with msvc on jenkins on Windows
        build_options['compiler'] = 'msvc'

    for opt_name, build_opts, needed_repo in [
            ('nodata', ['skip_data'], 'data/invest-data'),
            ('nodocs', ['skip_guide', 'skip_api'], 'doc/users-guide'),
            ('noinstaller', ['skip_installer'], None),
            ('nopython', ['skip_python'], None),
            ('nobin', ['skip_bin'], 'src/pyinstaller')]:
        # set these options based on whether they were provided.
        try:
            user_option = getattr(options.jenkins_installer, opt_name)

            # Only prepare data zips if we're on a windows machine.
            if (platform.system() != 'Windows' and
                    opt_name in ('nodata',)):
                LOGGER.debug('Not on Windows; skipping %s', opt_name[3:])
                user_option = 'true'

            if user_option.lower() in ['true', '1']:
                user_option = True
            elif user_option.lower() in ['', "''", '""', 'false', '0']:
                # Skip this option entirely.  build() expects this option to be
                # absent from the build_options dict if we want to not provide
                # the build option.
                if needed_repo is not None:
                    call_task('check_repo', options={
                        'repo': needed_repo,
                        'fetch': True,
                    })

                raise AttributeError
            else:
                raise Exception('Invalid option: %s' % user_option)
            for build_opt in build_opts:
                build_options[build_opt] = user_option
        except AttributeError:
            print 'Skipping option %s' % opt_name
            pass

    call_task('clean', options=options)
    call_task('build', options=build_options)

    try:
        nopush_str = getattr(options.jenkins_installer, 'nopush')
        if nopush_str in ['false', 'False', '0', '', '""']:
            push = True
        else:
            push = False
    except AttributeError:
        push = True

    if push:
        python = os.path.join(
            options.env.envname,
            'Scripts' if platform.system() == 'Windows' else 'bin',
            'python')

        call_task('jenkins_push_artifacts', options={
            'python': python,
            'username': 'dataportal',
            'host': 'data.naturalcapitalproject.org',
            'dataportal': 'public_html',
            # Only push data zipfiles if we're on Windows.
            # Have to pick one, as we're having issues if all slaves are trying
            # to push the same large files.
            'include_data': platform.system() == 'Windows',
        })


@task
@consume_args
def zip(args):
    """
    Zip a folder and save it to an output zip file.

    Usage: paver zip archivename dirname

    Arguments:
        archivename - the filename of the output archive
        dirname - the name of the folder to archive.
        prefix - (optional) the directory to store files in.
    """

    if len(args) > 3:
        raise BuildFailure('zip takes <=3 arguments.')

    archive_name = args[0]
    source_dir = os.path.abspath(args[1])

    try:
        prefix = args[2]
        dest_dir = os.path.join(os.path.dirname(source_dir), prefix)
        if os.path.exists(dest_dir):
            dry('rm -r %s' % dest_dir,
                shutil.rmtree, dest_dir)
        dry('cp -r %s %s' % (source_dir, prefix),
            shutil.copytree, source_dir, dest_dir)
    except IndexError:
        prefix = os.path.basename(source_dir)

    dry('zip -r %s %s.zip' % (source_dir, archive_name),
        shutil.make_archive, **{
            'base_name': archive_name,
            'format': 'zip',
            'root_dir': os.path.dirname(source_dir),
            'base_dir': prefix})


@task
@cmdopts([
    ('attr-file=', 'u', 'Save path attributes to a file'),
])
def forked_by(options):
    """
    Print the name of the user who forked this repo.
    """

    hg_path = sh('hg showconfig paths.default', capture=True).rstrip()

    username, reponame = hg_path.split('/')[-2:]
    print 'username=%s' % username

    try:
        with open(options.uname_file, 'w') as username_file:
            username_file.write(username)
    except AttributeError:
        pass

@task
@consume_args
def compress_raster(args):
    """
    Compress a raster.

    Call `paver compress_raster --help` for full details.
    """
    parser = argparse.ArgumentParser(description=(
        'Compress a GDAL-compatible raster.'))
    parser.add_argument('-x', '--blockxsize', default=0, type=int, help=(
        'The block size along the X axis.  Default=inraster block'))
    parser.add_argument('-y', '--blockysize', default=0, type=int, help=(
        'The block size along the Y axis.  Default=inraster block'))
    parser.add_argument('-c', '--compression', default='LZW', type=str, help=(
        'Compress the raster.  Valid options: NONE, LZW, DEFLATE, PACKBITS. '
        'Default: LZW'))
    parser.add_argument('inraster', type=str, help=(
        'The raster to compress'))
    parser.add_argument('outraster', type=str, help=(
        'The path to the output raster'))

    parsed_args = parser.parse_args(args)

    # import GDAL here because I don't want it to be a requirement to be able
    # to run all paver functions.
    from osgeo import gdal
    in_raster = gdal.Open(parsed_args.inraster)
    in_band = in_raster.GetRasterBand(1)
    block_x, block_y = in_band.GetBlockSize()
    if parsed_args.blockxsize == 0:
        parsed_args.blockxsize = block_x
    block_x_opt = '-co "BLOCKXSIZE=%s"' % parsed_args.blockxsize

    if parsed_args.blockysize == 0:
        parsed_args.blockysize = block_y
    block_y_opt = '-co "BLOCKYSIZE=%s"' % parsed_args.blockysize

    if parsed_args.blockysize % 2 == 0 and parsed_args.blockysize % 2 == 0:
        tile_cmd = '-co "TILED=YES"'
    else:
        tile_cmd = ''

    sh(('gdal_translate '
        '-of "GTiff" '
        '{tile} '
        '{block_x} '
        '{block_y} '
        '-co "COMPRESS=LZW" '
        '{in_raster} {out_raster}').format(
            tile=tile_cmd,
            block_x=block_x_opt,
            block_y=block_y_opt,
            in_raster=os.path.abspath(parsed_args.inraster),
            out_raster=os.path.abspath(parsed_args.outraster),
        ))


def fetch_crop_data():
    """Fetch InVEST Crop Model data and extract to data directory.

    Args:
        extract_path (str): path to store global dataset.
        url (str): remote location of data.
    """
    print "Fetching data/crop-model-data"
    extract_path = os.path.abspath('data/crop-model-data')
    if os.path.exists(extract_path):
        print "Data data/crop-model-data exists"
        return

    url = 'http://data.naturalcapitalproject.org/invest_crop_production/' \
          'global_dataset_20151210.zip'
    tmp_path = os.path.join(os.path.abspath('tmp'), 'global_dataset.zip')
    try:
        dry('mkdir -p %s' % 'tmp', os.makedirs, os.path.abspath('tmp'))
    except OSError:
        # Folder already exists.  Skipping.
        pass

    print 'Downloading Crop Model data to %s' % tmp_path
    rsp = urllib.urlretrieve(url, tmp_path)
    zf = zipfile.ZipFile(tmp_path, 'r')
    print 'Extracting crop data to %s' % extract_path
    zf.extractall(path=extract_path)
    del rsp
    del zf
    os.remove(tmp_path)


@task
@consume_args
def test(args):
    """Run the suite of InVEST tests within a virtualenv.

    When run, paver will determine whether InVEST needs to be installed into
    the active virtualenv, creating the env if needed.  InVEST will be
    installed into the virtualenv if:

        * InVEST is not already installed into the virtualenv.
        * The version of InVEST installed into the virtualenv is older than
          what is currently available to be installed from the source tree.
        * There are uncommitted changes in the source tree.

    Default behavior is to run all tests contained in tests/*.py and
    src/natcap/invest/tests/*.py.

    If --jenkins is provided, xunit reports and extra logging will be produced.
    If --with-data is provided, test data repos will be cloned.

    --jenkins implies --with-data.
    """
    parser = argparse.ArgumentParser()
    parser.add_argument('--jenkins', default=False, action='store_true',
                        help='Use options that are useful for Jenkins reports')
    parser.add_argument('--with-data', default=False, action='store_true',
                        help=('Clone/update the data repo if needed. '
                              'Also downloads crop data if needed'))
    parser.add_argument('--skip-crop-data', default=False, action='store_true',
                        help="Don't download crop data.")
    parser.add_argument('nose_args', nargs='*',
                        help=('Nosetests-compatible strings indicating '
                              'filename[:classname[.testname]]'),
                        metavar='TEST')
    parsed_args = parser.parse_args(args)
    print 'parsed args: ', parsed_args

    if parsed_args.with_data or parsed_args.jenkins:
        call_task('fetch', args=[REPOS_DICT['test-data'].local_path])
        call_task('fetch', args=[REPOS_DICT['invest-data'].local_path])
        if not parsed_args.skip_crop_data:
            fetch_crop_data()
        else:
            print 'Skipping crop data download'

    compiler = None
    if parsed_args.jenkins and platform.system() == 'Windows':
        compiler = 'msvc'

    @paver.virtual.virtualenv(paver.easy.options.dev_env.envname)
    def _run_tests():
        """
        Run tests within a virtualenv.  If we're running with the --jenkins
        flag, add a couple more options suitable for that environment.
        """
        _coverage_flags = (
            '--with-coverage '
            '--cover-package=natcap.invest '
            '--cover-erase ')
        if parsed_args.jenkins:
            flags = _coverage_flags + (
                '--with-xunit '
                '--cover-xml '
                '--cover-tests '
                '--logging-filter=None '
                '--nologcapture '
            )
        else:
            flags = _coverage_flags + '--cover-html '

        if len(parsed_args.nose_args) == 0:
            # Specifying all tests by hand here because Windows doesn't like the *
            # wildcard operator like Linux/Mac does.
            regression_tests = glob.glob(os.path.join('tests', '*.py'))
            _unit_glob = glob.glob(os.path.join('src', 'natcap', 'invest',
                                                'tests', '*.py'))
            unit_tests = [t for t in _unit_glob
                        if os.path.basename(t) != '__init__.py']
            tests = regression_tests + unit_tests
        else:
            # If the user gave us some test names to run, run those instead!
            tests = parsed_args.nose_args

<<<<<<< HEAD
        sh(('nosetests -vsP {jenkins_opts} {tests}').format(
                jenkins_opts=jenkins_flags,
=======
        sh(('nosetests -vs --nologcapture {opts} {tests}').format(
                opts=flags,
>>>>>>> 958daf29
                tests=' '.join(tests)
            ))

    @paver.virtual.virtualenv(paver.easy.options.dev_env.envname)
    def _update_invest():
        """
        Determine if InVEST needs to be updated based on known version strings.
        If so, remove the existing installation of InVEST and reinstall.
        Runs within the virtualenv.
        """
        # If there are uncommitted changes, or the installed version of InVEST
        # differs from the local version, reinstall InVEST into the virtualenv.
        changed_files = sh((
            'hg status -a -m -r -d '
            'src/natcap/invest/ pavement.py setup.py setup.cfg MANIFEST.in'),
            capture=True)
        print 'Changed files: ' + changed_files
        changes_uncommitted = changed_files.strip() != ''
        if not changes_uncommitted:
            # If no uncommitted changes, check that the versions match.
            # If versions don't match, reinstall.
            try:
                installed_version = sh(('python -c "import natcap.invest;'
                                        'print natcap.invest.__version__"'),
                                        capture=True)
                local_version = sh('python setup.py --version', capture=True)
            except BuildFailure:
                # When natcap.invest is not installed, so force reinstall
                installed_version = False
                local_version = True
        else:
            # If changes are uncommitted, force reinstall.
            installed_version = True
            local_version = True

        if changes_uncommitted or (installed_version != local_version):
            try:
                sh('pip uninstall -y natcap.invest')
            except BuildFailure:
                pass

            if compiler:
                compile_flags = 'build_ext --compiler=' + compiler
            else:
                compile_flags = ''
            sh('python setup.py {flags} install'.format(flags=compile_flags))

    # Build an env if needed.
    if not os.path.exists(paver.easy.options.dev_env.envname):
        if compiler:
            opts = {'compiler': compiler}
        else:
            opts = {}
        call_task('dev_env', options=opts)
    else:
        _update_invest()

    # run the tests within the virtualenv.
    _run_tests()


@task
@might_call('push')
@cmdopts([
    ('python=', '', 'Python exe'),
    ('username=', '', 'Remote username'),
    ('host=', '', 'URL of the remote server'),
    ('dataportal=', '', 'Path to the dataportal'),
    ('upstream=', '', ('The URL to the upstream REPO.  Use this when this '
                       'repo is moved')),
    ('password', '', 'Prompt for a password'),
    ('private-key=', '', 'Use this private key to push'),
    ('include-data', '', 'Include data zipfiles in the push'),
])
def jenkins_push_artifacts(options):
    """
    Push artifacts to a remote server.
    """

    # get fork name
    try:
        hg_path = getattr(options.jenkins_push_artifacts, 'upstream')
    except AttributeError:
        hg_path = sh('hg showconfig paths.default', capture=True).rstrip()

    username, reponame = hg_path.split('/')[-2:]

    version_string = _invest_version(getattr(options.jenkins_push_artifacts,
                                             'python', sys.executable))

    def _get_release_files():
        release_files = []
        for filename in glob.glob('dist/release_*/*'):
            if not os.path.isdir(filename):
                release_files.append(filename)
        return release_files

    release_files = _get_release_files()
    data_files = glob.glob('dist/release_*/data/*')
    if username == 'natcap' and reponame == 'invest':
        # We're not on a fork!  Binaries are pushed to invest-releases
        # dirnames are relative to the dataportal root
        if 'post' in version_string:
            data_dirname = 'develop'
        else:
            data_dirname = version_string
        data_dir = os.path.join('invest-data', data_dirname)
        release_dir = os.path.join('invest-releases', version_string)
    else:
        # We're on a fork!
        # Push the binaries, documentation to nightly-build
        release_dir = os.path.join('nightly-build', 'invest-forks', username)
        data_dir = os.path.join(release_dir, 'data')

    pkey = None
    if getattr(options.jenkins_push_artifacts, 'private_key', False):
        pkey = options.jenkins_push_artifacts.private_key
    elif platform.system() in ['Windows', 'Darwin', 'Linux']:
        # Assume a default private key location for jenkins builds
        # On Windows, this assumes that the key is in .ssh (might be the cygwin
        # home directory).
        pkey = os.path.join(os.path.expanduser('~'),
                            '.ssh', 'dataportal-id_rsa')
    else:
        print ('No private key provided, and not on a known system, so not '
               'assuming a default private key file')

    push_args = {
        'user': getattr(options.jenkins_push_artifacts, 'username'),
        'host': getattr(options.jenkins_push_artifacts, 'host'),
    }

    def _push(target_dir):
        """
        Format the push configuration string based on the given target_dir.
        """
        push_args['dir'] = os.path.join(
            getattr(options.jenkins_push_artifacts, 'dataportal'),
            target_dir)

        push_config = []
        if getattr(options.jenkins_push_artifacts, 'password', False):
            push_config.append('--password')

        push_config.append('--private-key=%s' % pkey)
        push_config.append('--makedirs')

        push_config.append('{user}@{host}:{dir}'.format(**push_args))
        return push_config

    if len(release_files) > 0:
        call_task('push', args=_push(release_dir) + release_files)

    try:
        include_data = options.jenkins_push_artifacts.include_data
    except AttributeError:
        include_data = False
    finally:
        if len(data_files) == 0:
            print 'No data files to push.'
        elif not include_data:
            print 'Excluding data files from push per user preference'
        else:
            call_task('push', args=_push(data_dir) + data_files)

    def _archive_present(substring):
        """
        Is there a file in release_files that ends in `substring`?
        Returns a boolean.
        """
        archive_present = reduce(
            lambda x, y: x or y,
            [x.endswith(substring) for x in release_files])
        return archive_present

    zips_to_unzip = []
    if not _archive_present('apidocs.zip'):
        print 'API documentation was not built.'
    else:
        zips_to_unzip.append('*apidocs.zip')

    if not _archive_present('userguide.zip'):
        print 'User guide was not built'
    else:
        zips_to_unzip.append('*userguide.zip')

    if len(zips_to_unzip) == 0:
        print 'Nothing to unzip on the remote.  Skipping.'
        return

    # unzip the API docs and HTML documentation.  This will overwrite anything
    # else in the release dir.
    import paramiko
    from paramiko import SSHClient
    ssh = SSHClient()
    ssh.load_system_host_keys()
    ssh.set_missing_host_key_policy(paramiko.AutoAddPolicy())
    if pkey is not None:
        pkey = paramiko.RSAKey.from_private_key_file(pkey)

    print 'Connecting to host'
    ssh.connect(push_args['host'], 22, username=push_args['user'], password=None, pkey=pkey)

    # correct the filepath from Windows to Linux
    if platform.system() == 'Windows':
        release_dir = release_dir.replace(os.sep, '/')

    if release_dir.startswith('public_html/'):
        release_dir = release_dir.replace('public_html/', '')

    for filename in zips_to_unzip:
        print 'Unzipping %s on remote' % filename
        _, stdout, stderr = ssh.exec_command(
            'cd public_html/{releasedir}; unzip -o `ls -tr {zipfile} | tail -n 1`'.format(
                releasedir=release_dir,
                zipfile=filename
            )
        )

        print "STDOUT:"
        for line in stdout:
            print line

        print "STDERR:"
        for line in stderr:
            print line

    ssh.close()<|MERGE_RESOLUTION|>--- conflicted
+++ resolved
@@ -3482,13 +3482,8 @@
             # If the user gave us some test names to run, run those instead!
             tests = parsed_args.nose_args
 
-<<<<<<< HEAD
-        sh(('nosetests -vsP {jenkins_opts} {tests}').format(
-                jenkins_opts=jenkins_flags,
-=======
         sh(('nosetests -vs --nologcapture {opts} {tests}').format(
                 opts=flags,
->>>>>>> 958daf29
                 tests=' '.join(tests)
             ))
 
