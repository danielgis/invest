# Repositories managed by the makefile task tree
DATA_DIR := data
GIT_SAMPLE_DATA_REPO        := https://bitbucket.org/natcap/invest-sample-data.git
GIT_SAMPLE_DATA_REPO_PATH   := $(DATA_DIR)/invest-sample-data
GIT_SAMPLE_DATA_REPO_REV    := 3ec55ae54770ff89c195aeaf64d07767ff0074b1

GIT_TEST_DATA_REPO          := https://bitbucket.org/natcap/invest-test-data.git
GIT_TEST_DATA_REPO_PATH     := $(DATA_DIR)/invest-test-data
<<<<<<< HEAD
GIT_TEST_DATA_REPO_REV      := fd39f62d3cb69d0cd5604c3d76e4a4079b08deeb
=======
GIT_TEST_DATA_REPO_REV      := 8d7a258fab9427d988398cad9bdb7c6f46ab8846
>>>>>>> d37f52ac

HG_UG_REPO                  := https://bitbucket.org/natcap/invest.users-guide
HG_UG_REPO_PATH             := doc/users-guide
HG_UG_REPO_REV              := 12fcefd18548


ENV = env
ifeq ($(OS),Windows_NT)
	NULL := $$null
	PROGRAM_CHECK_SCRIPT := .\scripts\check_required_programs.bat
	ENV_SCRIPTS = $(ENV)\Scripts
	ENV_ACTIVATE = $(ENV_SCRIPTS)\activate
	CP := powershell.exe Copy-Item
	COPYDIR := $(CP) -Recurse
	MKDIR := powershell.exe mkdir -Force -Path
	RM := powershell.exe Remove-Item -Force -Recurse -Path
	RMDIR := cmd /C "rmdir /S /Q"
	# Windows doesn't install a python2 binary, just python.
	PYTHON = python
	# Just use what's on the PATH for make.  Avoids issues with escaping spaces in path.
	MAKE := make
	SHELL := powershell.exe
	BASHLIKE_SHELL_COMMAND := cmd.exe /C
	.DEFAULT_GOAL := windows_installer
	JENKINS_BUILD_SCRIPT := .\scripts\jenkins-build.bat
	RM_DATA_DIR := $(RM) $(DATA_DIR)
	/ := '\'
else
	NULL := /dev/null
	PROGRAM_CHECK_SCRIPT := ./scripts/check_required_programs.sh
	ENV_SCRIPTS = $(ENV)/bin
	ENV_ACTIVATE = source $(ENV_SCRIPTS)/activate
	SHELL := /bin/bash
	BASHLIKE_SHELL_COMMAND := $(SHELL) -c
	CP := cp
	COPYDIR := $(CP) -r
	MKDIR := mkdir -p
	RM := rm -r
	RMDIR := $(RM)
	/ := /
	# linux, mac distinguish between python2 and python3
	PYTHON = python2
	RM_DATA_DIR := yes | rm -r $(DATA_DIR)

	ifeq ($(shell sh -c 'uname -s 2>/dev/null || echo not'),Darwin)  # mac OSX
		.DEFAULT_GOAL := mac_installer
		JENKINS_BUILD_SCRIPT := ./scripts/jenkins-build.sh
	else
		.DEFAULT_GOAL := binaries
		JENKINS_BUILD_SCRIPT := @echo "NOTE: There is not currently a linux jenkins build."; exit 1
	endif
endif

REQUIRED_PROGRAMS := make zip pandoc $(PYTHON) git hg pdflatex latexmk
ifeq ($(OS),Windows_NT)
	REQUIRED_PROGRAMS += makensis
endif

PIP = $(PYTHON) -m pip
VERSION := $(shell $(PYTHON) setup.py --version)
PYTHON_ARCH := $(shell $(PYTHON) -c "import sys; print('x86' if sys.maxsize <= 2**32 else 'x64')")


# Output directory names
DIST_DIR := dist
DIST_DATA_DIR := $(DIST_DIR)/data
BUILD_DIR := build

# The fork name and user here are derived from the mercurial path.
# They will need to be set manually (e.g. make FORKNAME=natcap/invest)
# if someone wants to build from source outside of mercurial (like if
# they grabbed a zipfile of the source code)
# FORKUSER should not need to be set from the CLI.
FORKNAME := $(filter-out ssh: http: https:, $(subst /, ,$(shell hg config paths.default)))
FORKUSER := $(word 2, $(subst /, ,$(FORKNAME)))
ifeq ($(FORKUSER),natcap)
	BUCKET := gs://releases.naturalcapitalproject.org
	DIST_URL_BASE := $(BUCKET)/invest/$(VERSION)
else
	BUCKET := gs://natcap-dev-build-artifacts
	DIST_URL_BASE := $(BUCKET)/invest/$(FORKUSER)/$(VERSION)
endif
DOWNLOAD_DIR_URL := $(subst gs://,https://storage.googleapis.com/,$(DIST_URL_BASE))
DATA_BASE_URL := $(DOWNLOAD_DIR_URL)/data


TESTRUNNER := $(PYTHON) -m nose -vsP --with-coverage --cover-package=natcap.invest --cover-erase --with-xunit --cover-tests --cover-html --cover-xml --logging-level=DEBUG --with-timer


# Target names.
INVEST_BINARIES_DIR := $(DIST_DIR)/invest
APIDOCS_HTML_DIR := $(DIST_DIR)/apidocs
APIDOCS_ZIP_FILE := $(DIST_DIR)/InVEST_$(VERSION)_apidocs.zip
USERGUIDE_HTML_DIR := $(DIST_DIR)/userguide
USERGUIDE_PDF_FILE := $(DIST_DIR)/InVEST_$(VERSION)_Documentation.pdf
USERGUIDE_ZIP_FILE := $(DIST_DIR)/InVEST_$(VERSION)_userguide.zip
MAC_DISK_IMAGE_FILE := "$(DIST_DIR)/InVEST_$(VERSION).dmg"
MAC_BINARIES_ZIP_FILE := "$(DIST_DIR)/InVEST-$(VERSION)-mac.zip"
MAC_APPLICATION_BUNDLE := "$(BUILD_DIR)/mac_app_$(VERSION)/InVEST.app"


.PHONY: fetch install binaries apidocs userguide windows_installer mac_installer sampledata sampledata_single test test_ui clean help check python_packages jenkins purge mac_zipfile deploy

# Very useful for debugging variables!
# $ make print-FORKNAME, for example, would print the value of the variable $(FORKNAME)
print-%:
	@echo "$* = $($*)"

help:
	@echo "Please use \`make <target>' where <target> is one of"
	@echo "  check             to verify all needed programs and packages are installed"
	@echo "  env               to create a virtualenv with packages from requirements.txt, requirements-dev.txt"
	@echo "  fetch             to clone all managed repositories"
	@echo "  install           to build and install a wheel of natcap.invest into the active python installation"
	@echo "  binaries          to build pyinstaller binaries"
	@echo "  apidocs           to build HTML API documentation"
	@echo "  userguide         to build HTML and PDF versions of the user's guide"
	@echo "  python_packages   to build natcap.invest wheel and source distributions"
	@echo "  windows_installer to build an NSIS installer for distribution"
	@echo "  mac_installer     to build a disk image for distribution"
	@echo "  sampledata        to build sample data zipfiles"
	@echo "  sampledata_single to build a single self-contained data zipfile.  Used for 'advanced' NSIS install."
	@echo "  test              to run nosetests on the tests directory"
	@echo "  test_ui           to run nosetests on the ui_tests directory"
	@echo "  clean             to remove temporary directories and files (but not dist/)"
	@echo "  purge             to remove temporary directories, cloned repositories and the built environment."
	@echo "  help              to print this help and exit"

$(BUILD_DIR) $(DATA_DIR) $(DIST_DIR) $(DIST_DATA_DIR):
	$(MKDIR) $@

test: $(GIT_TEST_DATA_REPO_PATH)
	$(TESTRUNNER) tests

test_ui:
	$(TESTRUNNER) ui_tests

clean:
	$(PYTHON) setup.py clean
	-$(RMDIR) $(BUILD_DIR)
	-$(RMDIR) natcap.invest.egg-info
	-$(RMDIR) cover
	-$(RM) coverage.xml

purge: clean
	-$(RM_DATA_DIR)
	-$(RMDIR) $(HG_UG_REPO_PATH)
	-$(RMDIR) $(ENV)

check:
	@echo "Checking required applications"
	@$(PROGRAM_CHECK_SCRIPT) $(REQUIRED_PROGRAMS)
	@echo "----------------------------"
	@echo "Checking python packages"
	@$(PIP) freeze --all -r requirements.txt -r requirements-dev.txt > $(NULL)


# Subrepository management.
$(HG_UG_REPO_PATH):
	-hg clone --noupdate $(HG_UG_REPO) $(HG_UG_REPO_PATH)
	-hg pull $(HG_UG_REPO) -R $(HG_UG_REPO_PATH)
	hg update -r $(HG_UG_REPO_REV) -R $(HG_UG_REPO_PATH)

$(GIT_SAMPLE_DATA_REPO_PATH): | $(DATA_DIR)
	-git clone $(GIT_SAMPLE_DATA_REPO) $(GIT_SAMPLE_DATA_REPO_PATH)
	git -C $(GIT_SAMPLE_DATA_REPO_PATH) checkout $(GIT_SAMPLE_DATA_REPO_REV)

$(GIT_TEST_DATA_REPO_PATH): | $(DATA_DIR)
	-git clone $(GIT_TEST_DATA_REPO) $(GIT_TEST_DATA_REPO_PATH)
	git -C $(GIT_TEST_DATA_REPO_PATH) checkout $(GIT_TEST_DATA_REPO_REV)

fetch: $(HG_UG_REPO_PATH) $(GIT_SAMPLE_DATA_REPO_PATH) $(GIT_TEST_DATA_REPO_PATH)


# Python environment management
env:
	$(PYTHON) -m virtualenv --system-site-packages $(ENV)
	$(BASHLIKE_SHELL_COMMAND) "$(ENV_ACTIVATE) && $(PIP) install -r requirements.txt -r requirements-gui.txt"
	$(BASHLIKE_SHELL_COMMAND) "$(ENV_ACTIVATE) && $(PIP) install -I -r requirements-dev.txt"
	$(BASHLIKE_SHELL_COMMAND) "$(ENV_ACTIVATE) && $(MAKE) install"

# compatible with pip>=7.0.0
# REQUIRED: Need to remove natcap.invest.egg-info directory so recent versions
# of pip don't think CWD is a valid package.
install: $(DIST_DIR)/natcap.invest%.whl
	-$(RMDIR) natcap.invest.egg-info
	$(PIP) install --isolated --upgrade --only-binary natcap.invest --find-links=dist natcap.invest


# Bulid python packages and put them in dist/
python_packages: $(DIST_DIR)/natcap.invest%.whl $(DIST_DIR)/natcap.invest%.zip
$(DIST_DIR)/natcap.invest%.whl: | $(DIST_DIR)
	$(PYTHON) setup.py bdist_wheel

$(DIST_DIR)/natcap.invest%.zip: | $(DIST_DIR)
	$(PYTHON) setup.py sdist --formats=zip


# Build binaries and put them in dist/invest
# The `invest --list` is to test the binaries.  If something doesn't
# import, we want to know right away.  No need to provide the `.exe` extension
# on Windows as the .exe extension is assumed.
binaries: $(INVEST_BINARIES_DIR)
$(INVEST_BINARIES_DIR): | $(DIST_DIR) $(BUILD_DIR)
	-$(RMDIR) $(BUILD_DIR)/pyi-build
	-$(RMDIR) $(INVEST_BINARIES_DIR)
	$(PYTHON) -m PyInstaller --workpath $(BUILD_DIR)/pyi-build --clean --distpath $(DIST_DIR) exe/invest.spec
	$(BASHLIKE_SHELL_COMMAND) "$(PYTHON) -m pip freeze --all > $(INVEST_BINARIES_DIR)/package_versions.txt"
	$(INVEST_BINARIES_DIR)/invest --list

# Documentation.
# API docs are copied to dist/apidocs
# Userguide HTML docs are copied to dist/userguide
# Userguide PDF file is copied to dist/InVEST_<version>_.pdf
apidocs: $(APIDOCS_HTML_DIR) $(APIDOCS_ZIP_FILE)
$(APIDOCS_HTML_DIR): | $(DIST_DIR)
	$(PYTHON) setup.py build_sphinx -a --source-dir doc/api-docs
	$(COPYDIR) build/sphinx/html $(APIDOCS_HTML_DIR)

$(APIDOCS_ZIP_FILE): $(APIDOCS_HTML_DIR)
	$(BASHLIKE_SHELL_COMMAND) "cd $(DIST_DIR) && zip -r $(notdir $(APIDOCS_ZIP_FILE)) $(notdir $(APIDOCS_HTML_DIR))"

userguide: $(USERGUIDE_HTML_DIR) $(USERGUIDE_PDF_FILE) $(USERGUIDE_ZIP_FILE)
$(USERGUIDE_PDF_FILE): $(HG_UG_REPO_PATH) | $(DIST_DIR)
	-$(RMDIR) build/userguide/latex
	$(MAKE) -C doc/users-guide SPHINXBUILD=sphinx-build BUILDDIR=../../build/userguide latex
	$(MAKE) -C build/userguide/latex all-pdf
	$(CP) build/userguide/latex/InVEST*.pdf dist

$(USERGUIDE_HTML_DIR): $(HG_UG_REPO_PATH) | $(DIST_DIR)
	$(MAKE) -C doc/users-guide SPHINXBUILD=sphinx-build BUILDDIR=../../build/userguide html
	-$(RMDIR) $(USERGUIDE_HTML_DIR)
	$(COPYDIR) build/userguide/html dist/userguide

$(USERGUIDE_ZIP_FILE): $(USERGUIDE_HTML_DIR)
	$(BASHLIKE_SHELL_COMMAND) "cd $(DIST_DIR) && zip -r $(notdir $(USERGUIDE_ZIP_FILE)) $(notdir $(USERGUIDE_HTML_DIR))"


# Zipping up the sample data zipfiles is a little odd because of the presence
# of the Base_Data folder, where its subdirectories are zipped up separately.
# Tracking the expected zipfiles here avoids a race condition where we can't
# know which data zipfiles to create until the data repo is cloned.
# All data zipfiles are written to dist/data/*.zip
ZIPDIRS = Aquaculture \
		  Freshwater \
		  Marine \
		  Terrestrial \
		  carbon \
		  CoastalBlueCarbon \
		  CoastalProtection \
		  CropProduction \
		  Fisheries \
		  forest_carbon_edge_effect \
		  globio \
		  GridSeascape \
		  HabitatQuality \
		  HabitatRiskAssess \
		  Hydropower \
		  Malaria \
		  pollination \
		  recreation \
		  scenario_proximity \
		  ScenicQuality \
		  seasonal_water_yield \
		  storm_impact \
		  UrbanFloodMitigation \
		  WaveEnergy \
		  WindEnergy
ZIPTARGETS = $(foreach dirname,$(ZIPDIRS),$(addprefix $(DIST_DATA_DIR)/,$(dirname).zip))

sampledata: $(ZIPTARGETS)
$(DIST_DATA_DIR)/Freshwater.zip: DATADIR=Base_Data/
$(DIST_DATA_DIR)/Marine.zip: DATADIR=Base_Data/
$(DIST_DATA_DIR)/Terrestrial.zip: DATADIR=Base_Data/
$(DIST_DATA_DIR)/%.zip: $(DIST_DATA_DIR) $(GIT_SAMPLE_DATA_REPO_PATH)
	cd $(GIT_SAMPLE_DATA_REPO_PATH); $(BASHLIKE_SHELL_COMMAND) "zip -r $(addprefix ../../,$@) $(subst $(DIST_DATA_DIR)/,$(DATADIR),$(subst .zip,,$@))"

SAMPLEDATA_SINGLE_ARCHIVE := dist/InVEST_$(VERSION)_sample_data.zip
sampledata_single: $(SAMPLEDATA_SINGLE_ARCHIVE)

$(SAMPLEDATA_SINGLE_ARCHIVE): $(GIT_SAMPLE_DATA_REPO_PATH) dist
	$(BASHLIKE_SHELL_COMMAND) "cd $(GIT_SAMPLE_DATA_REPO_PATH) && zip -r ../../$(SAMPLEDATA_SINGLE_ARCHIVE) ./* -x .svn -x .git -x *.json"


# Installers for each platform.
# Windows (NSIS) installer is written to dist/InVEST_<version>_x86_Setup.exe
# Mac (DMG) disk image is written to dist/InVEST <version>.dmg
ifeq ($(FORKUSER), natcap)
	INSTALLER_NAME_FORKUSER :=
else
	INSTALLER_NAME_FORKUSER := $(FORKUSER)
endif
WINDOWS_INSTALLER_FILE := $(DIST_DIR)/InVEST_$(INSTALLER_NAME_FORKUSER)$(VERSION)_$(PYTHON_ARCH)_Setup.exe
windows_installer: $(WINDOWS_INSTALLER_FILE)
$(WINDOWS_INSTALLER_FILE): $(INVEST_BINARIES_DIR) $(USERGUIDE_HTML_DIR) $(USERGUIDE_PDF_FILE) build/vcredist_x86.exe $(GIT_SAMPLE_DATA_REPO_PATH)
	-$(RM) $(WINDOWS_INSTALLER_FILE)
	makensis /DVERSION=$(VERSION) /DBINDIR=$(INVEST_BINARIES_DIR) /DARCHITECTURE=$(PYTHON_ARCH) /DFORKNAME=$(INSTALLER_NAME_FORKUSER) /DDATA_LOCATION=$(DATA_BASE_URL) installer\windows\invest_installer.nsi

mac_app: $(MAC_APPLICATION_BUNDLE)
$(MAC_APPLICATION_BUNDLE): $(BUILD_DIR) $(INVEST_BINARIES_DIR)
	./installer/darwin/build_app_bundle.sh "$(VERSION)" "$(INVEST_BINARIES_DIR)" "$(MAC_APPLICATION_BUNDLE)"

mac_installer: $(MAC_DISK_IMAGE_FILE)
$(MAC_DISK_IMAGE_FILE): $(DIST_DIR) $(MAC_APPLICATION_BUNDLE) $(USERGUIDE_HTML_DIR)
	./installer/darwin/build_dmg.sh "$(VERSION)" "$(MAC_APPLICATION_BUNDLE)" "$(USERGUIDE_HTML_DIR)"

mac_zipfile: $(MAC_BINARIES_ZIP_FILE)
$(MAC_BINARIES_ZIP_FILE): $(DIST_DIR) $(MAC_APPLICATION_BUNDLE) $(USERGUIDE_HTML_DIR)
	./installer/darwin/build_zip.sh "$(VERSION)" "$(MAC_APPLICATION_BUNDLE)" "$(USERGUIDE_HTML_DIR)"

build/vcredist_x86.exe: | build
	powershell.exe -Command "Start-BitsTransfer -Source https://download.microsoft.com/download/5/D/8/5D8C65CB-C849-4025-8E95-C3966CAFD8AE/vcredist_x86.exe -Destination build\vcredist_x86.exe"

jenkins:
	$(JENKINS_BUILD_SCRIPT)

jenkins_test_ui: env
	$(MAKE) PYTHON=$(ENV_SCRIPTS)/python test_ui

jenkins_test: env $(GIT_TEST_DATA_REPO_PATH)
	$(MAKE) PYTHON=$(ENV_SCRIPTS)/python test

deploy:
	gsutil -m rsync -r $(DIST_DIR)/userguide $(DIST_URL_BASE)/userguide
	gsutil -m rsync -r $(DIST_DIR)/data $(DIST_URL_BASE)/data
	gsutil -m rsync $(DIST_DIR) $(DIST_URL_BASE)
	@echo "Binaries (if they were created) can be downloaded from:"
	@echo "  * $(DOWNLOAD_DIR_URL)/$(subst $(DIST_DIR)/,,$(WINDOWS_INSTALLER_FILE))"
    ifeq ($(BUCKET),gs://releases.naturalcapitalproject.org)  # ifeq cannot follow TABs, only spaces
		gsutil cp "$(BUCKET)/fragment_id_redirections.json" "$(BUILD_DIR)/fragment_id_redirections.json"
		$(PYTHON) scripts/update_installer_urls.py "$(BUILD_DIR)/fragment_id_redirections.json" $(BUCKET) $(notdir $(WINDOWS_INSTALLER_FILE)) $(notdir $(patsubst "%",%,$(MAC_BINARIES_ZIP_FILE)))
		gsutil cp "$(BUILD_DIR)/fragment_id_redirections.json" "$(BUCKET)/fragment_id_redirections.json"
    endif


# Notes on Makefile development
#
# * Use the -drR to show the decision tree (and none of the implicit rules)
#   if a task is (or is not) executing when expected.
# * Use -n to print the actions to be executed instead of actually executing them.<|MERGE_RESOLUTION|>--- conflicted
+++ resolved
@@ -6,11 +6,7 @@
 
 GIT_TEST_DATA_REPO          := https://bitbucket.org/natcap/invest-test-data.git
 GIT_TEST_DATA_REPO_PATH     := $(DATA_DIR)/invest-test-data
-<<<<<<< HEAD
-GIT_TEST_DATA_REPO_REV      := fd39f62d3cb69d0cd5604c3d76e4a4079b08deeb
-=======
-GIT_TEST_DATA_REPO_REV      := 8d7a258fab9427d988398cad9bdb7c6f46ab8846
->>>>>>> d37f52ac
+GIT_TEST_DATA_REPO_REV      := a1f73ff44b1ddcfc6af6a0c09ac92d45a87ff3e1
 
 HG_UG_REPO                  := https://bitbucket.org/natcap/invest.users-guide
 HG_UG_REPO_PATH             := doc/users-guide
