--- conflicted
+++ resolved
@@ -1,80 +1,76 @@
-# Adapted from https://packaging.python.org/guides/supporting-windows-using-appveyor/
-
-skip_non_tags: false  # we want to build untagged revisions.
-
-<<<<<<< HEAD
-image: "Visual Studio 2019"
-=======
-image: "Visual Studio 2019"  # using this version because it has docker preloaded.
->>>>>>> 26e606e9
-
-version: "{branch}.{build}"  # Makes build version information more readable on appveyor
-
-environment:
-  PIP_EXTRA_INDEX_URL: "http://pypi.naturalcapitalproject.org/simple/"
-  PIP_TRUSTED_HOST: "pypi.naturalcapitalproject.org"
-  PIP_PREFER_BINARY: 1
-  PIP_INSTALL: "pip install"
-
-  DOCKER_RUN: 'docker run -t -v "%APPVEYOR_BUILD_FOLDER%:/home/natcap-build"'
-
-
-
-  matrix:
-    - PYTHON: "C:\\Python36"
-      EXTRAPKGS: "pyqt4"
-
-install:
-    # Switch to Linux containers
-    - '"C:\Program Files\Docker\Docker\DockerCli.exe" -SwitchLinuxEngine'
-
-    - "SET PATH=%PYTHON%;%PYTHON%\\Scripts;%PATH%"
-    - "python --version"
-    # We need wheel installed to build wheels and numpy needs to be installed before pygeoprocessing.
-    - "python -m pip install wheel numpy %EXTRAPKGS%"
-    - "python -m pip install -r requirements.txt -r requirements-dev.txt -r requirements-gui.txt"
-    - "python setup.py sdist bdist_wheel"
-
-    # Need to install with -I because pip thinks that cwd is a valid installation directory.
-    # It's not (in our case).  Adding --no-deps because that's what all of the above
-    # with pipwin and pip is for.
-    - "python -m pip install -I --no-deps natcap.invest --find-links dist"
-    - "choco install make"
-
-    # Download and install NSIS plugins to their correct places.
-    - C:\cygwin\bin\wget -nv https://storage.googleapis.com/natcap-build-dependencies/windows/Inetc.zip
-    - C:\cygwin\bin\wget -nv https://storage.googleapis.com/natcap-build-dependencies/windows/Nsisunz.zip
-    - C:\cygwin\bin\wget -nv https://storage.googleapis.com/natcap-build-dependencies/windows/NsProcess.zip
-    - 7z e NsProcess.zip -o"C:\Program Files (x86)\NSIS\Plugins\x86-ansi" Plugin\nsProcess.dll
-    - 7z e NsProcess.zip -o"C:\Program Files (x86)\NSIS\Include" Include\nsProcess.nsh
-    - 7z e Inetc.zip -o"C:\Program Files (x86)\NSIS\Plugins\x86-ansi\INetC.dll" Plugins\x86-ansi\INetC.dll
-    - 7z e Nsisunz.zip -o"C:\Program Files (x86)\NSIS\Plugins\x86-ansi\nsisunz.dll" nsisunz\Release\nsisunz.dll
-
-build: off
-test_script: off
-
-build_script:
-    - "%DOCKER_RUN% natcap/userguide-build:fba743220031e1ba99b528a8939a86c8201da949 make userguide"
-
-artifacts:
-    # bdist_wheel puts your built wheel in the dist directory
-    - path: dist\*
-
-# Cache-related items adapted from pyinstaller appveyor configuration.
-# https://github.com/pyinstaller/pyinstaller/blob/develop/appveyor.yml
-cache:
-  # Cache downloaded pip packages and built wheels.
-  - '%LOCALAPPDATA%\pip\Cache\http'
-  - '%LOCALAPPDATA%\pip\Cache\wheels'
-  - '%HOMEPATH%\pipwin'
-
-on_finish:
-  # Remove old or huge cache files to hopefully not exceed the 1GB cache limit.
-  #
-  # If the cache limit is reached, the cache will not be updated (of not even
-  # created in the first run). So this is a trade of between keeping the cache
-  # current and having a cache at all.
-  - C:\cygwin\bin\find "%LOCALAPPDATA%\pip" -type f -mtime +360 -delete
-  - C:\cygwin\bin\find "%LOCALAPPDATA%\pip" -empty -delete
-  # Show size of cache
-  - C:\cygwin\bin\du -hs "%LOCALAPPDATA%\pip\Cache"
+# Adapted from https://packaging.python.org/guides/supporting-windows-using-appveyor/
+
+skip_non_tags: false  # we want to build untagged revisions.
+
+image: "Visual Studio 2019"  # using this version because it has docker preloaded.
+
+version: "{branch}.{build}"  # Makes build version information more readable on appveyor
+
+environment:
+  PIP_EXTRA_INDEX_URL: "http://pypi.naturalcapitalproject.org/simple/"
+  PIP_TRUSTED_HOST: "pypi.naturalcapitalproject.org"
+  PIP_PREFER_BINARY: 1
+  PIP_INSTALL: "pip install"
+
+  DOCKER_RUN: 'docker run -t -v "%APPVEYOR_BUILD_FOLDER%:/home/natcap-build"'
+
+
+
+  matrix:
+    - PYTHON: "C:\\Python36"
+      EXTRAPKGS: "pyqt4"
+
+install:
+    # Switch to Linux containers
+    - '"C:\Program Files\Docker\Docker\DockerCli.exe" -SwitchLinuxEngine'
+
+    - "SET PATH=%PYTHON%;%PYTHON%\\Scripts;%PATH%"
+    - "python --version"
+    # We need wheel installed to build wheels and numpy needs to be installed before pygeoprocessing.
+    - "python -m pip install wheel numpy %EXTRAPKGS%"
+    - "python -m pip install -r requirements.txt -r requirements-dev.txt -r requirements-gui.txt"
+    - "python setup.py sdist bdist_wheel"
+
+    # Need to install with -I because pip thinks that cwd is a valid installation directory.
+    # It's not (in our case).  Adding --no-deps because that's what all of the above
+    # with pipwin and pip is for.
+    - "python -m pip install -I --no-deps natcap.invest --find-links dist"
+    - "choco install make"
+
+    # Download and install NSIS plugins to their correct places.
+    - C:\cygwin\bin\wget -nv https://storage.googleapis.com/natcap-build-dependencies/windows/Inetc.zip
+    - C:\cygwin\bin\wget -nv https://storage.googleapis.com/natcap-build-dependencies/windows/Nsisunz.zip
+    - C:\cygwin\bin\wget -nv https://storage.googleapis.com/natcap-build-dependencies/windows/NsProcess.zip
+    - 7z e NsProcess.zip -o"C:\Program Files (x86)\NSIS\Plugins\x86-ansi" Plugin\nsProcess.dll
+    - 7z e NsProcess.zip -o"C:\Program Files (x86)\NSIS\Include" Include\nsProcess.nsh
+    - 7z e Inetc.zip -o"C:\Program Files (x86)\NSIS\Plugins\x86-ansi\INetC.dll" Plugins\x86-ansi\INetC.dll
+    - 7z e Nsisunz.zip -o"C:\Program Files (x86)\NSIS\Plugins\x86-ansi\nsisunz.dll" nsisunz\Release\nsisunz.dll
+
+build: off
+test_script: off
+
+build_script:
+    - "%DOCKER_RUN% natcap/userguide-build:fba743220031e1ba99b528a8939a86c8201da949 make userguide"
+
+artifacts:
+    # bdist_wheel puts your built wheel in the dist directory
+    - path: dist\*
+
+# Cache-related items adapted from pyinstaller appveyor configuration.
+# https://github.com/pyinstaller/pyinstaller/blob/develop/appveyor.yml
+cache:
+  # Cache downloaded pip packages and built wheels.
+  - '%LOCALAPPDATA%\pip\Cache\http'
+  - '%LOCALAPPDATA%\pip\Cache\wheels'
+  - '%HOMEPATH%\pipwin'
+
+on_finish:
+  # Remove old or huge cache files to hopefully not exceed the 1GB cache limit.
+  #
+  # If the cache limit is reached, the cache will not be updated (of not even
+  # created in the first run). So this is a trade of between keeping the cache
+  # current and having a cache at all.
+  - C:\cygwin\bin\find "%LOCALAPPDATA%\pip" -type f -mtime +360 -delete
+  - C:\cygwin\bin\find "%LOCALAPPDATA%\pip" -empty -delete
+  # Show size of cache
+  - C:\cygwin\bin\du -hs "%LOCALAPPDATA%\pip\Cache"